--- conflicted
+++ resolved
@@ -187,15 +187,9 @@
         provides information about each script's production. The scripts are categorized by the hostname of the servers on which
         they are running. </p>
         <p id="active-scripts-total-prod">Total online production of
-<<<<<<< HEAD
-            Active scripts: <span class="money-gold"><span id="active-scripts-total-production-active">$0.000</span> / sec</span><br />
+            Active scripts: <span id="active-scripts-total-production-active" class="money-gold">$0.000</span> / sec<br />
             Total online production since last Aug installation: <span id="active-scripts-total-prod-aug-total" class="money-gold">$0.000</span>
-            (<span class="money-gold"><span id="active-scripts-total-prod-aug-avg">$0.000</span> / sec</span>)</p>
-=======
-            Active scripts: <span id="active-scripts-total-production-active">$0.000</span> / sec<br/>
-            Total online production since last Aug installation: <span id="active-scripts-total-prod-aug-total">$0.000</span>
-            (<span id="active-scripts-total-prod-aug-avg">$0.000</span> / sec)</p>
->>>>>>> 14e04f51
+            (<span id="active-scripts-total-prod-aug-avg" class="money-gold">$0.000</span> / sec)</p>
 		<ul class="active-scripts-list" id="active-scripts-list" style="list-style: none;">
 		</ul>
 	</div>
