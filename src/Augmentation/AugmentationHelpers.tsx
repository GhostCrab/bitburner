import { Augmentation } from "./Augmentation";
import { StaticAugmentations } from "./StaticAugmentations";
import { PlayerOwnedAugmentation, IPlayerOwnedAugmentation } from "./PlayerOwnedAugmentation";
import { AugmentationNames } from "./data/AugmentationNames";

import { CONSTANTS } from "../Constants";
import { Factions, factionExists } from "../Faction/Factions";
import { Player } from "../Player";
import { prestigeAugmentation } from "../Prestige";

import { dialogBoxCreate } from "../ui/React/DialogBox";
import { clearObject } from "../utils/helpers/clearObject";

import { FactionNames } from "../Faction/data/FactionNames";
import {
  initBladeburnerAugmentations,
  initChurchOfTheMachineGodAugmentations,
  initGeneralAugmentations,
  initSoAAugmentations,
  initNeuroFluxGovernor,
  initUnstableCircadianModulator,
} from "./data/AugmentationCreator";
import { Router } from "../ui/GameRoot";

export function AddToStaticAugmentations(aug: Augmentation): void {
  const name = aug.name;
  StaticAugmentations[name] = aug;
}

function createAugmentations(): void {
  [
    initNeuroFluxGovernor(),
    initUnstableCircadianModulator(),
    ...initGeneralAugmentations(),
    ...initSoAAugmentations(),
    ...(factionExists(FactionNames.Bladeburners) ? initBladeburnerAugmentations() : []),
    ...(factionExists(FactionNames.ChurchOfTheMachineGod) ? initChurchOfTheMachineGodAugmentations() : []),
  ].map(resetAugmentation);
}

function resetFactionAugmentations(): void {
  for (const name of Object.keys(Factions)) {
    if (Factions.hasOwnProperty(name)) {
      Factions[name].augmentations = [];
    }
  }
}

function initAugmentations(): void {
  resetFactionAugmentations();
  clearObject(StaticAugmentations);
  createAugmentations();
  Player.reapplyAllAugmentations();
}

export function getBaseAugmentationPriceMultiplier(): number {
  return CONSTANTS.MultipleAugMultiplier * [1, 0.96, 0.94, 0.93][Player.sourceFileLvl(11)];
}
export function getGenericAugmentationPriceMultiplier(): number {
  return Math.pow(getBaseAugmentationPriceMultiplier(), Player.queuedAugmentations.length);
}

<<<<<<< HEAD
=======
function updateNeuroFluxGovernorCosts(neuroFluxGovernorAugmentation: Augmentation): void {
  let nextLevel = getNextNeuroFluxLevel();
  --nextLevel;
  const multiplier = Math.pow(CONSTANTS.NeuroFluxGovernorLevelMult, nextLevel);
  neuroFluxGovernorAugmentation.baseRepRequirement =
    neuroFluxGovernorAugmentation.startingRepRequirement * multiplier * BitNodeMultipliers.AugmentationRepCost;
  neuroFluxGovernorAugmentation.baseCost =
    neuroFluxGovernorAugmentation.startingCost * multiplier * BitNodeMultipliers.AugmentationMoneyCost;

  for (let i = 0; i < Player.queuedAugmentations.length; ++i) {
    neuroFluxGovernorAugmentation.baseCost *= getBaseAugmentationPriceMultiplier();
  }
}

function updateSoACosts(soaAugmentation: Augmentation): void {
  const soaAugmentationNames = initSoAAugmentations().map((augmentation) => augmentation.name);
  const soaAugCount = soaAugmentationNames.filter((augmentationName) =>
    Player.hasAugmentation(augmentationName),
  ).length;
  soaAugmentation.baseCost = soaAugmentation.startingCost * Math.pow(CONSTANTS.SoACostMult, soaAugCount);
  if (soaAugmentationNames.find((augmentationName) => augmentationName === soaAugmentation.name)) {
    soaAugmentation.baseRepRequirement =
      soaAugmentation.startingRepRequirement * Math.pow(CONSTANTS.SoARepMult, soaAugCount);
  }
}

export function updateAugmentationCosts(): void {
  for (const name of Object.keys(Augmentations)) {
    if (Augmentations.hasOwnProperty(name)) {
      const augmentationToUpdate = Augmentations[name];
      if (augmentationToUpdate.name === AugmentationNames.NeuroFluxGovernor) {
        updateNeuroFluxGovernorCosts(augmentationToUpdate);
      } else if (augmentationToUpdate.factions.includes(FactionNames.ShadowsOfAnarchy)) {
        updateSoACosts(augmentationToUpdate);
      } else {
        augmentationToUpdate.baseCost =
          augmentationToUpdate.startingCost *
          getGenericAugmentationPriceMultiplier() *
          BitNodeMultipliers.AugmentationMoneyCost;
      }
    }
  }
}

>>>>>>> 69781359
//Resets an Augmentation during (re-initizliation)
function resetAugmentation(aug: Augmentation): void {
  aug.addToFactions(aug.factions);
  const name = aug.name;
  if (augmentationExists(name)) {
    delete StaticAugmentations[name];
  }
  AddToStaticAugmentations(aug);
}

function applyAugmentation(aug: IPlayerOwnedAugmentation, reapply = false): void {
  const staticAugmentation = StaticAugmentations[aug.name];

  // Apply multipliers
  for (const mult of Object.keys(staticAugmentation.mults)) {
    const v = Player.getMult(mult) * staticAugmentation.mults[mult];
    Player.setMult(mult, v);
  }

  // Special logic for Congruity Implant
  if (aug.name === AugmentationNames.CongruityImplant && !reapply) {
    Player.entropy = 0;
    Player.applyEntropy(Player.entropy);
  }

  // Push onto Player's Augmentation list
  if (!reapply) {
    const ownedAug = new PlayerOwnedAugmentation(aug.name);
    Player.augmentations.push(ownedAug);
  }
}

function installAugmentations(force?: boolean): boolean {
  if (Player.queuedAugmentations.length == 0 && !force) {
    dialogBoxCreate("You have not purchased any Augmentations to install!");
    return false;
  }
  let augmentationList = "";
  let nfgIndex = -1;
  for (let i = Player.queuedAugmentations.length - 1; i >= 0; i--) {
    if (Player.queuedAugmentations[i].name === AugmentationNames.NeuroFluxGovernor) {
      nfgIndex = i;
      break;
    }
  }
  for (let i = 0; i < Player.queuedAugmentations.length; ++i) {
    const ownedAug = Player.queuedAugmentations[i];
    const aug = StaticAugmentations[ownedAug.name];
    if (aug == null) {
      console.error(`Invalid augmentation: ${ownedAug.name}`);
      continue;
    }

    applyAugmentation(Player.queuedAugmentations[i]);
    if (ownedAug.name === AugmentationNames.NeuroFluxGovernor && i !== nfgIndex) continue;

    let level = "";
    if (ownedAug.name === AugmentationNames.NeuroFluxGovernor) {
      level = ` - ${ownedAug.level}`;
    }
    augmentationList += aug.name + level + "<br>";
  }
  Player.queuedAugmentations = [];
  if (!force) {
    dialogBoxCreate(
      "You slowly drift to sleep as scientists put you under in order " +
        "to install the following Augmentations:<br>" +
        augmentationList +
        "<br>You wake up in your home...you feel different...",
    );
  }
  prestigeAugmentation();
  Router.toTerminal();
  return true;
}

function augmentationExists(name: string): boolean {
  return StaticAugmentations.hasOwnProperty(name);
}

export function isRepeatableAug(aug: Augmentation): boolean {
  const augName = aug instanceof Augmentation ? aug.name : aug;
  return augName === AugmentationNames.NeuroFluxGovernor;
}

export { installAugmentations, initAugmentations, applyAugmentation, augmentationExists };<|MERGE_RESOLUTION|>--- conflicted
+++ resolved
@@ -60,53 +60,6 @@
   return Math.pow(getBaseAugmentationPriceMultiplier(), Player.queuedAugmentations.length);
 }
 
-<<<<<<< HEAD
-=======
-function updateNeuroFluxGovernorCosts(neuroFluxGovernorAugmentation: Augmentation): void {
-  let nextLevel = getNextNeuroFluxLevel();
-  --nextLevel;
-  const multiplier = Math.pow(CONSTANTS.NeuroFluxGovernorLevelMult, nextLevel);
-  neuroFluxGovernorAugmentation.baseRepRequirement =
-    neuroFluxGovernorAugmentation.startingRepRequirement * multiplier * BitNodeMultipliers.AugmentationRepCost;
-  neuroFluxGovernorAugmentation.baseCost =
-    neuroFluxGovernorAugmentation.startingCost * multiplier * BitNodeMultipliers.AugmentationMoneyCost;
-
-  for (let i = 0; i < Player.queuedAugmentations.length; ++i) {
-    neuroFluxGovernorAugmentation.baseCost *= getBaseAugmentationPriceMultiplier();
-  }
-}
-
-function updateSoACosts(soaAugmentation: Augmentation): void {
-  const soaAugmentationNames = initSoAAugmentations().map((augmentation) => augmentation.name);
-  const soaAugCount = soaAugmentationNames.filter((augmentationName) =>
-    Player.hasAugmentation(augmentationName),
-  ).length;
-  soaAugmentation.baseCost = soaAugmentation.startingCost * Math.pow(CONSTANTS.SoACostMult, soaAugCount);
-  if (soaAugmentationNames.find((augmentationName) => augmentationName === soaAugmentation.name)) {
-    soaAugmentation.baseRepRequirement =
-      soaAugmentation.startingRepRequirement * Math.pow(CONSTANTS.SoARepMult, soaAugCount);
-  }
-}
-
-export function updateAugmentationCosts(): void {
-  for (const name of Object.keys(Augmentations)) {
-    if (Augmentations.hasOwnProperty(name)) {
-      const augmentationToUpdate = Augmentations[name];
-      if (augmentationToUpdate.name === AugmentationNames.NeuroFluxGovernor) {
-        updateNeuroFluxGovernorCosts(augmentationToUpdate);
-      } else if (augmentationToUpdate.factions.includes(FactionNames.ShadowsOfAnarchy)) {
-        updateSoACosts(augmentationToUpdate);
-      } else {
-        augmentationToUpdate.baseCost =
-          augmentationToUpdate.startingCost *
-          getGenericAugmentationPriceMultiplier() *
-          BitNodeMultipliers.AugmentationMoneyCost;
-      }
-    }
-  }
-}
-
->>>>>>> 69781359
 //Resets an Augmentation during (re-initizliation)
 function resetAugmentation(aug: Augmentation): void {
   aug.addToFactions(aug.factions);
