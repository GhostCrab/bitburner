import { Augmentation } from "./Augmentation";
import { Augmentations } from "./Augmentations";
import { PlayerOwnedAugmentation, IPlayerOwnedAugmentation } from "./PlayerOwnedAugmentation";
import { AugmentationNames } from "./data/AugmentationNames";

import { CONSTANTS } from "../Constants";
import { Factions, factionExists } from "../Faction/Factions";
import { Player } from "../Player";
import { prestigeAugmentation } from "../Prestige";
import { SourceFileFlags } from "../SourceFile/SourceFileFlags";

import { dialogBoxCreate } from "../ui/React/DialogBox";
import { clearObject } from "../utils/helpers/clearObject";
<<<<<<< HEAD
=======

>>>>>>> ab93cfa8
import { FactionNames } from "../Faction/data/FactionNames";
import {
  bladeburnerAugmentations,
  churchOfTheMachineGodAugmentations,
  generalAugmentations,
<<<<<<< HEAD
  getNextNeuroFluxLevel,
  infiltratorsAugmentations,
  initNeuroFluxGovernor,
  initUnstableCircadianModulator,
} from "./AugmentationCreator";
import { BitNodeMultipliers } from "../BitNode/BitNodeMultipliers";
=======
  initNeuroFluxGovernor,
  initUnstableCircadianModulator,
} from "./AugmentationCreator";
>>>>>>> ab93cfa8

export function AddToAugmentations(aug: Augmentation): void {
  const name = aug.name;
  Augmentations[name] = aug;
}

<<<<<<< HEAD
function createAugmentations(): void {
  [
    initNeuroFluxGovernor(),
    initUnstableCircadianModulator(),
    ...generalAugmentations,
    ...infiltratorsAugmentations,
    ...(factionExists(FactionNames.Bladeburners) ? bladeburnerAugmentations : []),
    ...(factionExists(FactionNames.ChurchOfTheMachineGod) ? churchOfTheMachineGodAugmentations : []),
  ].map(resetAugmentation);
}

function resetFactionAugmentations(): void {
  for (const name of Object.keys(Factions)) {
    if (Factions.hasOwnProperty(name)) {
      Factions[name].augmentations = [];
    }
  }
}

function initAugmentations(): void {
  resetFactionAugmentations();
  clearObject(Augmentations);
  createAugmentations();
  updateAugmentationCosts();
  Player.reapplyAllAugmentations();
}

function getBaseAugmentationPriceMultiplier(): number {
  return CONSTANTS.MultipleAugMultiplier * [1, 0.96, 0.94, 0.93][SourceFileFlags[11]];
}
export function getGenericAugmentationPriceMultiplier(): number {
  return Math.pow(getBaseAugmentationPriceMultiplier(), Player.queuedAugmentations.length);
}

function updateNeuroFluxGovernorCosts(neuroFluxGovernorAugmentation: Augmentation): void {
  let nextLevel = getNextNeuroFluxLevel();
  --nextLevel;
  const multiplier = Math.pow(CONSTANTS.NeuroFluxGovernorLevelMult, nextLevel);
  neuroFluxGovernorAugmentation.baseRepRequirement *= multiplier * BitNodeMultipliers.AugmentationRepCost;
  neuroFluxGovernorAugmentation.baseCost *= multiplier * BitNodeMultipliers.AugmentationMoneyCost;

  for (let i = 0; i < Player.queuedAugmentations.length - 1; ++i) {
    neuroFluxGovernorAugmentation.baseCost *= getBaseAugmentationPriceMultiplier();
  }
}

function updateInfiltratorCosts(infiltratorAugmentation: Augmentation): void {
  const infiltratorMultiplier =
    infiltratorsAugmentations.filter((augmentation) => Player.hasAugmentation(augmentation.name)).length + 1;
  infiltratorAugmentation.baseCost = Math.pow(infiltratorAugmentation.startingCost * 1000, infiltratorMultiplier);
  if (infiltratorsAugmentations.find((augmentation) => augmentation.name === infiltratorAugmentation.name)) {
    infiltratorAugmentation.baseRepRequirement = infiltratorAugmentation.startingRepRequirement * infiltratorMultiplier;
  }
}

=======
export function getNextNeuroFluxLevel(): number {
  // Get current Neuroflux level based on Player's augmentations
  let currLevel = 0;
  for (let i = 0; i < Player.augmentations.length; ++i) {
    if (Player.augmentations[i].name === AugmentationNames.NeuroFluxGovernor) {
      currLevel = Player.augmentations[i].level;
    }
  }

  // Account for purchased but uninstalled Augmentations
  for (let i = 0; i < Player.queuedAugmentations.length; ++i) {
    if (Player.queuedAugmentations[i].name == AugmentationNames.NeuroFluxGovernor) {
      ++currLevel;
    }
  }
  return currLevel + 1;
}

function createAugmentations(): void {
  [
    initNeuroFluxGovernor(),
    initUnstableCircadianModulator(),
    ...generalAugmentations,
    ...(factionExists(FactionNames.Bladeburners) ? bladeburnerAugmentations : []),
    ...(factionExists(FactionNames.ChurchOfTheMachineGod) ? churchOfTheMachineGodAugmentations : []),
  ].map(resetAugmentation);
}

function resetFactionAugmentations(): void {
  for (const name of Object.keys(Factions)) {
    if (Factions.hasOwnProperty(name)) {
      Factions[name].augmentations = [];
    }
  }
}

function initAugmentations(): void {
  resetFactionAugmentations();
  clearObject(Augmentations);
  createAugmentations();
  updateAugmentationCosts();
  Player.reapplyAllAugmentations();
}

function getBaseAugmentationPriceMultiplier(): number {
  return CONSTANTS.MultipleAugMultiplier * [1, 0.96, 0.94, 0.93][SourceFileFlags[11]];
}
export function getGenericAugmentationPriceMultiplier(): number {
  return Math.pow(getBaseAugmentationPriceMultiplier(), Player.queuedAugmentations.length);
}

function updateNeuroFluxGovernorCosts(neuroFluxGovernorAugmentation: Augmentation): void {
  let nextLevel = getNextNeuroFluxLevel();
  --nextLevel;
  const multiplier = Math.pow(CONSTANTS.NeuroFluxGovernorLevelMult, nextLevel);
  neuroFluxGovernorAugmentation.baseRepRequirement *= multiplier * BitNodeMultipliers.AugmentationRepCost;
  neuroFluxGovernorAugmentation.baseCost *= multiplier * BitNodeMultipliers.AugmentationMoneyCost;

  for (let i = 0; i < Player.queuedAugmentations.length - 1; ++i) {
    neuroFluxGovernorAugmentation.baseCost *= getBaseAugmentationPriceMultiplier();
  }
}

>>>>>>> ab93cfa8
export function updateAugmentationCosts(): void {
  for (const name of Object.keys(Augmentations)) {
    if (Augmentations.hasOwnProperty(name)) {
      const augmentationToUpdate = Augmentations[name];
      if (augmentationToUpdate.name === AugmentationNames.NeuroFluxGovernor) {
        updateNeuroFluxGovernorCosts(augmentationToUpdate);
<<<<<<< HEAD
      } else if (augmentationToUpdate.factions.includes(FactionNames.Infiltrators)) {
        updateInfiltratorCosts(augmentationToUpdate);
=======
>>>>>>> ab93cfa8
      } else {
        augmentationToUpdate.baseCost *= getGenericAugmentationPriceMultiplier();
      }
    }
  }
}

//Resets an Augmentation during (re-initizliation)
function resetAugmentation(aug: Augmentation): void {
  aug.addToFactions(aug.factions);
  const name = aug.name;
  if (augmentationExists(name)) {
    delete Augmentations[name];
  }
  AddToAugmentations(aug);
}

function applyAugmentation(aug: IPlayerOwnedAugmentation, reapply = false): void {
  Augmentations[aug.name].owned = true;

  const augObj = Augmentations[aug.name];

  // Apply multipliers
  for (const mult of Object.keys(augObj.mults)) {
    const v = Player.getMult(mult) * augObj.mults[mult];
    Player.setMult(mult, v);
  }

  // Special logic for NeuroFlux Governor
  if (aug.name === AugmentationNames.NeuroFluxGovernor) {
    if (!reapply) {
      Augmentations[aug.name].level = aug.level;
      for (let i = 0; i < Player.augmentations.length; ++i) {
        if (Player.augmentations[i].name == AugmentationNames.NeuroFluxGovernor) {
          Player.augmentations[i].level = aug.level;
          return;
          // break;
        }
      }
    }
  }

  // Push onto Player's Augmentation list
  if (!reapply) {
    const ownedAug = new PlayerOwnedAugmentation(aug.name);
    Player.augmentations.push(ownedAug);
  }
}

function installAugmentations(): boolean {
  if (Player.queuedAugmentations.length == 0) {
    dialogBoxCreate("You have not purchased any Augmentations to install!");
    return false;
  }
  let augmentationList = "";
  let nfgIndex = -1;
  for (let i = Player.queuedAugmentations.length - 1; i >= 0; i--) {
    if (Player.queuedAugmentations[i].name === AugmentationNames.NeuroFluxGovernor) {
      nfgIndex = i;
      break;
    }
  }
  for (let i = 0; i < Player.queuedAugmentations.length; ++i) {
    const ownedAug = Player.queuedAugmentations[i];
    const aug = Augmentations[ownedAug.name];
    if (aug == null) {
      console.error(`Invalid augmentation: ${ownedAug.name}`);
      continue;
    }

    applyAugmentation(Player.queuedAugmentations[i]);
    if (ownedAug.name === AugmentationNames.NeuroFluxGovernor && i !== nfgIndex) continue;

    let level = "";
    if (ownedAug.name === AugmentationNames.NeuroFluxGovernor) {
      level = ` - ${ownedAug.level}`;
    }
    augmentationList += aug.name + level + "<br>";
  }
  Player.queuedAugmentations = [];
  dialogBoxCreate(
    "You slowly drift to sleep as scientists put you under in order " +
      "to install the following Augmentations:<br>" +
      augmentationList +
      "<br>You wake up in your home...you feel different...",
  );
  prestigeAugmentation();
  return true;
}

function augmentationExists(name: string): boolean {
  return Augmentations.hasOwnProperty(name);
}

export function isRepeatableAug(aug: Augmentation): boolean {
  const augName = aug instanceof Augmentation ? aug.name : aug;
  return augName === AugmentationNames.NeuroFluxGovernor;
}

export { installAugmentations, initAugmentations, applyAugmentation, augmentationExists };<|MERGE_RESOLUTION|>--- conflicted
+++ resolved
@@ -11,34 +11,41 @@
 
 import { dialogBoxCreate } from "../ui/React/DialogBox";
 import { clearObject } from "../utils/helpers/clearObject";
-<<<<<<< HEAD
-=======
-
->>>>>>> ab93cfa8
+
 import { FactionNames } from "../Faction/data/FactionNames";
 import {
   bladeburnerAugmentations,
   churchOfTheMachineGodAugmentations,
   generalAugmentations,
-<<<<<<< HEAD
-  getNextNeuroFluxLevel,
   infiltratorsAugmentations,
   initNeuroFluxGovernor,
   initUnstableCircadianModulator,
 } from "./AugmentationCreator";
 import { BitNodeMultipliers } from "../BitNode/BitNodeMultipliers";
-=======
-  initNeuroFluxGovernor,
-  initUnstableCircadianModulator,
-} from "./AugmentationCreator";
->>>>>>> ab93cfa8
+
+export function getNextNeuroFluxLevel(): number {
+  // Get current Neuroflux level based on Player's augmentations
+  let currLevel = 0;
+  for (let i = 0; i < Player.augmentations.length; ++i) {
+    if (Player.augmentations[i].name === AugmentationNames.NeuroFluxGovernor) {
+      currLevel = Player.augmentations[i].level;
+    }
+  }
+
+  // Account for purchased but uninstalled Augmentations
+  for (let i = 0; i < Player.queuedAugmentations.length; ++i) {
+    if (Player.queuedAugmentations[i].name == AugmentationNames.NeuroFluxGovernor) {
+      ++currLevel;
+    }
+  }
+  return currLevel + 1;
+}
 
 export function AddToAugmentations(aug: Augmentation): void {
   const name = aug.name;
   Augmentations[name] = aug;
 }
 
-<<<<<<< HEAD
 function createAugmentations(): void {
   [
     initNeuroFluxGovernor(),
@@ -94,82 +101,14 @@
   }
 }
 
-=======
-export function getNextNeuroFluxLevel(): number {
-  // Get current Neuroflux level based on Player's augmentations
-  let currLevel = 0;
-  for (let i = 0; i < Player.augmentations.length; ++i) {
-    if (Player.augmentations[i].name === AugmentationNames.NeuroFluxGovernor) {
-      currLevel = Player.augmentations[i].level;
-    }
-  }
-
-  // Account for purchased but uninstalled Augmentations
-  for (let i = 0; i < Player.queuedAugmentations.length; ++i) {
-    if (Player.queuedAugmentations[i].name == AugmentationNames.NeuroFluxGovernor) {
-      ++currLevel;
-    }
-  }
-  return currLevel + 1;
-}
-
-function createAugmentations(): void {
-  [
-    initNeuroFluxGovernor(),
-    initUnstableCircadianModulator(),
-    ...generalAugmentations,
-    ...(factionExists(FactionNames.Bladeburners) ? bladeburnerAugmentations : []),
-    ...(factionExists(FactionNames.ChurchOfTheMachineGod) ? churchOfTheMachineGodAugmentations : []),
-  ].map(resetAugmentation);
-}
-
-function resetFactionAugmentations(): void {
-  for (const name of Object.keys(Factions)) {
-    if (Factions.hasOwnProperty(name)) {
-      Factions[name].augmentations = [];
-    }
-  }
-}
-
-function initAugmentations(): void {
-  resetFactionAugmentations();
-  clearObject(Augmentations);
-  createAugmentations();
-  updateAugmentationCosts();
-  Player.reapplyAllAugmentations();
-}
-
-function getBaseAugmentationPriceMultiplier(): number {
-  return CONSTANTS.MultipleAugMultiplier * [1, 0.96, 0.94, 0.93][SourceFileFlags[11]];
-}
-export function getGenericAugmentationPriceMultiplier(): number {
-  return Math.pow(getBaseAugmentationPriceMultiplier(), Player.queuedAugmentations.length);
-}
-
-function updateNeuroFluxGovernorCosts(neuroFluxGovernorAugmentation: Augmentation): void {
-  let nextLevel = getNextNeuroFluxLevel();
-  --nextLevel;
-  const multiplier = Math.pow(CONSTANTS.NeuroFluxGovernorLevelMult, nextLevel);
-  neuroFluxGovernorAugmentation.baseRepRequirement *= multiplier * BitNodeMultipliers.AugmentationRepCost;
-  neuroFluxGovernorAugmentation.baseCost *= multiplier * BitNodeMultipliers.AugmentationMoneyCost;
-
-  for (let i = 0; i < Player.queuedAugmentations.length - 1; ++i) {
-    neuroFluxGovernorAugmentation.baseCost *= getBaseAugmentationPriceMultiplier();
-  }
-}
-
->>>>>>> ab93cfa8
 export function updateAugmentationCosts(): void {
   for (const name of Object.keys(Augmentations)) {
     if (Augmentations.hasOwnProperty(name)) {
       const augmentationToUpdate = Augmentations[name];
       if (augmentationToUpdate.name === AugmentationNames.NeuroFluxGovernor) {
         updateNeuroFluxGovernorCosts(augmentationToUpdate);
-<<<<<<< HEAD
       } else if (augmentationToUpdate.factions.includes(FactionNames.Infiltrators)) {
         updateInfiltratorCosts(augmentationToUpdate);
-=======
->>>>>>> ab93cfa8
       } else {
         augmentationToUpdate.baseCost *= getGenericAugmentationPriceMultiplier();
       }
