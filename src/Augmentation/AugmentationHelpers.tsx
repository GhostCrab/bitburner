--- conflicted
+++ resolved
@@ -17,10 +17,7 @@
   initBladeburnerAugmentations,
   initChurchOfTheMachineGodAugmentations,
   initGeneralAugmentations,
-<<<<<<< HEAD
   initInfiltratorsAugmentations,
-=======
->>>>>>> 7d4bf90b
   initNeuroFluxGovernor,
   initUnstableCircadianModulator,
 } from "./data/AugmentationCreator";
@@ -54,10 +51,7 @@
     initNeuroFluxGovernor(),
     initUnstableCircadianModulator(),
     ...initGeneralAugmentations(),
-<<<<<<< HEAD
     ...initInfiltratorsAugmentations(),
-=======
->>>>>>> 7d4bf90b
     ...(factionExists(FactionNames.Bladeburners) ? initBladeburnerAugmentations() : []),
     ...(factionExists(FactionNames.ChurchOfTheMachineGod) ? initChurchOfTheMachineGodAugmentations() : []),
   ].map(resetAugmentation);
