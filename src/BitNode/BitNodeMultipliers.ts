/**
 * Bitnode multipliers influence the difficulty of different aspects of the game.
 * Each Bitnode has a different theme/strategy to achieving the end goal, so these multipliers will can help drive the
 * player toward the intended strategy. Unless they really want to play the long, slow game of waiting...
 */
interface IBitNodeMultipliers {
  /**
   * Influences how quickly the player's agility level (not exp) scales
   */
  AgilityLevelMultiplier: number;

  /**
   * Influences the base cost to purchase an augmentation.
   */
  AugmentationMoneyCost: number;

  /**
   * Influences the base rep the player must have with a faction to purchase an augmentation.
   */
  AugmentationRepCost: number;

  /**
   * Influences how quickly the player can gain rank within Bladeburner.
   */
  BladeburnerRank: number;

  /**
   * Influences the cost of skill levels from Bladeburner.
   */
  BladeburnerSkillCost: number;

  /**
   * Influences how quickly the player's charisma level (not exp) scales
   */
  CharismaLevelMultiplier: number;

  /**
   * Influences the experience gained for each ability when a player completes a class.
   */
  ClassGymExpGain: number;

  /**
   * Influences the amount of money gained from completing Coding Contracts
   **/
  CodingContractMoney: number;

  /**
   * Influences the experience gained for each ability when the player completes working their job.
   */
  CompanyWorkExpGain: number;

  /**
   * Influences how much money the player earns when completing working their job.
   */
  CompanyWorkMoney: number;

  /**
   * Influences the valuation of corporations created by the player.
   */
  CorporationValuation: number;

  /**
   * Influences the base experience gained for each ability when the player commits a crime.
   */
  CrimeExpGain: number;

  /**
   * Influences the base money gained when the player commits a crime.
   */
  CrimeMoney: number;

  /**
   * Influences how many Augmentations you need in order to get invited to the Daedalus faction
   */
  DaedalusAugsRequirement: number;

  /**
   * Influences how quickly the player's defense level (not exp) scales
   */
  DefenseLevelMultiplier: number;

  /**
   * Influences how quickly the player's dexterity level (not exp) scales
   */
  DexterityLevelMultiplier: number;

  /**
   * Influences how much rep the player gains in each faction simply by being a member.
   */
  FactionPassiveRepGain: number;

  /**
   * Influences the experience gained for each ability when the player completes work for a Faction.
   */
  FactionWorkExpGain: number;

  /**
   * Influences how much rep the player gains when performing work for a faction.
   */
  FactionWorkRepGain: number;

  /**
   * Influences how much it costs to unlock the stock market's 4S Market Data API
   */
  FourSigmaMarketDataApiCost: number;

  /**
   * Influences how much it costs to unlock the stock market's 4S Market Data (NOT API)
   */
  FourSigmaMarketDataCost: number;

  /**
   * Reduces gangs earning.
   */
  GangSoftcap: number;

  /**
   * Influences the experienced gained when hacking a server.
   */
  HackExpGain: number;

  /**
   * Influences how quickly the player's hacking level (not experience) scales
   */
  HackingLevelMultiplier: number;

  /**
   * Influences how much money is produced by Hacknet Nodes.
   * Influeces the hash rate of Hacknet Servers (unlocked in BitNode-9)
   */
  HacknetNodeMoney: number;

  /**
   * Influences how much money it costs to upgrade your home computer's RAM
   */
  HomeComputerRamCost: number;

  /**
   * Influences how much money is gained when the player infiltrates a company.
   */
  InfiltrationMoney: number;

  /**
   * Influences how much rep the player can gain from factions when selling stolen documents and secrets
   */
  InfiltrationRep: number;

  /**
   * Influences how much money can be stolen from a server when the player performs a hack against it through
   * the Terminal.
   */
  ManualHackMoney: number;

  /**
   * Influence how much it costs to purchase a server
   */
  PurchasedServerCost: number;

  /**
   * Influence how much it costs to purchase a server
   */
  PurchasedServerSoftcap: number;

  /**
   * Influences the maximum number of purchased servers you can have
   */
  PurchasedServerLimit: number;

  /**
   * Influences the maximum allowed RAM for a purchased server
   */
  PurchasedServerMaxRam: number;
  /**
   * Influences the minimum favor the player must have with a faction before they can donate to gain rep.
   */
  RepToDonateToFaction: number;

  /**
   * Influences how much money can be stolen from a server when a script performs a hack against it.
   */
  ScriptHackMoney: number;

  /**
   * The amount of money actually gained when script hack a server. This is
   * different than the above because you can reduce the amount of money but
   * not gain that same amount.
   */
  ScriptHackMoneyGain: number;

  /**
   * Influences the growth percentage per cycle against a server.
   */
  ServerGrowthRate: number;

  /**
   * Influences the maxmimum money that a server can grow to.
   */
  ServerMaxMoney: number;

  /**
   * Influences the initial money that a server starts with.
   */
  ServerStartingMoney: number;

  /**
   * Influences the initial security level (hackDifficulty) of a server.
   */
  ServerStartingSecurity: number;

  /**
   * Influences the weaken amount per invocation against a server.
   */
  ServerWeakenRate: number;

  /**
   * Influences how quickly the player's strength level (not exp) scales
   */
  StrengthLevelMultiplier: number;

  /**
   * Influences the power of the gift.
   */
  StaneksGiftPowerMultiplier: number;

  /**
   * Influences the size of the gift.
   */
  StaneksGiftExtraSize: number;

  // Index signature
  [key: string]: number;
}

/**
 * The multipliers that are influenced by current Bitnode progression.
 */
// tslint:disable-next-line:variable-name
export const BitNodeMultipliers: IBitNodeMultipliers = {
  HackingLevelMultiplier: 1,
  StrengthLevelMultiplier: 1,
  DefenseLevelMultiplier: 1,
  DexterityLevelMultiplier: 1,
  AgilityLevelMultiplier: 1,
  CharismaLevelMultiplier: 1,

  ServerGrowthRate: 1,
  ServerMaxMoney: 1,
  ServerStartingMoney: 1,
  ServerStartingSecurity: 1,
  ServerWeakenRate: 1,

  HomeComputerRamCost: 1,

  PurchasedServerCost: 1,
  PurchasedServerSoftcap: 1,
  PurchasedServerLimit: 1,
  PurchasedServerMaxRam: 1,

  CompanyWorkMoney: 1,
  CrimeMoney: 1,
  HacknetNodeMoney: 1,
  ManualHackMoney: 1,
  ScriptHackMoney: 1,
  ScriptHackMoneyGain: 1,
  CodingContractMoney: 1,

  ClassGymExpGain: 1,
  CompanyWorkExpGain: 1,
  CrimeExpGain: 1,
  FactionWorkExpGain: 1,
  HackExpGain: 1,

  FactionPassiveRepGain: 1,
  FactionWorkRepGain: 1,
  RepToDonateToFaction: 1,

  AugmentationMoneyCost: 1,
  AugmentationRepCost: 1,

  InfiltrationMoney: 1,
  InfiltrationRep: 1,

  FourSigmaMarketDataCost: 1,
  FourSigmaMarketDataApiCost: 1,

  CorporationValuation: 1,

  BladeburnerRank: 1,
  BladeburnerSkillCost: 1,

  GangSoftcap: 1,

  DaedalusAugsRequirement: 1,
<<<<<<< HEAD
  GangKarmaRequirement: 1,

  StaneksGiftPowerMultiplier: 1,
  StaneksGiftExtraSize: 0,
=======
>>>>>>> e49dda0b
};<|MERGE_RESOLUTION|>--- conflicted
+++ resolved
@@ -291,11 +291,7 @@
   GangSoftcap: 1,
 
   DaedalusAugsRequirement: 1,
-<<<<<<< HEAD
-  GangKarmaRequirement: 1,
 
   StaneksGiftPowerMultiplier: 1,
   StaneksGiftExtraSize: 0,
-=======
->>>>>>> e49dda0b
 };