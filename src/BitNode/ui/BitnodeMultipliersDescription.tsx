import ExpandLess from "@mui/icons-material/ExpandLess";
import ExpandMore from "@mui/icons-material/ExpandMore";
import { Box, Collapse, ListItemButton, ListItemText, Paper, Table, TableBody, Typography } from "@mui/material";
import { uniqueId } from "lodash";
import React from "react";
import { SpecialServers } from "../../Server/data/SpecialServers";
import { Settings } from "../../Settings/Settings";
import { use } from "../../ui/Context";
import { StatsRow } from "../../ui/React/StatsRow";
import { defaultMultipliers, getBitNodeMultipliers } from "../BitNode";
import { IBitNodeMultipliers } from "../BitNodeMultipliers";

interface IProps {
  n: number;
  level?: number;
}

export function BitnodeMultiplierDescription({ n, level }: IProps): React.ReactElement {
  const [open, setOpen] = React.useState(false);
  if (n === 1) return <></>;

  return (
    <Box component={Paper} sx={{ mt: 1, p: 1 }}>
      <ListItemButton disableGutters onClick={() => setOpen((old) => !old)}>
        <ListItemText primary={<Typography variant="h6">Bitnode Multipliers</Typography>} />
        {open ? <ExpandLess color="primary" /> : <ExpandMore color="primary" />}
      </ListItemButton>
      <Collapse in={open}>
        <BitNodeMultipliersDisplay n={n} level={level} />
      </Collapse>
    </Box>
  );
}

export const BitNodeMultipliersDisplay = ({ n, level }: IProps): React.ReactElement => {
  const player = use.Player();
  // If a level argument has been provided, use that as the multiplier level
  // If not, then we have to assume that we want the next level up from the
  // current node's source file, so we get the min of that, the SF's max level,
  // or if it's BN12, ∞
  const maxSfLevel = n === 12 ? Infinity : 3;
  const mults = getBitNodeMultipliers(n, level ?? Math.min(player.sourceFileLvl(n) + 1, maxSfLevel));

  return (
    <Box sx={{ columnCount: 2, columnGap: 1, mb: -2 }}>
      <GeneralMults n={n} mults={mults} />
      <SkillMults n={n} mults={mults} />
      <FactionMults n={n} mults={mults} />
      <AugmentationMults n={n} mults={mults} />
      <HackingMults n={n} mults={mults} />
      <PurchasedServersMults n={n} mults={mults} />
      <StockMults n={n} mults={mults} />
      <CrimeMults n={n} mults={mults} />
      <InfiltrationMults n={n} mults={mults} />
      <CompanyMults n={n} mults={mults} />
      <GangMults n={n} mults={mults} />
      <CorporationMults n={n} mults={mults} />
      <BladeburnerMults n={n} mults={mults} />
      <StanekMults n={n} mults={mults} />
    </Box>
  );
};

interface IBNMultRows {
  [mult: string]: {
    name: string;
    content?: string;
    color?: string;
  };
}

interface IBNMultTableProps {
  sectionName: string;
  rowData: IBNMultRows;
  mults: IBitNodeMultipliers;
}

const BNMultTable = (props: IBNMultTableProps): React.ReactElement => {
  const rowsArray = Object.entries(props.rowData)
    .filter(([key, _value]) => props.mults[key] !== defaultMultipliers[key])
    .map(([key, value]) => (
      <StatsRow
        key={uniqueId()}
        name={value.name}
        data={{ content: value.content ?? `x${props.mults[key].toFixed(3)}` }}
        color={value.color ?? Settings.theme.primary}
      />
    ));

  return rowsArray.length > 0 ? (
    <span style={{ display: "inline-block", width: "100%", marginBottom: "16px" }}>
      <Typography variant="h6">{props.sectionName}</Typography>
      <Table>
        <TableBody>{rowsArray}</TableBody>
      </Table>
    </span>
  ) : (
    <></>
  );
};

interface IMultsProps {
  n: number;
  mults: IBitNodeMultipliers;
}

function GeneralMults({ mults }: IMultsProps): React.ReactElement {
  const rows: IBNMultRows = {
    WorldDaemonDifficulty: { name: `${SpecialServers.WorldDaemon} Difficulty` },
    DaedalusAugsRequirement: {
      name: "Daedalus Augs Requirement",
      content: String(mults.DaedalusAugsRequirement),
    },
    HacknetNodeMoney: { name: "Hacknet Production" },
    CodingContractMoney: { name: "Coding Contract Reward" },
    ClassGymExpGain: { name: "Class/Gym Exp" },
  };

  return <BNMultTable sectionName="General" rowData={rows} mults={mults} />;
}

function AugmentationMults({ mults }: IMultsProps): React.ReactElement {
  const rows: IBNMultRows = {
    AugmentationMoneyCost: { name: "Money Cost" },
    AugmentationRepCost: {
      name: "Reputation Cost",
      color: Settings.theme.rep,
    },
  };

  return <BNMultTable sectionName="Augmentations" rowData={rows} mults={mults} />;
}

function CompanyMults({ mults }: IMultsProps): React.ReactElement {
  const rows: IBNMultRows = {
    CompanyWorkMoney: {
      name: "Work Money",
      color: Settings.theme.money,
    },
    CompanyWorkExpGain: { name: "Work Exp" },
  };

  return <BNMultTable sectionName="Company" rowData={rows} mults={mults} />;
}

function StockMults({ mults }: IMultsProps): React.ReactElement {
  const rows: IBNMultRows = {
    FourSigmaMarketDataCost: { name: "Market Data Cost" },
    FourSigmaMarketDataApiCost: { name: "Market Data API Cost" },
  };

  return <BNMultTable sectionName="Stock Market" rowData={rows} mults={mults} />;
}

function FactionMults({ mults }: IMultsProps): React.ReactElement {
  const rows: IBNMultRows = {
    RepToDonateToFaction: { name: "Favor to Donate" },
    FactionWorkRepGain: {
      name: "Work Reputation",
      color: Settings.theme.rep,
    },
    FactionWorkExpGain: { name: "Work Exp" },
    FactionPassiveRepGain: {
      name: "Passive Rep",
      color: Settings.theme.rep,
    },
  };

  return <BNMultTable sectionName="Faction" rowData={rows} mults={mults} />;
}

function CrimeMults({ mults }: IMultsProps): React.ReactElement {
  const rows: IBNMultRows = {
    CrimeExpGain: {
      name: "Crime Exp",
      color: Settings.theme.combat,
    },
    CrimeMoney: {
      name: "Crime Money",
      color: Settings.theme.combat,
    },
  };

  return <BNMultTable sectionName="Crime" rowData={rows} mults={mults} />;
}

function SkillMults({ mults }: IMultsProps): React.ReactElement {
  const rows: IBNMultRows = {
    HackingLevelMultiplier: {
      name: "Hacking Level",
      color: Settings.theme.hack,
    },
    StrengthLevelMultiplier: {
      name: "Strength Level",
      color: Settings.theme.combat,
    },
    DefenseLevelMultiplier: {
      name: "Defense Level",
      color: Settings.theme.combat,
    },
    DexterityLevelMultiplier: {
      name: "Dexterity Level",
      color: Settings.theme.combat,
    },
    CharismaLevelMultiplier: {
      name: "Charisma Level",
      color: Settings.theme.cha,
    },
  };

  return <BNMultTable sectionName="Skills" rowData={rows} mults={mults} />;
}

function HackingMults({ mults }: IMultsProps): React.ReactElement {
  const rows: IBNMultRows = {
    HackExpGain: {
      name: "Hacking Exp",
      color: Settings.theme.hack,
    },
    ServerGrowthRate: { name: "Server Growth Rate" },
    ServerMaxMoney: { name: "Server Max Money" },
    ServerStartingMoney: { name: "Server Starting Money" },
    ServerStartingSecurity: { name: "Server Starting Security" },
    ServerWeakenRate: { name: "Server Weaken Rate" },
    ManualHackMoney: {
      name: "Manual Hack Money",
      color: Settings.theme.money,
    },
    ScriptHackMoney: {
      name: "Script Hack Money",
      color: Settings.theme.money,
    },
    ScriptHackMoneyGain: {
      name: "Money Gained From Hack",
      color: Settings.theme.money,
    },
  };

  return <BNMultTable sectionName="Hacking" rowData={rows} mults={mults} />;
}

function PurchasedServersMults({ mults }: IMultsProps): React.ReactElement {
  const rows: IBNMultRows = {
    PurchasedServerCost: {
      name: "Base Cost",
      content: mults.PurchasedServerCost.toFixed(3),
    },
    PurchasedServerSoftcap: {
      name: "Softcap Cost",
      content: mults.PurchasedServerSoftcap.toFixed(3),
    },
    PurchasedServerLimit: { name: "Server Limit" },
    PurchasedServerMaxRam: { name: "Max RAM" },
    HomeComputerRamCost: { name: "Home RAM Cost" },
  };

  return <BNMultTable sectionName="Purchased Servers" rowData={rows} mults={mults} />;
}

function InfiltrationMults({ mults }: IMultsProps): React.ReactElement {
  const rows: IBNMultRows = {
    InfiltrationMoney: {
      name: "Infiltration Money",
      color: Settings.theme.money,
    },
    InfiltrationRep: {
      name: "Infiltration Reputation",
      color: Settings.theme.rep,
    },
  };

  return <BNMultTable sectionName="Infiltration" rowData={rows} mults={mults} />;
}

function BladeburnerMults({ mults }: IMultsProps): React.ReactElement {
  const player = use.Player();
  if (!player.canAccessBladeburner()) return <></>;

  const rows: IBNMultRows = {
    BladeburnerRank: { name: "Rank Gain" },
    BladeburnerSkillCost: { name: "Skill Cost" },
  };

  return <BNMultTable sectionName="Bladeburner" rowData={rows} mults={mults} />;
}

function StanekMults({ mults }: IMultsProps): React.ReactElement {
  const player = use.Player();
  if (!player.canAccessCotMG()) return <></>;

  const extraSize = mults.StaneksGiftExtraSize.toFixed(3);
  const rows: IBNMultRows = {
    StnakesGiftPowerMultiplier: { name: "Gift Power" },
    StaneksGiftExtraSize: {
      name: "Base Size Modifier",
      content: `${mults.StaneksGiftExtraSize > defaultMultipliers.StaneksGiftExtraSize ? `+${extraSize}` : extraSize}`,
    },
  };

  return <BNMultTable sectionName="Stanek's Gift" rowData={rows} mults={mults} />;
}

function GangMults({ mults }: IMultsProps): React.ReactElement {
  const player = use.Player();
  if (player.bitNodeN !== 2 && player.sourceFileLvl(2) <= 0) return <></>;

  const rows: IBNMultRows = {
    GangSoftcap: {
      name: "Gang Softcap",
      content: mults.GangSoftcap.toFixed(3),
    },
    GangUniqueAugs: { name: "Unique Augmentations" },
  };

  return <BNMultTable sectionName="Gang" rowData={rows} mults={mults} />;
}

function CorporationMults({ mults }: IMultsProps): React.ReactElement {
  const player = use.Player();
<<<<<<< HEAD
  if (!player.canAccessCorporation()) return <></>;

  const rows: IBNMultRows = {
    CorporationSoftCap: {
      name: "Corporation Softcap",
      content: mults.CorporationSoftCap.toFixed(3),
    },
    CorporationValuation: { name: "Valuation" },
  };

  return <BNMultTable sectionName="Corporation" rowData={rows} mults={mults} />;
=======
  // access check
  if (n !== 3 && player.sourceFileLvl(3) === 0) return <></>;
  // is it empty check
  if (
    mults.CorporationSoftcap === defaultMultipliers.CorporationSoftcap &&
    mults.CorporationValuation === defaultMultipliers.CorporationValuation
  )
    return <></>;

  return (
    <>
      <br />
      <Typography variant={"h5"}>Corporation:</Typography>
      <Box mx={1}>
        {mults.CorporationSoftcap !== defaultMultipliers.CorporationSoftcap ? (
          <Typography>Softcap: {mults.CorporationSoftcap.toFixed(3)}</Typography>
        ) : (
          <></>
        )}
        {mults.CorporationValuation !== defaultMultipliers.CorporationValuation ? (
          <Typography>Valuation: x{mults.CorporationValuation.toFixed(3)}</Typography>
        ) : (
          <></>
        )}
      </Box>
    </>
  );
>>>>>>> abd66ad9
}<|MERGE_RESOLUTION|>--- conflicted
+++ resolved
@@ -317,45 +317,15 @@
 
 function CorporationMults({ mults }: IMultsProps): React.ReactElement {
   const player = use.Player();
-<<<<<<< HEAD
   if (!player.canAccessCorporation()) return <></>;
 
   const rows: IBNMultRows = {
-    CorporationSoftCap: {
+    CorporationSoftcap: {
       name: "Corporation Softcap",
-      content: mults.CorporationSoftCap.toFixed(3),
+      content: mults.CorporationSoftcap.toFixed(3),
     },
     CorporationValuation: { name: "Valuation" },
   };
 
   return <BNMultTable sectionName="Corporation" rowData={rows} mults={mults} />;
-=======
-  // access check
-  if (n !== 3 && player.sourceFileLvl(3) === 0) return <></>;
-  // is it empty check
-  if (
-    mults.CorporationSoftcap === defaultMultipliers.CorporationSoftcap &&
-    mults.CorporationValuation === defaultMultipliers.CorporationValuation
-  )
-    return <></>;
-
-  return (
-    <>
-      <br />
-      <Typography variant={"h5"}>Corporation:</Typography>
-      <Box mx={1}>
-        {mults.CorporationSoftcap !== defaultMultipliers.CorporationSoftcap ? (
-          <Typography>Softcap: {mults.CorporationSoftcap.toFixed(3)}</Typography>
-        ) : (
-          <></>
-        )}
-        {mults.CorporationValuation !== defaultMultipliers.CorporationValuation ? (
-          <Typography>Valuation: x{mults.CorporationValuation.toFixed(3)}</Typography>
-        ) : (
-          <></>
-        )}
-      </Box>
-    </>
-  );
->>>>>>> abd66ad9
 }