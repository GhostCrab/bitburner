<<<<<<< HEAD
import {Locations}                              from "./src/Location.js";
import {getRandomInt}                           from "../utils/HelperFunctions.js";

/*
Products
    For certain industries, players can creat their own custom products
    Essentially, these are just things you give a certain name to.

    Products have certain properties that affect how well they sell. These properties
    are just numbers. For each Industry, only some of these properties are applicable
    (e.g. Performance isnt applicable for food industry)
        Demand: Determined by industry. For most industries this will slowly decrease over time, meaning
                that you must create new and better products to remain successful. The speed at which this
                decreases over time is dependent on industry
        Competition: Determined by industry
        Markup : Determined by Industry
        Quality:
        Performance:
        Durability:
        Reliability:
        Aesthetics:
        Features:
        Location: Only valid for 'building' products like Restaurants, Hospitals, etc.
    Scientific Research affects the properties of products
Materials:
    To create Products, you need materials. There are different tiers of Materials
    Materials have several properties that determine how profitable they can be:
        Quality:
        Demand:
        Competition:
        Markup: How much price markup a material can have before theres a significant dropoff in how much its bought

    Materials Types:
        1st tier:
            Water - High Stable Demand, Medium competition, low markup
            Energy - Suuuuuuper high  stable demand, High competition, low markup
        2nd Tier:
            Food - High Stable Demand, Lots of competition, medium markup
            Plants - Initially high but volatile demand. Decent competition, low markup
            Metal - Very high stable demand, lots of competition, low markup
        3rd Tier:
            Hardware - Very high stable demand, lots of competition, med markup
            Chemicals - High stable demand, good amount of competition, med markup
            Real estate - Initially high but volatile demand. Decent competition, med markup. Tied to a certain city
        4th tier:
            Drugs - High stable demand, lots of competition, medium markup
            Robots - Very high stable demand, looots of competition, high markup
            AI Cores - Very high stable demand, looooots of competition, veeery high markup
        5th tier:
            Scientific Research

Industries:
    - Some Industries let you create your own custom "Products", while others just produce Materials
    - Each Industry has different characteristics for things
    - List of Industries:
        Energy - Requires metal, hardware
                 Produces Energy
                 Can Use Robotics/AI Cores to increase production
                 More real estate = more production with very little dimishing returns
                 Production increased by scientific research
                 High starting cost
        Utilities - Requires metal, hardware
                    Produces Water
                    Can use Robotics, and AI Cores to increase production
                    More real estate = more production with medium diminishing returns
                    Production increased by scientific research
                    High starting cost
        Agriculture - Requires Water and Energy
                      Produces food and plants
                      Can use Hardware/Robotics/AI Cores to increase production
                      Production increased by scientific research
                      More real estate = more production  with very little diminishing returns
                      Medium starting cost
        Fishing - Requires energy
                  Produces lots of food
                  Can use Hardware/Robotics/AI Cores to increase production
                  Production increased by scientific research
                  More real estate = slightly more production with very high diminishing returns
                  Medium starting cost (higher than agriculture)
        Mining - Requires Energy
                 Produces Metal
                 Can use hardware/Robotics/AI Cores to increase production
                 Production increased by scientific research
                 More real estate = more production with medium diminishing returns
                 High starting cost
        Food - Create your own "restaurant" products
               Restaurants require food, water, energy
               Restaurants in general are high stable demand, but lots of competition, and medium markup
               Low starting cost
               Production increase from real estate diminishes greatly in city. e.g. making many restaurants
               in one city has high diminishing returns, but making a few in every city is good
        Tobacco - Create your own tobacco products
                  Requires plants, water
                  High volatile demand, but not much competition. Low markup
                  Low starting cost
                  Product quality significantly affected by scientific research
        Chemical - Create Chemicals
                   Requires plants, energy, water
                   High stable demand, high competition, low markup
                   Medium starting cost
                   Advertising does very little
                   Product quality significantly affected by scientific research
        Pharmaceutical - Create your own drug products
                         Requires chemicals, energy, water
                         Very high stable demand. High competition, very high markup
                         High starting cost
                         Requires constant creation of new and better products to be successful
                         Product quality significantly affected by scientific research
        Computer - Creates 'Hardware' material and your own Computer products
                   Requires metal, energy
                   Can use Robotics/AI Cores to increase production
                   More real estate = more production with high diminishing returns
                   Production significantly affected by scientific research
                   High starting cost
        Robotics - Create 'Robots' material and create your own 'Robot' products
                   Requires hardware, energy
                   Production can be improved by using AI Cores
                   Extremely high stable demand, medium competition, high markup
                   Extremely high starting cost
                   Product quality significantly affected by scientific research
                   more real estate = more production with medium diminishing returns for 'Robot' materials
        Software - Create 'AI Cores' material and create your own software products
                   Requires hardware, energy
                   Very high stable demand, high competition, low markup
                   Low starting cost
                   Product quality slightly affected by scientific research
        Healthcare - Open your own hospitals (each is its own product).
                     Requires  robots, AI Cores, energy, water
                     Extremely high stable demand, semi-high competition, super high markup
                     Extremely high starting cost
                     Production increase from real estate diminishes greatly in city. e.g. making many hospitals
                     in one city has high diminishing returns, but making a few in every city is goodIn
        Real Estate - Create 'Real Estate' and your own Real Estate Products
                      Requires metal, energy, water, hardware
                      Can use Robotics/AI Cores to increase production
                      Production slightly affected by scientific research
                      Heavily affected by advertising
                      Extremely high starting cost
        Biotechnology -
        Entertainment -
        Finance -
        Mass Media -
        Telecommunications -

    Employees:
        Has morale, happiness, and energy that must be managed to maintain productivity
        Has a city property
        Stats:
            Age, Intelligence, Charisma, Experience, Creativity, Efficiency

        Assigned to different positions. The productivity at each position is determined by
        stats. I.e. each employe should be assigned to positions based on stats to optimize production

        Hiring Employees:
            When you choose to hire employees you are given a randomly generated list of employees to hire
            They will demand a certain salary and maybe stock shares

    Employee Position
        Operations -
        Engineer -
        Business -
        Accounting -
        Management -
        Research and Development -

    Company stats
        A Company has an inventory of products and materials

        Financial stats (All numbers are in per second):
            Revenue - Total income generated
            Expenses - Total Expenses
            Profit - Revenue minus Expenses
            Private Valuation: Investor valuation of your company before you go public. Affects how much money they invest
            Market Cap: Once you go public, it is the total number of shares times stock price
            Earnings Per Share(EPS): Net Income (Profit) / Number of Oustanding Shares
            Price to Earnings: P/E Ratio = Price per Share / EPS

        Awareness: A number indicating how many people are aware of your company
        Popularity: A number indicating how many people like your company
        Warehouse Space: How many materials it can stock
        Office Space:
            Costs $/s in upkeep
            You can open one office space in each city
            Size - increased by upgrades, increases max # employees in the city
                    However if your # employees is near the max this affects employee happiness
            Comfort - Increased by upgrades, affects employees in that office
            Beauty - Increased by upgrades, affects employees in that office
            Tiers of Office Space:
                Basic
                Enhanced
                Luxurious
                Extravagant
            Upgrades
                Things that increase comfort/beauty. Some may cost upkeep and some might not

        Company Upgrades:
            Can upgrade Warehouse Space and Office Space
            Can throw 'events' (company picnic, outing, party, etc.) for one time expenses and temporary boosts
            Advertising, Increases Company Awareness and Popularity

    Investors
        When you start a company you have 1 billion shares (subject to change)
        Four rounds of investing: Seed, Series A, Series B, Series C
        In each round, you can give up certain shares to receive money
        These are optional

        You can choose to go public at any time, at which point your stock price
        will fluctuate based on company performance. Then you can sell whatever
        shares you have left on the stock market.
*/
=======
import {Engine}                                         from "./engine.js";
import {Locations}                                      from "./Location.js";

import Decimal                                          from '../utils/decimal.js';
import {dialogBoxCreate}                                from "../utils/DialogBox.js";
import {getRandomInt, removeElementById,
        createElement, createAccordionElement,
        removeChildrenFromElement, createPopup,
        clearSelector}                                  from "../utils/HelperFunctions.js";
import {Reviver, Generic_toJSON,
        Generic_fromJSON}                               from "../utils/JSONReviver.js";
import numeral                                          from "../utils/numeral.min.js";
import {formatNumber, isString}                         from "../utils/StringHelperFunctions.js";
import {yesNoBoxCreate, yesNoTxtInpBoxCreate,
        yesNoBoxGetYesButton, yesNoBoxGetNoButton,
        yesNoTxtInpBoxGetYesButton, yesNoTxtInpBoxGetNoButton,
        yesNoTxtInpBoxGetInput, yesNoBoxClose,
        yesNoTxtInpBoxClose, yesNoBoxOpen}              from "../utils/YesNoBox.js";

/* State */
var companyStates = ["START", "PURCHASE", "PRODUCTION", "SALE", "EXPORT"];
function CorporationState() {
    this.state = 0;
}

CorporationState.prototype.nextState = function() {
    if (this.state < 0 || this.state >= companyStates.length) {
        this.state = 0;
    }

    ++this.state;
    if (this.state >= companyStates.length) {
        this.state = 0;
    }
}

CorporationState.prototype.getState = function() {
    return companyStates[this.state];
}

CorporationState.prototype.toJSON = function() {
	return Generic_toJSON("CorporationState", this);
}

CorporationState.fromJSON = function(value) {
	return Generic_fromJSON(CorporationState, value.data);
}

Reviver.constructors.CorporationState = CorporationState;
>>>>>>> fa3557a8

/* Constants */
var TOTALSHARES = 1e9; //Total number of shares you have at your company
var CyclesPerMarketCycle    = 100;
var CyclesPerIndustryStateCycle = CyclesPerMarketCycle / companyStates.length;
var SecsPerMarketCycle      = CyclesPerMarketCycle / 5;
var Cities = ["Aevum", "Chongqing", "Sector-12", "New Tokyo", "Ishima", "Volhaven"];
var WarehouseInitialCost        = 5e9; //Initial purchase cost of warehouse
var WarehouseInitialSize        = 100;
var WarehouseUpgradeBaseCost    = 1e9;

var OfficeInitialCost           = 5e9;
var OfficeInitialSize           = 3;
var OfficeUpgradeBaseCost       = 1e9;



function Material(params={}) {
    this.name = params.name ? params.name : "";
    this.qty    = 0; //Quantity
    this.qlt    = 0; //Quality, unbounded
    this.dmd    = 0; //Demand, 0-100?
    this.dmdR   = 0; //Range of possible demand
    this.cmp    = 0; //Competition, 0-100
    this.cmpR   = 0; //Range of possible competition
    this.mv     = 0; //Maximum Volatility of stats

    //Markup. Determines how high of a price you can charge on the material
    //compared to the market price (bCost) based on quality
    //Quality is divided by this to determine markup limits
    //e.g if mku is 10 and quality is 100 then you can mark up prices by 100/10 = 10
    //without consequences
    this.mku    = 0;

    this.buy = 0; //How much of this material is being bought per second
    this.sll = 0; //How much of this material is being sold per second
    this.prd = 0; //How much of this material is being produced per second
    this.exp = []; //Exports of this material to another warehouse/industry
    this.imp = 0;
    this.bCost = 0; //$ Cost/sec to buy material
    this.sCost = 0; //$ Cost/sec to sell material

    //[Whether production/sale is limited, limit amount]
    this.prdman = [false, 0]; //Production for this material is manually limited
    this.sllman = [false, 0]; //Sale of this material is manually limited
    this.init();
}

Material.prototype.init = function(mats={}) {
    switch(this.name) {
        case "Water":
            this.dmd = 75; this.dmdR = [65, 85];
            this.cmp = 50; this.cmpR = [40, 60];
            this.bCost = 750; this.mv = 0.2;
            this.mku = 15;
            break;
        case "Energy":
            this.dmd = 90; this.dmdR = [80, 100];
            this.cmp = 80; this.cmpR = [65, 95];
            this.bCost = 1125; this.mv = 0.2;
            this.mku = 15;
            break;
        case "Food":
            this.dmd = 80; this.dmdR = [70, 90];
            this.cmp = 60; this.cmpR = [35, 85];
            this.bCost = 3750; this.mv = 1;
            this.mku = 9;
            break;
        case "Plants":
            this.dmd = 70; this.dmdR = [20, 90];
            this.cmp = 50; this.cmpR = [30, 70];
            this.bCost = 2250; this.mv = 0.6;
            this.mku = 12;
            break;
        case "Metal":
            this.dmd = 80; this.dmdR = [75, 85];
            this.cmp = 70; this.cmpR = [60, 80];
            this.bCost = 2000; this.mv = 1;
            this.mku = 15;
            break;
        case "Hardware":
            this.dmd = 85; this.dmdR = [80, 90];
            this.cmp = 80; this.cmpR = [65, 95];
            this.bCost = 3000; this.mv = 0.5; //Less mv bc its processed twice
            this.mku = 7;
            break;
        case "Chemicals":
            this.dmd = 55; this.dmdR = [40, 70];
            this.cmp = 60; this.cmpR = [40, 80];
            this.bCost = 5000; this.mv = 1.2;
            this.mku = 8;
            break;
        case "Real Estate":
            this.dmd = 50; this.dmdR = [5, 100];
            this.cmp = 50; this.cmpR = [25, 75];
            this.bCost = 12000; this.mv = 1.5; //Less mv bc its processed twice
            this.mku = 6;
            break;
        case "Drugs":
            this.dmd = 60; this.dmdR = [45, 75];
            this.cmp = 70; this.cmpR = [40, 100];
            this.bCost = 6000; this.mv = 1.6;
            this.mku = 5;
            break;
        case "Robots":
            this.dmd = 90; this.dmdR = [80, 100];
            this.cmp = 90; this.cmpR = [80, 100];
            this.bCost = 15000; this.mv = 0.5; //Less mv bc its processed twice
            this.mku = 3;
            break;
        case "AI Cores":
            this.dmd = 90; this.dmdR = [80, 100];
            this.cmp = 90; this.cmpR = [80, 100];
            this.bCost = 20000; this.mv = 0.8; //Less mv bc its processed twice
            this.mku = 2;
            break;
        default:
            console.log("Invalid material type in init(): " + this.name);
            break;
    }
}

//Process change in demand, competition, and buy cost of this material
Material.prototype.processMarket = function() {
    //This 1st random check determines whether competition increases or decreases
    //More competition = lower market price
    var v = (Math.random() * this.mv) / 100;
    var pv = (Math.random() * this.mv) / 100;
    if (Math.random() < 0.42) {
        this.cmp *= (1+v);
        if (this.cmp > this.cmpR[1]) {this.cmp = this.cmpR[1]};
        this.bCost *= (1-pv);
    } else {
        this.cmp *= (1-v);
        if (this.cmp < this.cmpR[0]) {this.cmp = this.cmpR[0];}
        this.bCost *= (1+pv);
    }

    //This 2nd random check determines whether demand increases or decreases
    //More demand = higher market price
    v = (Math.random() * this.mv) / 100;
    pv = (Math.random() * this.mv) / 100;
    if (Math.random() < 0.45) {
        this.dmd *= (1+v);
        if (this.dmd > this.dmdR[1]) {this.dmd = this.dmdR[1];}
        this.bCost *= (1+pv);
    } else {
        this.dmd *= (1-v);
        if (this.dmd < this.dmdR[0]) {this.dmd = this.dmdR[0];}
        this.bCost *= (1-pv);
    }
}

Material.prototype.toJSON = function() {
	return Generic_toJSON("Material", this);
}

Material.fromJSON = function(value) {
	return Generic_fromJSON(Material, value.data);
}

Reviver.constructors.Material = Material;

//Map of material (by name) to their sizes (how much space it takes in warehouse)
let MaterialSizes = {
    Water:      0.05,
    Energy:     0.01,
    Food:       0.03,
    Plants:     0.05,
    Metal:      0.1,
    Hardware:   0.06,
    Chemicals:  0.05,
    Drugs:      0.02,
    Robots:     0.5,
    "AICores": 0.1
}

function Product(params={}) {
    this.name = params.name         ? params.name           : 0;
    this.dmd = params.demand        ? params.demand         : 0;
    this.cmp = params.competition   ? params.competition    : 0;
    this.mku = params.markup        ? params.markup         : 0;
<<<<<<< HEAD
    this.prd = 0;

    //Variables for creation of product
    this.fin = false; //Finished being created
    this.prog = 0; //0-100% created


=======
    this.pCost = 0; //An estimate of how much money it costs to make this
    this.sCost = 0; //How much this is selling for

    //Variables for creation of product
    this.fin = false;       //Finished being created
    this.prog = 0;          //0-100% created
    this.createCity = params.createCity ? params.createCity : ""; // City in which the product is being created
    this.designCost     = params.designCost ? params.designCost : 0;
    this.advCost        = params.advCost ? params.advCost : 0;

>>>>>>> fa3557a8
    //Aggregate score for a product's 'rating' based on the other properties below
    //The weighting of the other properties (performance, durability)
    //differs between industries
    this.rat = 0;

    this.qlt = params.quality       ? params.quality        : 0;
    this.per = params.performance   ? params.performance    : 0;
    this.dur = params.durability    ? params.durability     : 0;
    this.rel = params.reliability   ? params.reliability    : 0;
    this.aes = params.aesthetics    ? params.aesthetics     : 0;
    this.fea = params.features      ? params.features       : 0;

<<<<<<< HEAD
    this.qty = 0;

    //Only applicable for certain products like Restaurants
    this.loc = params.location      ? params.location       : "";
=======
    //Data refers to the production, sale, and quantity of the products
    //These values are specific to a city
    //The data is [qty, prod, sell]
    this.data = {
        [Locations.Aevum]: [0, 0, 0],
        [Locations.Chongqing]: [0, 0, 0],
        [Locations.Sector12]: [0, 0, 0],
        [Locations.NewTokyo]: [0, 0, 0],
        [Locations.Ishima]: [0, 0, 0],
        [Locations.Volhaven]: [0, 0, 0],
    }

    //Only applies for location-based products like restaurants/hospitals
    this.loc = params.loc ? params.loc : 0;
>>>>>>> fa3557a8

    //How much space it takes in the warehouse. Not applicable for all products
    this.siz = params.size ? params.size : 0;

    //Material requirements. An object that maps the name of a material to how much it requires
    //to make 1 unit of the product.
    this.reqMats = params.req           ? params.req            : {};

    //[Whether production/sale is limited, limit amount]
<<<<<<< HEAD
    this.prdman = [false, 0];
    this.sllman = [false, 0];
}

Product.prototype.createProduct = function() {

}

Product.prototype.finishProduct = function() {

}


var ProductRatingWeights = {
    Industries.Food: {
        Quality:        0.7,
        Durability:     0.1,
        Aesthetics:     0.2,
    },
    Industries.Tobacco: {
        Quality:        0.4,
        Durability:     0.2,
        Reliability:    0.2,
        Aesthetics:     0.2,
    },
    Industries.Pharmaceutical: {
        Quality:        0.2,
        Performance:    0.2,
        Durability:     0.1,
        Reliability:    0.3,
        Features:       0.2,
    },
    Industries.Computer: {
        Quality:        0.15,
        Performance:    0.25,
        Durability:     0.25,
        Reliability:    0.2,
        Aesthetics:     0.05,
        Features:       0.1,
    },
    Industries.Robotics: {
        Quality:        0.1,
        Performance:    0.2,
        Durability:     0.2,
        Reliability:    0.2,
        Aesthetics:     0.1,
        Features:       0.2,
    },
    Industries.Software: {
        Quality:        0.2,
        Performance:    0.2,
        Reliability:    0.2,
        Durability:     0.2,
        Features:       0.2,
    },
    Industries.Healthcare: {
        Quality:        0.4,
        Performance:    0.1,
        Durability:     0.1,
        Reliability:    0.3,
        Features:       0.1,
    },
    Industries.RealEstate: {
        Quality:        0.2,
        Durability:     0.25,
        Reliability:    0.1,
        Aesthetics:     0.35,
        Features:       0.1,
    }
}
Product.prototype.calculateRating = function(industry) {
    var weights = ProductRatingWeights.industry;
=======
    this.prdman = {
        [Locations.Aevum]: [false, 0],
        [Locations.Chongqing]: [false, 0],
        [Locations.Sector12]: [false, 0],
        [Locations.NewTokyo]: [false, 0],
        [Locations.Ishima]: [false, 0],
        [Locations.Volhaven]: [false, 0],
    }

    this.sllman = {
        [Locations.Aevum]: [false, 0],
        [Locations.Chongqing]: [false, 0],
        [Locations.Sector12]: [false, 0],
        [Locations.NewTokyo]: [false, 0],
        [Locations.Ishima]: [false, 0],
        [Locations.Volhaven]: [false, 0],
    }
}

//empWorkMult is a multiplier that increases progress rate based on
//productivity of employees
Product.prototype.createProduct = function(marketCycles=1, empWorkMult=1) {
    if (this.fin) {return;}
    this.prog += (marketCycles * .01 * empWorkMult);
}

//'industry' is a reference to the industry that makes the product
Product.prototype.finishProduct = function(employeeProd, industry) {
    this.fin = true;

    //Calculate properties
    var progrMult = this.prog / 100;

    var engrRatio   = employeeProd[EmployeePositions.Engineer] / employeeProd["total"],
        mgmtRatio   = employeeProd[EmployeePositions.Management] / employeeProd["total"],
        rndRatio    = employeeProd[EmployeePositions.RandD] / employeeProd["total"],
        opsRatio    = employeeProd[EmployeePositions.Operations] / employeeProd["total"],
        busRatio    = employeeProd[EmployeePositions.Business] / employeeProd["total"];
    var designMult = 1 + (Math.pow(this.designCost, 0.1) / 100);
    console.log("designMult: " + designMult);
    var balanceMult = (1.2 * engrRatio) + (0.9 * mgmtRatio) + (1.3 * rndRatio) +
                      (1.5 * opsRatio) + (busRatio);
    var totalMult = progrMult * balanceMult * designMult;

    this.qlt = totalMult * ((0.10 * employeeProd[EmployeePositions.Engineer]) +
                            (0.05 * employeeProd[EmployeePositions.Management]) +
                            (0.05 * employeeProd[EmployeePositions.RandD]) +
                            (0.02 * employeeProd[EmployeePositions.Operations]) +
                            (0.02 * employeeProd[EmployeePositions.Business]));
    this.per = totalMult * ((0.15 * employeeProd[EmployeePositions.Engineer]) +
                            (0.02 * employeeProd[EmployeePositions.Management]) +
                            (0.02 * employeeProd[EmployeePositions.RandD]) +
                            (0.02 * employeeProd[EmployeePositions.Operations]) +
                            (0.02 * employeeProd[EmployeePositions.Business]));
    this.dur = totalMult * ((0.05 * employeeProd[EmployeePositions.Engineer]) +
                            (0.02 * employeeProd[EmployeePositions.Management]) +
                            (0.08 * employeeProd[EmployeePositions.RandD]) +
                            (0.05 * employeeProd[EmployeePositions.Operations]) +
                            (0.05 * employeeProd[EmployeePositions.Business]));
    this.rel = totalMult * ((0.02 * employeeProd[EmployeePositions.Engineer]) +
                            (0.08 * employeeProd[EmployeePositions.Management]) +
                            (0.02 * employeeProd[EmployeePositions.RandD]) +
                            (0.05 * employeeProd[EmployeePositions.Operations]) +
                            (0.08 * employeeProd[EmployeePositions.Business]));
    this.aes = totalMult * ((0.00 * employeeProd[EmployeePositions.Engineer]) +
                            (0.08 * employeeProd[EmployeePositions.Management]) +
                            (0.05 * employeeProd[EmployeePositions.RandD]) +
                            (0.02 * employeeProd[EmployeePositions.Operations]) +
                            (0.10 * employeeProd[EmployeePositions.Business]));
    this.fea = totalMult * ((0.08 * employeeProd[EmployeePositions.Engineer]) +
                            (0.05 * employeeProd[EmployeePositions.Management]) +
                            (0.02 * employeeProd[EmployeePositions.RandD]) +
                            (0.05 * employeeProd[EmployeePositions.Operations]) +
                            (0.05 * employeeProd[EmployeePositions.Business]));
    this.calculateRating(industry);
    var advMult = 1 + (Math.pow(this.advCost, 0.1) / 100);
    console.log("advMult: " + advMult);
    this.mku = 100 / (advMult * this.qlt * (busRatio + mgmtRatio));
    console.log("product mku: " + this.mku);
    this.dmd = industry.awareness === 0 ? 100 : Math.min(100, advMult * (100 * (industry.popularity / industry.awareness)));
    this.cmp = getRandomInt(0, 70);

    //Calculate the product's required materials
    //For now, just set it to be the same as the requirements to make materials
    for (var matName in industry.reqMats) {
        if (industry.reqMats.hasOwnProperty(matName)) {
            this.reqMats[matName] = industry.reqMats[matName];
        }
    }

    //Calculate the product's size
    //For now, just set it to be the same size as the requirements to make materials
    this.siz = 0;
    for (var matName in industry.reqMats) {
        this.siz += MaterialSizes[matName] * industry.reqMats[matName];
    }

    //Delete unneeded variables
    delete this.prog;
    delete this.createCity;
    delete this.designCost;
    delete this.advCost;
}


Product.prototype.calculateRating = function(industry) {
    var weights = ProductRatingWeights[industry.type];
>>>>>>> fa3557a8
    if (weights == null) {
        console.log("ERROR: Could not find product rating weights for: " + industry);
        return;
    }
    this.rat = 0;
    this.rat += weights.Quality     ? this.qlt * weights.Quality : 0;
    this.rat += weights.Performance ? this.per * weights.Performance : 0;
    this.rat += weights.Durability  ? this.dur * weights.Durability : 0;
    this.rat += weights.Reliability ? this.rel * weights.Reliability : 0;
    this.rat += weights.Aesthetics  ? this.aes * weights.Aesthetics : 0;
    this.rat += weights.Features    ? this.fea * weights.Features : 0;
<<<<<<< HEAD
=======
}

Product.prototype.toJSON = function() {
	return Generic_toJSON("Product", this);
>>>>>>> fa3557a8
}

Product.fromJSON = function(value) {
	return Generic_fromJSON(Product, value.data);
}

Reviver.constructors.Product = Product;

var Industries = {
    Energy: "Energy",
    Utilities: "Water Utilities",
    Agriculture: "Agriculture",
    Fishing: "Fishing",
    Mining: "Mining",
    Food: "Food",
    Tobacco: "Tobacco",
    Chemical: "Chemical",
    Pharmaceutical: "Pharmaceutical",
    Computer: "Computer Hardware",
    Robotics: "Robotics",
    Software: "Software",
    Healthcare: "Healthcare",
    RealEstate: "RealEstate",
}

var IndustryStartingCosts = {
    Energy: 225e9,
    Utilities: 150e9,
    Agriculture: 40e9,
    Fishing: 80e9,
    Mining: 300e9,
    Food: 10e9,
    Tobacco: 20e9,
    Chemical: 70e9,
    Pharmaceutical: 200e9,
    Computer: 500e9,
    Robotics: 1e12,
    Software: 25e9,
    Healthcare: 750e9,
    RealEstate: 600e9,
}

var IndustryDescriptions = {
    Energy: "Engage in the production and distribution of energy.<br><br>" +
            "Starting cost: " + numeral(IndustryStartingCosts.Energy).format("$0.000a"),
    Utilities: "Distributes water and provides wastewater services.<br><br>" +
               "Starting cost: " + numeral(IndustryStartingCosts.Utilities).format("$0.000a"),
    Agriculture: "Cultive crops and breed livestock to produce food.<br><br>" +
                 "Starting cost: " + numeral(IndustryStartingCosts.Agriculture).format("$0.000a"),
    Fishing: "Produce food through the breeding and processing of fish and fish products<br><br>" +
             "Starting cost: " + numeral(IndustryStartingCosts.Fishing).format("$0.000a"),
    Mining: "Extract and process metals from the earth.<br><br>" +
            "Starting cost: " + numeral(IndustryStartingCosts.Mining).format("$0.000a"),
    Food: "Create your own restaurants all around the world.<br><br>" +
          "Starting cost: " + numeral(IndustryStartingCosts.Food).format("$0.000a"),
    Tobacco: "Create and distribute tobacco and tobacco-related products.<br><br>" +
             "Starting cost: " + numeral(IndustryStartingCosts.Tobacco).format("$0.000a"),
    Chemical: "Product industrial chemicals<br><br>" +
              "Starting cost: " + numeral(IndustryStartingCosts.Chemical).format("$0.000a"),
    Pharmaceutical: "Discover, develop, and create new pharmaceutical drugs.<br><br>" +
                    "Starting cost: " + numeral(IndustryStartingCosts.Pharmaceutical).format("$0.000a"),
    Computer: "Develop and manufacture new computer hardware and networking infrastructures.<br><br>" +
              "Starting cost: " + numeral(IndustryStartingCosts.Computer).format("$0.000a"),
    Robotics: "Develop and create robots.<br><br>" +
              "Starting cost: " + numeral(IndustryStartingCosts.Robotics).format("$0.000a"),
    Software: "Develop computer software and create AI Cores.<br><br>" +
              "Starting cost: " + numeral(IndustryStartingCosts.Software).format("$0.000a"),
    Healthcare: "Create and manage hospitals.<br><br>" +
                "Starting cost: " + numeral(IndustryStartingCosts.Healthcare).format("$0.000a"),
    RealEstate: "Develop and manuage real estate properties.<br><br>" +
                "Starting cost: " + numeral(IndustryStartingCosts.RealEstate).format("$0.000a"),
}

var ProductRatingWeights = {
    [Industries.Food]: {
        Quality:        0.7,
        Durability:     0.1,
        Aesthetics:     0.2,
    },
    [Industries.Tobacco]: {
        Quality:        0.4,
        Durability:     0.2,
        Reliability:    0.2,
        Aesthetics:     0.2,
    },
    [Industries.Pharmaceutical]: {
        Quality:        0.2,
        Performance:    0.2,
        Durability:     0.1,
        Reliability:    0.3,
        Features:       0.2,
    },
    [Industries.Computer]: {
        Quality:        0.15,
        Performance:    0.25,
        Durability:     0.25,
        Reliability:    0.2,
        Aesthetics:     0.05,
        Features:       0.1,
    },
    [Industries.Robotics]: {
        Quality:        0.1,
        Performance:    0.2,
        Durability:     0.2,
        Reliability:    0.2,
        Aesthetics:     0.1,
        Features:       0.2,
    },
    [Industries.Software]: {
        Quality:        0.2,
        Performance:    0.2,
        Reliability:    0.2,
        Durability:     0.2,
        Features:       0.2,
    },
    [Industries.Healthcare]: {
        Quality:        0.4,
        Performance:    0.1,
        Durability:     0.1,
        Reliability:    0.3,
        Features:       0.1,
    },
    [Industries.RealEstate]: {
        Quality:        0.2,
        Durability:     0.25,
        Reliability:    0.1,
        Aesthetics:     0.35,
        Features:       0.1,
    }
}

function Industry(params={}) {
    this.offices = { //Maps locations to offices. 0 if no office at that location
        [Locations.Aevum]: 0,
        [Locations.Chongqing]: 0,
        [Locations.Sector12]: new OfficeSpace({
            loc:Locations.Sector12,
            size:OfficeInitialSize,
        }),
        [Locations.NewTokyo]: 0,
        [Locations.Ishima]: 0,
        [Locations.Volhaven]: 0
    };

    this.warehouses = { //Maps locations to warehouses. 0 if no warehouse at that location
        [Locations.Aevum]: 0,
        [Locations.Chonqing]: 0,
        [Locations.Sector12]: new Warehouse({
            loc:Locations.Sector12,
            size: WarehouseInitialSize,
        }),
        [Locations.NewTokyo]: 0,
        [Locations.Ishima]: 0,
        [Locations.Volhaven]: 0
    };

    this.name   = params.name ? params.name : 0;
    this.type   = params.type ? params.type : 0;

    this.sciResearch    = new Material({name: "Scientific Research"});

    //A map of the NAME of materials required to create produced materials to
    //how many are needed to produce 1 unit of produced materials
    this.reqMats = {};

    //An array of the name of materials being produced
    this.prodMats = [];

    this.products  = {};
    this.makesProducts = false;

    this.awareness      = 0;
    this.popularity     = 0; //Should always be less than awareness
    this.startingCost   = 0;

    /* The following are factors for how much production/other things are increased by
       different factors. The production increase always has diminishing returns,
       and they are all reprsented by exponentials of < 1 (e.g x ^ 0.5, x ^ 0.8)
       The number for these represent the exponential. A lower number means more
       diminishing returns */
    this.reFac      = 0; //Real estate Factor
    this.sciFac     = 0; //Scientific Research Factor, affects quality
    this.hwFac      = 0; //Hardware factor
    this.robFac     = 0; //Robotics Factor
    this.aiFac      = 0; //AI Cores factor;
    this.advFac     = 0; //Advertising factor, affects sales

    this.prodMult   = 0; //Production multiplier

    //Financials
    this.lastCycleRevenue   = new Decimal(0);
    this.lastCycleExpenses  = new Decimal(0);
    this.thisCycleRevenue   = new Decimal(0);
    this.thisCycleExpenses  = new Decimal(0);

    this.state = 0;

    this.init();
}

Industry.prototype.init = function() {
    //Set the unique properties of an industry (how much its affected by real estate/scientific research, etc.)
    this.startingCost = IndustryStartingCosts[this.type];
    switch (this.type) {
        case Industries.Energy:
            this.reFac  = 0.65;
            this.sciFac = 0.7;
            this.robFac = 0.05;
            this.aiFac  = 0.3;
            this.advFac = 0.2;
            this.reqMats = {
                "Hardware": 0.1,
                "Metal":    0.25,
            };
            this.prodMats = ["Energy"];
            break;
        case Industries.Utilities:
            this.reFac  = 0.4;
            this.sciFac = 0.6;
            this.robFac = 0.3;
            this.aiFac  = 0.3;
            this.advFac = 0.2;
            this.reqMats = {
                "Hardware": 0.1,
                "Metal":    0.2,
            }
            this.prodMats = ["Water"];
            break;
        case Industries.Agriculture:
            this.reFac  = 0.8;
            this.sciFac = 0.5;
            this.hwFac  = 0.2;
            this.robFac = 0.3;
            this.aiFac  = 0.3;
            this.advFac = 0.05;
            this.reqMats = {
                "Water":    0.5,
                "Energy":   0.5,
            }
            this.prodMats = ["Plants", "Food"];
            break;
        case Industries.Fishing:
            this.reFac  = 0.15;
            this.sciFac = 0.35;
            this.hwFac  = 0.35;
            this.robFac = 0.5;
            this.aiFac  = 0.2;
            this.advFac = 0.15;
            this.reqMats = {
                "Energy":   0.5,
            }
            this.prodMats = ["Food"];
            break;
        case Industries.Mining:
            this.reFac  = 0.3;
            this.sciFac = 0.25;
            this.hwFac  = 0.4;
            this.robFac = 0.5;
            this.aiFac  = 0.5;
            this.advFac = 0.05;
            this.reqMats = {
                "Energy":   0.8,
            }
            this.prodMats = ["Metal"];
            break;
        case Industries.Food:
            //reFac is unique for this bc it diminishes greatly per city. Handle this separately in code?
            this.sciFac = 0.12;
            this.hwFac  = 0.15;
            this.robFac = 0.3;
            this.aiFac  = 0.25;
            this.advFac = 0.75;
            this.reqMats = {
                "Food":     0.5,
                "Water":    0.5,
                "Energy":   0.2,
            }
            this.makesProducts = true;
            break;
        case Industries.Tobacco:
            this.reFac  = 0.15;
            this.sciFac = 0.75;
            this.hwFac  = 0.15;
            this.robFac = 0.2;
            this.aiFac  = 0.15;
            this.advFac = 0.6;
            this.reqMats = {
                "Plants":   1,
                "Water":    0.2,
            }
            this.makesProducts = true;
            break;
        case Industries.Chemical:
            this.reFac  = 0.25;
            this.sciFac = 0.75;
            this.hwFac  = 0.15;
            this.robFac = 0.2;
            this.aiFac  = 0.15;
            this.advFac = 0.1;
            this.reqMats = {
                "Plants":   1,
                "Energy":   0.5,
                "Water":    0.5,
            }
            this.prodMats = ["Chemicals"];
            break;
        case Industries.Pharmaceutical:
            this.reFac  = 0.05;
            this.sciFac = 0.8;
            this.hwFac  = 0.15;
            this.robFac = 0.25;
            this.aiFac  = 0.2;
            this.advFac = 0.55;
            this.reqMats = {
                "Chemicals":    2,
                "Energy":       1,
                "Water":        0.5,
            }
            this.prodMats = ["Drugs"];
            this.makesProducts = true;
            break;
        case Industries.Computer:
            this.reFac  = 0.2;
            this.sciFac = 0.65;
            this.robFac = 0.4;
            this.aiFac  = 0.2;
            this.advFac = 0.5;
            this.reqMats = {
                "Metal":    2.5,
                "Energy":   1,
            }
            this.prodMats = ["Hardware"];
            this.makesProducts = true;
            break;
        case Industries.Robotics:
            this.reFac  = 0.35;
            this.sciFac = 0.7;
            this.aiFac  = 0.4;
            this.advFac = 0.6;
            this.reqMats = {
                "Hardware":     5,
                "Energy":       3,
            }
            this.prodMats = ["Robots"];
            this.makesProducts = true;
            break;
        case Industries.Software:
            this.sciFac = 0.7;
            this.advFac = 0.5;
            this.reqMats = {
                "Hardware":     0.5,
                "Energy":       1,
            }
            this.prodMats = ["AICores"];
            this.makesProducts = true;
            break;
        case Industries.Healthcare:
            //reFac is unique for this bc it diminishes greatly per city. Handle this separately in code?
            this.sciFac = 0.75;
            this.advFac = 0.3;
            this.reqMats = {
                "Robots":       10,
                "AICores":     5,
                "Energy":       5,
                "Water":        5,
            }
            this.makesProducts = true;
            break;
        case Industries.RealEstate:
            this.robFac = 0.6;
            this.aiFac  = 0.6;
            this.advFac = 0.65;
            this.reqMats = {
                "Metal":    20,
                "Energy":   10,
                "Water":    10,
                "Hardware": 5
            }
            this.prodMats = ["RealEstate"];
            this.makesProducts = true;
            break;
        default:
            console.log("ERR: Invalid Industry Type passed into Industry.init(): " + this.type);
            return;
    }
}

Industry.prototype.getProductDescriptionText = function() {
    if (!this.makesProducts) {return;}
    switch (this.type) {
        case Industries.Food:
            return "create and manage restaurants";
            break;
        case Industries.Tobacco:
            return "create tobacco and tobacco-related products";
            break;
        case Industries.Pharmaceutical:
            return "develop new pharmaceutical drugs";
            break;
        case Industries.Computer:
            return "create new computer hardware and networking infrastructures";
            break;
        case Industries.Robotics:
            return "build specialized robots and robot-related products";
            break;
        case Industries.Software:
            return "develop computer software";
            break;
        case Industries.HealthCare:
            return "build and manage hospitals";
            break;
        case Industries.RealEstate:
            return "develop and manage real estate properties";
            break;
        default:
            console.log("ERROR: Invalid industry type in Industry.getProductDescriptionText");
            return "";
    }
}

//Calculates the values that factor into the production and properties of
//materials/products (such as quality, etc.)
Industry.prototype.calculateProductionFactors = function(city) {
    var warehouse = this.warehouses[city];
    if (!(warehouse instanceof Warehouse)) {
        this.prodMult = 0;
        return;
    }
    var materials = warehouse.materials,
        office = this.offices[city];
    //Production is multiplied by this
    this.prodMult = Math.pow(0.002 * materials.RealEstate.qty+1, this.reFac) *
                    Math.pow(0.002 * materials.Hardware.qty+1, this.hwFac) *
                    Math.pow(0.002 * materials.Robots.qty+1, this.robFac) *
                    Math.pow(0.002 * materials.AICores.qty+1, this.aiFac);
    if (this.prodMult < 1) {this.prodMult = 1;}
}

Industry.prototype.updateWarehouseSizeUsed = function(warehouse) {
    if (warehouse instanceof Warehouse) {
        //This resets the size back to 0 and then accounts for materials
        warehouse.updateMaterialSizeUsed();
    }

    for (var prodName in this.products) {
        if (this.products.hasOwnProperty(prodName)) {
            var prod = this.products[prodName];
            warehouse.sizeUsed += (prod.data[warehouse.loc][0] * prod.siz);
        }
    }
}

Industry.prototype.process = function(marketCycles=1, state) {
    this.state = state;

    //At the start of a cycle, store and reset revenue/expenses
    //Then calculate salaries and processs the markets
    if (state === "START") {
        this.lastCycleRevenue = this.thisCycleRevenue.dividedBy(marketCycles * SecsPerMarketCycle);
        this.lastCycleExpenses = this.thisCycleExpenses.dividedBy(marketCycles * SecsPerMarketCycle);
        this.thisCycleRevenue = this.thisCycleRevenue.times(0);
        this.thisCycleExpenses = this.thisCycleExpenses.times(0);

        //Process offices (and the employees in them)
        var employeeSalary = 0;
        for (var officeLoc in this.offices) {
            if (this.offices.hasOwnProperty(officeLoc) &&
                this.offices[officeLoc] instanceof OfficeSpace) {
                employeeSalary += this.offices[officeLoc].process(marketCycles, this);
            }
        }
        this.thisCycleExpenses = this.thisCycleExpenses.plus(employeeSalary);

        //Process change in demand/competition of materials/products
        this.processMaterialMarket(marketCycles);
        this.processProductMarket(marketCycles);
        return;
    }

    //Process production, purchase, and import/export of materials
    var res = this.processMaterials(marketCycles);
    this.thisCycleRevenue = this.thisCycleRevenue.plus(res[0]);
    this.thisCycleExpenses = this.thisCycleExpenses.plus(res[1]);

    //Process creation, production & sale of products
    res = this.processProducts(marketCycles);
    this.thisCycleRevenue = this.thisCycleRevenue.plus(res[0]);
    this.thisCycleExpenses = this.thisCycleExpenses.plus(res[1]);
}

//Process change in demand and competition for this industry's materials
Industry.prototype.processMaterialMarket = function(marketCycles=1) {
    //References to prodMats and reqMats
    var reqMats = this.reqMats, prodMats = this.prodMats;

    //Only 'process the market' for materials that this industry deals with
    for (var i = 0; i < Cities.length; ++i) {
        //If this industry has a warehouse in this city, process the market
        //for every material this industry requires or produces
        if (this.warehouses[Cities[i]] instanceof Warehouse) {
            var wh = this.warehouses[Cities[i]];
            for (var name in reqMats) {
                if (reqMats.hasOwnProperty(name)) {
                    wh.materials[name].processMarket();
                }
            }

            //Produced materials are stored in an array
            for (var foo = 0; foo < prodMats.length; ++foo) {
                wh.materials[prodMats[foo]].processMarket();
            }

            //Process these twice because these boost production
            wh.materials["Hardware"].processMarket();
            wh.materials["Robots"].processMarket();
            wh.materials["AICores"].processMarket();
            wh.materials["RealEstate"].processMarket();
        }
    }
}

//Process change in demand and competition for this industry's products
Industry.prototype.processProductMarket = function(marketCycles=1) {
    //Demand gradually decreases, and competition gradually increases
    for (var name in this.products) {
        if (this.products.hasOwnProperty(name)) {
            var product = this.products[name];
            var change = getRandomInt(1, 5) * 0.001;
            if (this.type === Industries.Pharmaceutical || this.type === Industries.Software ||
                this.type === Industries.Robotics) {
                change *= 2.5;
            }
            change *= marketCycles;
            product.dmd -= change;
            product.cmp += change;
        }
    }
}

//Process production, purchase, and import/export of materials
Industry.prototype.processMaterials = function(marketCycles=1) {
    var revenue = 0, expenses = 0;
    for (var i = 0; i < Cities.length; ++i) {
        var city = Cities[i], office = this.offices[city];

        if (this.warehouses[city] instanceof Warehouse) {
            this.calculateProductionFactors(city);
            var warehouse = this.warehouses[city];

            switch(this.state) {

            case "PURCHASE":
            /* Process purchase of materials */
            for (var matName in warehouse.materials) {
                if (warehouse.materials.hasOwnProperty(matName)) {
                    (function(matName) {
                    var mat = warehouse.materials[matName];
                    var buyAmt = (mat.buy * SecsPerMarketCycle * marketCycles), maxAmt
                    if (matName == "RealEstate") {
                        maxAmt = buyAmt;
                    } else {
                        maxAmt = Math.floor((warehouse.size - warehouse.sizeUsed) / MaterialSizes[matName]);
                    }
                    var buyAmt = Math.min(buyAmt, maxAmt);
                    if (buyAmt > 0) {
                        mat.qty += buyAmt;
                        expenses += (buyAmt * mat.bCost);
                    }
                    })(matName);
                    this.updateWarehouseSizeUsed(warehouse);
                }
            } //End process purchase of materials
            break;

            case "PRODUCTION":
            /* Process production of materials */
            if (this.prodMats.length > 0) {
                var mat = warehouse.materials[this.prodMats[0]];
                //Calculate the maximum production of this material based
                //on the office's productivity
                var total = office.employeeProd[EmployeePositions.Operations] +
                            office.employeeProd[EmployeePositions.Engineer] +
                            office.employeeProd[EmployeePositions.Management], ratio;
                if (total === 0) {
                    ratio = 0;
                } else {
                    ratio = (office.employeeProd[EmployeePositions.Operations] / total) *
                            (office.employeeProd[EmployeePositions.Engineer] / total) *
                            (office.employeeProd[EmployeePositions.Management] / total);
                    ratio = Math.max(0.01, ratio); //Minimum ratio value if you have employees
                }
                var maxProd = 2 * ratio * Math.pow(total, 0.3), prod;

                if (mat.prdman[0]) {
                    //Production is manually limited
                    prod = Math.min(maxProd, mat.prdman[1]);
                } else {
                    prod = maxProd;
                }
                prod *= (SecsPerMarketCycle * marketCycles * this.prodMult); //Convert production from per second to per market cycle
                //Calculate net change in warehouse storage making
                //the produced materials will cost
                var totalMatSize = 0;
                for (var tmp = 0; tmp < this.prodMats.length; ++tmp) {
                    totalMatSize += (MaterialSizes[this.prodMats[tmp]]);
                }
                for (var reqMatName in this.reqMats) {
                    if (this.reqMats.hasOwnProperty(reqMatName)) {
                        var normQty = this.reqMats[reqMatName];
                        totalMatSize -= (MaterialSizes[reqMatName] * normQty);
                    }
                }
                //If not enough space in warehouse, limit the amount of produced materials
                if (totalMatSize > 0) {
                    var maxAmt = Math.floor((warehouse.size - warehouse.sizeUsed) / totalMatSize);
                    prod = Math.min(maxAmt, prod);
                }

                //Make sure we have enough resource to make our materials
                var producableFrac = 1;
                for (var reqMatName in this.reqMats) {
                    if (this.reqMats.hasOwnProperty(reqMatName)) {
                        var req = this.reqMats[reqMatName] * prod;
                        if (warehouse.materials[reqMatName].qty < req) {
                            producableFrac = Math.min(producableFrac, warehouse.materials[reqMatName].qty / req);
                        }
                    }
                }

                //Make our materials if they are producable
                if (producableFrac > 0 && prod > 0) {
                    for (var reqMatName in this.reqMats) {
                        if (this.reqMats.hasOwnProperty(reqMatName)) {
                            var reqMatQtyNeeded = (this.reqMats[reqMatName] * prod * producableFrac);
                            warehouse.materials[reqMatName].qty -= reqMatQtyNeeded;
                            warehouse.materials[reqMatName].prd = 0;
                            warehouse.materials[reqMatName].prd -= reqMatQtyNeeded / (SecsPerMarketCycle * marketCycles);
                        }
                    }
                    for (var j = 0; j < this.prodMats.length; ++j) {
                        warehouse.materials[this.prodMats[j]].qty += (prod * producableFrac);
                        warehouse.materials[this.prodMats[j]].qlt =
                            (office.employeeProd[EmployeePositions.Engineer] / 100 +
                             Math.pow(this.sciResearch.qty, this.sciFac) +
                             Math.pow(warehouse.materials["AICores"].qty, this.aiFac) / 10e3);
                    }
                } else {
                    console.log("Production of materials failed because producableFrac <= 0 or prod <= 0.");
                    console.log("prod: " + prod);
                }
                //Per second
                var fooProd = prod * producableFrac / (SecsPerMarketCycle * marketCycles);
                for (var fooI = 0; fooI < this.prodMats.length; ++fooI) {
                    warehouse.materials[this.prodMats[fooI]].prd = fooProd;
                }
            }
            break;

            case "SALE":
            /* Process sale of materials */
            for (var matName in warehouse.materials) {
                if (warehouse.materials.hasOwnProperty(matName)) {
                    var mat = warehouse.materials[matName];
                    if (mat.sCost < 0 || mat.sllman[0] === false) {continue;}
                    var mat = warehouse.materials[matName];

                    var sCost;
                    if (isString(mat.sCost)) {
                        sCost = mat.sCost.replace(/MP/g, mat.bCost);
                        sCost = eval(sCost);
                    } else {
                        sCost = mat.sCost;
                    }

                    //Calculate how much of the material sells (per second)
                    var markup = 1, markupLimit = mat.qlt / mat.mku;
                    if (sCost > mat.bCost) {
                        //Penalty if difference between sCost and bCost is greater than markup limit
                        if ((sCost - mat.bCost) > markupLimit) {
                            markup = markupLimit / (sCost - mat.bCost);
                        }
                    } else if (sCost < mat.bCost) {
                        if (sCost <= 0) {
                            markup = 1e12; //Sell everything, essentially discard
                        } else {
                            //Lower prices than market increases sales
                            markup = mat.bCost / sCost;
                        }
                    }
                    var businessFactor = 1 + (office.employeeProd[EmployeePositions.Business] / office.employeeProd["total"]);
                    var maxSell = (mat.qlt + .001) * mat.dmd * (100 - mat.cmp)/100 * markup * businessFactor *
                                  (this.awareness === 0 ? 0.01 : (this.popularity + .001) / this.awareness);
                    var sellAmt;
                    if (mat.sllman[1] !== -1) {
                        //Sell amount is manually limited
                        sellAmt = Math.min(maxSell, mat.sllman[1]);
                    } else {
                        sellAmt = maxSell;
                    }
                    sellAmt = (sellAmt * SecsPerMarketCycle * marketCycles);
                    sellAmt = Math.min(mat.qty, sellAmt);
                    if (sellAmt < 0) {
                        console.log("ERROR: sellAmt is negative");
                        continue;
                    }
                    if (sellAmt && sCost) {
                        mat.qty -= sellAmt;
                        revenue += (sellAmt * sCost);
                        mat.sll = sellAmt / (SecsPerMarketCycle * marketCycles);
                    } else {
                        mat.sll = 0;
                    }
                }
            } //End processing of sale of materials
            break;

            /* TODO Process Export of materials */

            case "START":
            case "EXPORT":
                break;
            default:
                console.log("ERROR: Invalid state: " + this.state);
                break;
            } //End switch(this.state)
            this.updateWarehouseSizeUsed(warehouse);

        } // End warehouse

        //Produce Scientific Research based on R&D employees
        //Scientific Research can be produced without a warehouse
        if (office instanceof OfficeSpace) {
            this.sciResearch.qty += .01 * Math.pow(office.employeeProd[EmployeePositions.RandD], 0.5);
        }
    }
    return [revenue, expenses];
}

//Process production & sale of this industry's FINISHED products (including all of their stats)
Industry.prototype.processProducts = function(marketCycles=1) {
<<<<<<< HEAD
    for (var prodName in this.products) {
        if (this.products.hasOwnProperty(prodName)) {
            var prod = this.products[prodName];
            if (prod instanceof Product) {
                this.processProduct(marketCycles, prod);
            } else {
                console.log("ERROR: Trying to process a non-Product object in Industry.products");
            }
        }
=======
    var revenue = 0, expenses = 0;

    //Create products
    if (this.state === "PRODUCTION") {
        for (var prodName in this.products) {
            if (this.products.hasOwnProperty(prodName)) {
                var prod = this.products[prodName];
                if (!prod.fin) {
                    var city = prod.createCity, office = this.offices[city];
                    var total = office.employeeProd["total"], ratio;
                    if (total === 0) {
                        ratio = 0;
                    } else {
                        ratio = office.employeeProd[EmployeePositions.Engineer] / total +
                                office.employeeProd[EmployeePositions.Operations] / total +
                                office.employeeProd[EmployeePositions.Management] / total;
                    }
                    prod.createProduct(marketCycles, ratio * Math.pow(total, 0.3));
                    if (prod.prog >= 100) {
                         prod.finishProduct(office.employeeProd, this);
                    }
                    break;
                }
            }
        }
    }

    //Produce Products
    for (var prodName in this.products) {
        if (this.products.hasOwnProperty(prodName)) {
            var prod = this.products[prodName];
            if (prod instanceof Product && prod.fin) {
                revenue += this.processProduct(marketCycles, prod);
            }
        }
>>>>>>> fa3557a8
    }
    return [revenue, expenses];
}

//Processes FINISHED products
Industry.prototype.processProduct = function(marketCycles=1, product) {
<<<<<<< HEAD
    for (var i = 0; i < Cities.length; ++i) {
        var city = Cities[i], office = this.offices[city], warehouse = this.warehouses[city];
        if (warehouse instanceof Warehouse) {
=======
    var totalProfit = 0;
    for (var i = 0; i < Cities.length; ++i) {
        var city = Cities[i], office = this.offices[city], warehouse = this.warehouses[city];
        if (warehouse instanceof Warehouse) {
            switch(this.state) {

            case "PRODUCTION":
>>>>>>> fa3557a8
            //Calculate the maximum production of this Product based on
            //office's productivity, materials, etc.
            var total = office.employeeProd[EmployeePositions.Operations] +
                        office.employeeProd[EmployeePositions.Engineer] +
                        office.employeeProd[EmployeePositions.Management];
            var ratio = (office.employeeProd[EmployeePositions.Operations] / total) *
                        (office.employeeProd[EmployeePositions.Engineer] / total) *
                        (office.employeeProd[EmployeePositions.Management] / total);
<<<<<<< HEAD
            var maxProd = ratio * (0.35 * total), prod;

            //Account for whether production is manually limited
            if (mat.prdman[0]) {
                prod = Math.min(maxProd, mat.prdman[1]);
            } else {
                prod = maxProd;
            }
            prod *= (SecsPerMarketCycle * marketCycles);


            //Calculate net change in warehouse storage making the Products will cost
            var netStorageSize = product.siz;
            for (var reqMatName in product.reqMats) {
                if (product.reqMats.hasOwnProperty(reqMatName)) {
                    var normQty = product.reqMats[reqMatName];
                    netStorageSize -= (MaterialSizes[reqMatName] * normQty);
                }
            }

            //If there's not enough space in warehouse, limit the amount of Product
            if (netStorageSize > 0) {
                var maxAmt = Math.floor((warehouse.size - warehouse.sizedUsed) / netStorageSize);
                prod = Math.min(maxAmt, prod);
            }

            //Make sure we have enough resources to make our Products
            var producableFrac = 1;
            for (var reqMatName in product.reqMats) {
                if (product.reqMats.hasOwnProperty(reqMatName)) {
                    var req = product.reqMats[reqMatName] * prod;
                    if (warehouse[reqMatName].qty < req) {
                        producableFrac = Math.min(producableFrac, warehouse[reqMatName].qty / req);
                    }
                }
            }

            //Make our Products if they are producable
            if (producableFrac > 0) {
                for (var reqMatName in product.reqMats) {
                    if (product.reqMats.hasOwnProperty(reqMatName)) {
                        warehouse[reqMatName].qty -= (product.reqMats[reqMatName] * prod * producableFrac);
                    }
                }
                product.qty += (prod * producableFrac * this.prodMult);
            }

            //Per second
            product.prd = prod * producableFrac * this.prodMult / (SecsPerMarketCycle * marketCycles);
        }
    }
}
=======
            var maxProd = ratio * Math.pow(total, 0.2), prod;

            //Account for whether production is manually limited
            if (product.prdman[city][0]) {
                prod = Math.min(maxProd, product.prdman[city][1]);
            } else {
                prod = maxProd;
            }
            prod *= (this.prodMult * SecsPerMarketCycle * marketCycles);

>>>>>>> fa3557a8

            //Calculate net change in warehouse storage making the Products will cost
            var netStorageSize = product.siz;
            for (var reqMatName in product.reqMats) {
                if (product.reqMats.hasOwnProperty(reqMatName)) {
                    var normQty = product.reqMats[reqMatName];
                    netStorageSize -= (MaterialSizes[reqMatName] * normQty);
                }
            }

            //If there's not enough space in warehouse, limit the amount of Product
            if (netStorageSize > 0) {
                var maxAmt = Math.floor((warehouse.size - warehouse.sizeUsed) / netStorageSize);
                prod = Math.min(maxAmt, prod);
            }

            //Make sure we have enough resources to make our Products
            var producableFrac = 1;
            for (var reqMatName in product.reqMats) {
                if (product.reqMats.hasOwnProperty(reqMatName)) {
                    var req = product.reqMats[reqMatName] * prod;
                    if (warehouse.materials[reqMatName].qty < req) {
                        producableFrac = Math.min(producableFrac, warehouse.materials[reqMatName].qty / req);
                    }
                }
            }

            //Make our Products if they are producable
            if (producableFrac > 0) {
                for (var reqMatName in product.reqMats) {
                    if (product.reqMats.hasOwnProperty(reqMatName)) {
                        var reqMatQtyNeeded = (product.reqMats[reqMatName] * prod * producableFrac);
                        warehouse.materials[reqMatName].qty -= reqMatQtyNeeded;
                        warehouse.materials[reqMatName].prd -= reqMatQtyNeeded / (SecsPerMarketCycle * marketCycles);
                    }
                }
                //Quantity
                product.data[city][0] += (prod * producableFrac);
            }

            //Keep track of production Per second
            product.data[city][1] = prod * producableFrac / (SecsPerMarketCycle * marketCycles);
            break;

            case "SALE":
            //Process sale of Products
            product.pCost = 0; //Estimated production cost
            for (var reqMatName in product.reqMats) {
                if (product.reqMats.hasOwnProperty(reqMatName)) {
                    product.pCost += (product.reqMats[reqMatName] * warehouse.materials[reqMatName].bCost);
                }
            }

            //Since its a product, its production cost is increased for labor
            product.pCost *= 3;
            console.log("Product pCost:" + product.pCost);

            var markup = 1, markupLimit = product.rat / product.mku;
            if (product.sCost > product.pCost) {
                if ((product.sCost - product.pCost) > markupLimit) {
                    markup = markupLimit / (product.sCost - product.pCost);
                }
            }
            var maxSell = Math.pow(product.rat, 0.95) * product.dmd * (1-(product.cmp/100)) *
                          (this.awareness === 0 ? 0.01 : (this.popularity+0.001) / this.awareness) * markup;
            console.log("maxSell: " + maxSell);
            console.log("product.dmd: " + product.dmd);
            console.log("product.cmp: " + product.cmp);
            var sellAmt;
            if (product.sllman[city][0] && product.sllman[city][1] > 0) {
                //Sell amount is manually limited
                sellAmt = Math.min(maxSell, product.sllman[city][1]);
            } else {
                sellAmt = maxSell;
            }
            sellAmt = sellAmt * SecsPerMarketCycle * marketCycles;
            sellAmt = Math.min(product.data[city][0], sellAmt); //data[0] is qty
            if (sellAmt && product.sCost) {
                product.data[city][0] -= sellAmt; //data[0] is qty
                totalProfit += (sellAmt * product.sCost);
                product.data[city][2] = sellAmt / (SecsPerMarketCycle * marketCycles); //data[2] is sell property
            } else {
                product.data[city][2] = 0; //data[2] is sell property
            }
            break;

            case "START":
            case "PURCHASE":
            case "EXPORT":
                break;
            default:
                console.log("ERROR: Invalid State: " + this.state);
                break;
            } //End switch(this.state)
        }
    }
    return totalProfit;
}

Industry.prototype.discontinueProduct = function(product, parentRefs) {
    var company = parentRefs.company, industry = parentRefs.industry;
    for (var productName in this.products) {
        if (this.products.hasOwnProperty(productName)) {
            if (product === this.products[productName]) {
                delete this.products[productName];
                company.updateUIContent();
            }
        }
    }
}

Industry.prototype.toJSON = function() {
	return Generic_toJSON("Industry", this);
}

Industry.fromJSON = function(value) {
	return Generic_fromJSON(Industry, value.data);
}

Reviver.constructors.Industry = Industry;

var EmployeePositions = {
    Operations: "Operations",
    Engineer: "Engineer",
    Business: "Business",
    Management: "Management",
    RandD: "Research & Development"
}

function Employee(params={}) {
    if (!(this instanceof Employee)) {
        return new Employee(params);
    }
    this.name   = params.name           ? params.name           : "Bobby";

    //Morale, happiness, and energy are 0-100
    this.mor    = params.morale         ? params.morale         : getRandomInt(50, 100);
    this.hap    = params.happiness      ? params.happiness      : getRandomInt(50, 100);
    this.ene    = params.energy         ? params.energy         : getRandomInt(50, 100);

    this.age    = params.age            ? params.age            : getRandomInt(20, 50);
    this.int    = params.intelligence   ? params.intelligence   : getRandomInt(10, 50);
    this.cha    = params.charisma       ? params.charisma       : getRandomInt(10, 50);
    this.exp    = params.experience     ? params.experience     : getRandomInt(10, 50);
    this.cre    = params.creativity     ? params.creativity     : getRandomInt(10, 50);
    this.eff    = params.efficiency     ? params.efficiency     : getRandomInt(10, 50);
    this.sal    = params.salary         ? params.salary         : getRandomInt(0.1, 5);
    this.pro    = 0; //Productivity, This is calculated

    this.loc    = params.loc            ? params.loc : "";
    this.pos    = params.position       ? params.position : EmployeePositions.Operations;
}

//Returns the amount the employee needs to be paid
Employee.prototype.process = function(marketCycles=1, office) {
    var gain = 0.001 * marketCycles,
        det = gain * Math.random();
    this.age += gain;
    this.exp += gain;
    if (this.age > 150) {
        this.int -= det;
        this.eff -= det;
        this.cha -= det;
    }

    //Weight based on how full office is
    //Too many employees = more likely to decrease energy and happiness
    var officeCapacityWeight = 0.5 * (office.employees.length / office.size - 0.5);
    if (Math.random() < 0.5 - officeCapacityWeight) {
        this.ene += det;
        this.hap += det;
    } else {
        this.ene -= det;
        this.hap -= det;
    }
    if (this.ene < office.minEne) {this.ene = office.minEne;}
    if (this.hap < office.minHap) {this.hap = office.minHap;}
    var salary = this.sal * marketCycles * SecsPerMarketCycle;
    return salary;
}

Employee.prototype.calculateProductivity = function() {
    var prodBase = this.mor * this.hap * this.ene * 1e-6, prodMult;
    switch(this.pos) {
        //Calculate productivity based on position. This is multipled by prodBase
        //to get final value
        case EmployeePositions.Operations:
            prodMult = (0.6 * this.int) + (0.1 * this.cha) + (this.exp) +
                       (0.5 * this.cre) + (this.eff);
            break;
        case EmployeePositions.Engineer:
            prodMult = (this.int) + (0.1 * this.cha) + (1.5 * this.exp) +
                       (this.eff);
            break;
        case EmployeePositions.Business:
            prodMult = (0.4 * this.int) + (this.cha) + (0.5 * this.exp);
            break;
        case EmployeePositions.Management:
            prodMult = (2 * this.cha) + (this.exp) + (0.2 * this.cre) +
                       (0.7 * this.eff);
            break;
        case EmployeePositions.RandD:
            prodMult = (1.5 * this.int) + (0.8 * this.exp) + (this.cre) +
                       (0.5 * this.eff);
            break;
        default:
            console.log("Invalid employee position: " + this.pos);
            break;
    }
    return prodBase * prodMult;
}

//Process benefits from having an office party thrown
Employee.prototype.throwParty = function(money) {
    var mult = 1 + (money / 10e6);
    this.mor *= mult;
    this.mor = Math.min(100, this.mor);
    this.hap *= mult;
    this.hap = Math.min(100, this.hap);
    return mult;
}

//'panel' is the DOM element on which to create the UI
Employee.prototype.createUI = function(panel) {
    panel.style.color = "white";
    panel.appendChild(createElement("p", {
        id:"cmpy-mgmt-employee-" + this.name + "-panel-text",
        innerHTML:"Morale: " + formatNumber(this.mor, 3) + "<br>" +
                  "Happiness: " + formatNumber(this.hap, 3) + "<br>" +
                  "Energy: " + formatNumber(this.ene, 3) + "<br>" +
                  "Age: " + formatNumber(this.age, 3) + "<br>" +
                  "Intelligence: " + formatNumber(this.int, 3) + "<br>" +
                  "Charisma: " + formatNumber(this.cha, 3) + "<br>" +
                  "Experience: " + formatNumber(this.exp, 3) + "<br>" +
                  "Creativity: " + formatNumber(this.cre, 3) + "<br>" +
                  "Efficiency: " + formatNumber(this.eff, 3) + "<br>" +
                  "Salary: " + numeral(this.sal).format("$0.000a") + "/ s<br>",
    }));

    //Selector for employee position
    var selector = createElement("select", {});
    for (var key in EmployeePositions) {
        if (EmployeePositions.hasOwnProperty(key)) {
            selector.add(createElement("option", {
                text: EmployeePositions[key],
                value: EmployeePositions[key],
            }));
        }
    }

    selector.addEventListener("change", ()=>{
        this.pos = selector.options[selector.selectedIndex].value;
    });

    //Set initial value of selector
    for (var i = 0; i < selector.length; ++i) {
        if (selector.options[i].value === this.pos) {
            selector.selectedIndex = i;
            break;
        }
    }
    panel.appendChild(selector);
}

Employee.prototype.updateUI = function(panel) {
    if (panel == null) {
        console.log("ERROR: Employee.updateUI() called with null panel");
        return;
    }
    var text = document.getElementById("cmpy-mgmt-employee-" + this.name + "-panel-text");
    if (text == null) {
        return this.createUI(panel);
    }
    text.innerHTML  = "Morale: " + formatNumber(this.mor, 3) + "<br>" +
                      "Happiness: " + formatNumber(this.hap, 3) + "<br>" +
                      "Energy: " + formatNumber(this.ene, 3) + "<br>" +
                      "Age: " + formatNumber(this.age, 3) + "<br>" +
                      "Intelligence: " + formatNumber(this.int, 3) + "<br>" +
                      "Charisma: " + formatNumber(this.cha, 3) + "<br>" +
                      "Experience: " + formatNumber(this.exp, 3) + "<br>" +
                      "Creativity: " + formatNumber(this.cre, 3) + "<br>" +
                      "Efficiency: " + formatNumber(this.eff, 3) + "<br>" +
                      "Salary: " + numeral(this.sal).format("$0.000a") + "/ s<br>";
}

Employee.prototype.toJSON = function() {
	return Generic_toJSON("Employee", this);
}

Employee.fromJSON = function(value) {
	return Generic_fromJSON(Employee, value.data);
}

Reviver.constructors.Employee = Employee;

var OfficeSpaceTiers = {
    Basic: "Basic",
    Enhanced: "Enhanced",
    Luxurious: "Luxurious",
    Extravagant: "Extravagant"
}

function OfficeSpace(params={}) {
    this.loc    = params.loc        ? params.loc        : "";
    this.cost   = params.cost       ? params.cost       : 1;
    this.size   = params.size       ? params.size       : 1;
    this.comf   = params.comfort    ? params.comfort    : 1;
    this.beau   = params.beauty      ? params.beauty     : 1;
    this.tier   = OfficeSpaceTiers.Basic;

    this.minEne     = 0; //Minimum energy of employees, based on office
    this.minHap     = 0; //Minimum happiness of employees, based on office.

    this.employees = [];
    this.employeeProd = {
        [EmployeePositions.Operations]:   0,
        [EmployeePositions.Engineer]:     0,
        [EmployeePositions.Business]:     0,
        [EmployeePositions.Management]:   0,
        [EmployeePositions.RandD]:        0,
        total:                            0,
    };
}

OfficeSpace.prototype.process = function(marketCycles=1, industry) {
    var perfMult=1; //Multiplier for employee morale/happiness/energy based on company performance
    if (industry.funds < 0 && industry.lastCycleRevenue < 0) {
        perfMult = Math.pow(0.99, marketCycles);
    } else if (industry.funds > 0 && industry.lastCycleRevenue > 0) {
        perfMult = Math.pow(1.01, marketCycles);
    }

    var salaryPaid = 0;
    for (var i = 0; i < this.employees.length; ++i) {
        var emp = this.employees[i];
        emp.mor *= perfMult;
        emp.hap *= perfMult;
        emp.ene *= perfMult;
        var salary = emp.process(marketCycles, this);
        salaryPaid += salary;
    }
    this.calculateEmployeeProductivity(marketCycles);
    return salaryPaid;
}

OfficeSpace.prototype.calculateEmployeeProductivity = function(marketCycles=1) {
    //Reset
    for (var name in this.employeeProd) {
        if (this.employeeProd.hasOwnProperty(name)) {
            this.employeeProd[name] = 0;
        }
    }

    var total = 0;
    for (var i = 0; i < this.employees.length; ++i) {
        var employee = this.employees[i];
        var prod = employee.calculateProductivity();
        this.employeeProd[employee.pos] += prod;
        total += prod;
    }
    this.employeeProd["total"] = total;
}

//Takes care of UI as well
OfficeSpace.prototype.findEmployees = function(company) {
    if (document.getElementById("cmpy-mgmt-hire-employee-popup") != null) {return;}

    //Generate three random employees (meh, decent, amazing)
    var mult1 = getRandomInt(25, 50)/100,
        mult2 = getRandomInt(51, 75)/100,
        mult3 = getRandomInt(76, 100)/100;
    var int = getRandomInt(50, 100),
        cha = getRandomInt(50, 100),
        exp = getRandomInt(50, 100),
        cre = getRandomInt(50, 100),
        eff = getRandomInt(50, 100),
        sal = 2.2 * (int + cha + exp + cre + eff);

    var emp1 = new Employee({
        intelligence: int * mult1,
        charisma: cha * mult1,
        experience: exp * mult1,
        creativity: cre * mult1,
        efficiency: eff * mult1,
        salary: sal * mult1,
    });

    var emp2 = new Employee({
        intelligence: int * mult2,
        charisma: cha * mult2,
        experience: exp * mult2,
        creativity: cre * mult2,
        efficiency: eff * mult2,
        salary: sal * mult2,
    });

    var emp3 = new Employee({
        intelligence: int * mult3,
        charisma: cha * mult3,
        experience: exp * mult3,
        creativity: cre * mult3,
        efficiency: eff * mult3,
        salary: sal * mult3,
    });

    var text = createElement("h1", {
        innerHTML: "Select one of the following candidates for hire:",
    });

    var createEmpDiv = function(employee, office) {
        var div = createElement("div", {
            class:"cmpy-mgmt-find-employee-option",
            innerHTML:  "Intelligence: " + formatNumber(employee.int, 1) + "<br>" +
                        "Charisma: " + formatNumber(employee.cha, 1) + "<br>" +
                        "Experience: " + formatNumber(employee.exp, 1) + "<br>" +
                        "Creativity: " + formatNumber(employee.cre, 1) + "<br>" +
                        "Efficiency: " + formatNumber(employee.eff, 1) + "<br>" +
                        "Salary: " + numeral(employee.sal).format('$0.000a') + " \ s<br>",
            clickListener:()=>{
                office.hireEmployee(employee, company);
                removeElementById("cmpy-mgmt-hire-employee-popup");
                return false;
            }
        });
        return div;
    };

    var cancelBtn = createElement("a", {
        class:"a-link-button",
        innerText:"Cancel",
        float:"right",
        clickListener:()=>{
            removeElementById("cmpy-mgmt-hire-employee-popup");
            return false;
        }
    });

    var elems = [text,
                 createEmpDiv(emp1, this),
                 createEmpDiv(emp2, this),
                 createEmpDiv(emp3, this),
                 cancelBtn];

    createPopup("cmpy-mgmt-hire-employee-popup", elems);
}

OfficeSpace.prototype.hireEmployee = function(employee, company) {
    var yesBtn = yesNoTxtInpBoxGetYesButton(),
        noBtn = yesNoTxtInpBoxGetNoButton();
    yesBtn.innerHTML = "Hire";
    noBtn.innerHTML = "Cancel";
    yesBtn.addEventListener("click", ()=>{
        var name = yesNoTxtInpBoxGetInput();
        for (var i = 0; i < this.employees.length; ++i) {
            if (this.employees[i].name === name) {
                dialogBoxCreate("You already have an employee with this nickname! Please give every employee a unique nickname.");
                return false;
            }
        }
        employee.name = name;
        this.employees.push(employee);
        company.updateUIContent();
        return yesNoTxtInpBoxClose();
    });
    noBtn.addEventListener("click", ()=>{
        return yesNoTxtInpBoxClose();
    });
    yesNoTxtInpBoxCreate("Give your employee a nickname!");
}

OfficeSpace.prototype.toJSON = function() {
	return Generic_toJSON("OfficeSpace", this);
}

OfficeSpace.fromJSON = function(value) {
	return Generic_fromJSON(OfficeSpace, value.data);
}

Reviver.constructors.OfficeSpace = OfficeSpace;

function Warehouse(params={}) {
    this.loc    = params.loc        ? params.loc    : "";
    this.size   = params.size       ? params.size   : 0;
    this.sizeUsed = 0;

    this.materials = {
        Water:      new Material({name: "Water"}),
        Energy:     new Material({name: "Energy"}),
        Food:       new Material({name: "Food"}),
        Plants:     new Material({name: "Plants"}),
        Metal:      new Material({name: "Metal"}),
        Hardware:   new Material({name: "Hardware"}),
        Chemicals:  new Material({name: "Chemicals"}),
        Drugs:      new Material({name: "Drugs"}),
        Robots:     new Material({name: "Robots"}),
        AICores:    new Material({name: "AI Cores"}),
        RealEstate: new Material({name: "Real Estate"})
    }
}

Warehouse.prototype.updateMaterialSizeUsed = function() {
    this.sizeUsed = 0;
    for (var matName in this.materials) {
        if (this.materials.hasOwnProperty(matName)) {
            var mat = this.materials[matName];
            if (MaterialSizes.hasOwnProperty(matName)) {
                this.sizeUsed += (mat.qty * MaterialSizes[matName]);
            }
        }
    }
    if (this.sizeUsed > this.size) {
        console.log("ERROR: Warehouse size used greater than capacity, something went wrong");
    }
}

Warehouse.prototype.createUI = function(parentRefs) {
    if (parentRefs.company == null || parentRefs.industry == null) {
        console.log("ERROR: Warehouse.createUI called without parentRefs.company or parentRefs.industry");
        return;
    }
    var company = parentRefs.company, industry = parentRefs.industry;
    removeChildrenFromElement(industryWarehousePanel);
    var storageText = "Storage: " +
                      (this.sizedUsed >= this.size ? formatNumber(this.sizeUsed, 3) : formatNumber(this.sizeUsed, 3)) +
                      "/" + formatNumber(this.size, 3);
    industryWarehousePanel.appendChild(createElement("p", {
        innerHTML: storageText,
        display:"inline-block",
        color: this.sizeUsed >= this.size ? "red" : "white",
    }));

    //Upgrade warehouse size button
    var upgradeCost = WarehouseUpgradeBaseCost * Math.pow(1.07, Math.round(this.size / 100) - 1);
    industryWarehousePanel.appendChild(createElement("a", {
        innerText:"Upgrade Warehouse Size - " + numeral(upgradeCost).format('$0.000a'),
        display:"inline-block",
        class: company.funds.lt(upgradeCost) ? "a-link-button-inactive" : "a-link-button",
        clickListener:()=>{
            this.size += 100;
            company.funds = company.funds.minus(upgradeCost);
            this.createUI(parentRefs);
            return;
        }
    }));

    //Material requirement text
    var reqText = "This Industry uses [" + Object.keys(industry.reqMats).join(", ") +
                  "] in order to ";
    if (industry.prodMats.length > 0) {
        reqText += "produce [" + industry.prodMats.join(", ") + "] ";
        if (industry.makesProducts) {
            reqText += " and " + industry.getProductDescriptionText();
        }
    } else if (industry.makesProducts) {
        reqText += industry.getProductDescriptionText();
    }
    reqText += "<br><br>To get started with production, purchase your required " +
               "materials or import them from another of your company's divisions.<br><br>" +
               "Current state: ";
    switch(industry.state) {
        case "START":
            reqText += "Preparing...";
            break;
        case "PURCHASE":
            reqText += "Purchasing materials...";
            break;
        case "PRODUCTION":
            reqText += "Producing materials and/or products...";
            break;
        case "SALE":
            reqText += "Selling materials and/or products...";
            break;
        case "EXPORT":
            reqText += "Exporting materials and/or products...";
            break;
        default:
            console.log("ERROR: Invalid state: " + industry.state);
            break;
    }
    industryWarehousePanel.appendChild(createElement("p", {
        innerHTML:reqText,
    }));

    //Materials
    industryWarehousePanel.appendChild(createElement("p", {
        innerHTML: "<br>Materials:<br>",
    }));
    for (var matName in this.materials) {
        if (this.materials.hasOwnProperty(matName) && this.materials[matName] instanceof Material) {
            if (Object.keys(industry.reqMats).includes(matName) || industry.prodMats.includes(matName) ||
                matName === "Hardware" || matName === "Robots" || matName === "AICores" ||
                matName === "RealEstate") {
                this.createMaterialUI(this.materials[matName], matName, parentRefs);
            }
        }
    }

    //Products
    if (!(industry.makesProducts && Object.keys(industry.products).length > 0)) {return;}
    industryWarehousePanel.appendChild(createElement("p", {
        innerHTML: "<br>Products:<br>",
    }));
    for (var productName in industry.products) {
        if (industry.products.hasOwnProperty(productName) && industry.products[productName] instanceof Product) {
            this.createProductUI(industry.products[productName], parentRefs);
        }
    }
}

Warehouse.prototype.createMaterialUI = function(mat, matName, parentRefs) {
    if (parentRefs.company == null || parentRefs.industry == null) {
        console.log("ERROR: Warehouse.createMaterialUI called without industry or company parent refs");
        return;
    }
    var company = parentRefs.company, industry = parentRefs.industry;
    var purchasePopupId = "cmpy-mgmt-material-purchase-popup",
        sellPopupid = "cmpy-mgmt-material-sell-popup";
    var div = createElement("div", {
        class:"cmpy-mgmt-warehouse-material-div",
    });

    //Storage size
    var totalExport = 0;
    for (var i = 0; i < mat.exp.length; ++i) {
        totalExport += mat.exp[i].amt;
    }
    var totalGain = mat.buy + mat.prd + mat.imp - mat.sll - totalExport;
    div.appendChild(createElement("p", {
        innerHTML: "<p class='tooltip'>" + mat.name + ": " + formatNumber(mat.qty, 3) +
                   "(" + formatNumber(totalGain, 3) +  "/s)" +
                   "<span class='tooltiptext'>Buy: " + formatNumber(mat.buy, 3) +
                   "/s<br>Prod: " + formatNumber(mat.prd, 3) + "/s<br>Sell: " + formatNumber(mat.sll, 3) +
                   "/s<br>Export: " + formatNumber(totalExport, 3) + "/s<br>Import: " +
                   formatNumber(mat.imp, 3) + "/s</span></p><br>" +
                   "<p class='tooltip'>MP: $" + formatNumber(mat.bCost, 2) +
                   "<span class='tooltiptext'>Market Price: The price you would pay if " +
                   "you were to buy this material on the market</span></p><br>" +
                   "<p class='tooltip'>Quality: " + formatNumber(mat.qlt, 2) +
                   "<span class='tooltiptext'>The quality of your material. Higher quality " +
                   "will lead to more sales</span></p>",
        id: "cmpy-mgmt-warehouse-" + matName + "-text",
        display:"inline-block",
    }));

    var buttonPanel = createElement("div", {
        display:"inline-block",
    });
    div.appendChild(buttonPanel);

    //Button to set purchase amount
    buttonPanel.appendChild(createElement("a", {
        innerText: "Buy (" + formatNumber(mat.buy, 3) + ")", display:"inline-block", class:"a-link-button",
        clickListener:()=>{
            var txt = createElement("p", {
                innerHTML: "Enter the amount of " + mat.name + " you would like " +
                           "to purchase per second. This material's cost changes constantly"
            });
            var input = createElement("input", {
                type:"number", value:mat.buy ? mat.buy : null, placeholder: "Purchase amount"
            });
            var confirmBtn = createElement("a", {
                innerText:"Confirm", class:"a-link-button",
                clickListener:()=>{
                    if (isNaN(input.value)) {
                        dialogBoxCreate("Invalid amount");
                    } else {
                        mat.buy = parseFloat(input.value);
                        if (isNaN(mat.buy)) {mat.buy = 0;}
                        removeElementById(purchasePopupId);
                        this.createUI(parentRefs);
                        return false;
                    }
                }
            });
            var cancelBtn = createElement("a", {
                innerText:"Cancel", class:"a-link-button",
                clickListener:()=>{
                    removeElementById(purchasePopupId);
                }
            });
            createPopup(purchasePopupId, [txt, input, confirmBtn, cancelBtn]);
            input.focus();
        }
    }));

    //Button to manage exports
    buttonPanel.appendChild(createElement("a", {
        innerText:"Export", display:"inline-block", class:"a-link-button",
        clickListener:()=>{
            var popupId = "cmpy-mgmt-export-popup";
            var exportTxt = createElement("p", {
                innerText:"Select the industry and city to export this material to, as well as " +
                          "how much of this material to export per second. You can set the export " +
                          "amount to 'MAX' to export all of the materials in this warehouse."
            });

            //Select industry and city to export to
            var industrySelector = createElement("select", {}),
                citySelector = createElement("select", {});
            for (var i = 0; i < company.divisions.length; ++i) {
                industrySelector.add(createElement("option", {
                    text:company.divisions[i].name, value:company.divisions[i].name,
                    changeListener:()=>{
                        var industryName = industrySelector.options[industrySelector.selectedIndex].value;
                        for (var foo = 0; foo < company.divisions.length; ++foo) {
                            if (company.divisions[foo].name == industryName) {
                                clearSelector(citySelector);
                                var selectedIndustry = company.divisions[foo];
                                for (var cityName in company.divisions[foo].warehouses) {
                                    if (company.divisions[foo].warehouses[cityName] instanceof Warehouse) {
                                        citySelector.add(createElement("option", {
                                            value:cityName, text:cityName,
                                        }));
                                    }
                                }
                                return;
                            }
                        }
                    }
                })); //End create element option
            } //End for

            var currIndustry = industrySelector.options[industrySelector.selectedIndex].value;
            console.log(currIndustry);
            for (var i = 0; i < company.divisions.length; ++i) {
                if (company.divisions[i].name == currIndustry) {
                    for (var cityName in company.divisions[i].warehouses) {
                        if (company.divisions[i].warehouses.hasOwnProperty(cityName) &&
                            company.divisions[i].warehouses[cityName] instanceof Warehouse) {
                            citySelector.add(createElement("option", {
                                value:cityName, text:cityName,
                            }));
                        }
                    }
                    break;
                }
            }

            //Select amount to export
            var exportAmount = createElement("input", {
                type:"number", placeholder:"Export amount / s"
            });

            var exportBtn  = createElement("a", {
                class:"a-link-button", display:"inline-block", innerText:"Export",
                clickListener:()=>{
                    var industryName = industrySelector.options[industrySelector.selectedIndex].text,
                        cityName = citySelector.options[citySelector.selectedIndex].text,
                        amt = parseFloat(exportAmount.value);
                    if (isNaN(amt)) {
                        dialogBoxCreate("Invalid amount entered for export");
                        return;
                    }
                    var exportObj = {ind:industryName, city:cityName, amt:amt};
                    mat.exp.push(exportObj);

                    //Go to the target city and increase the mat.imp attribute for the corresponding material
                    for (var i = 0; i < company.divisions.length; ++i) {
                        if (company.divisions[i].name === industryName) {
                            var warehouse = company.divisions[i].warehouses[cityName];
                            if (warehouse instanceof Warehouse) {
                                warehouse.materials[matName].imp += amt;
                                removeElementById(popupId);
                                return false;
                            } else {
                                console.log("ERROR: Target city for export does not have warehouse in specified city");
                            }
                        }
                    }
                    console.log("ERROR: Could not find target industry/city for export");
                    removeElementById(popupId);
                    return false;
                }
            });

            var cancelBtn = createElement("a", {
                class:"a-link-button", display:"inline-block", innerText:"Cancel",
                clickListener:()=>{
                    removeElementById(popupId);
                    return false;
                }
            });

            var currExportsText = createElement("p", {
                innerText:"Below is a list of all current exports of this material from this warehouse. " +
                          "Clicking on one of the exports below will REMOVE that export."
            });
            var currExports = [];
            for (var i = 0; i < mat.exp.length; ++i) {
                (function(i, mat, currExports){
                currExports.push(createElement("div", {
                    innerHTML: "Industry: " + mat.exp[i].ind + "<br>" +
                               "City: " + mat.exp[i].city + "<br>" +
                               "Amount/s: " + mat.exp[i].amt,
                    clickListener:()=>{
                        mat.exp[i].splice(i, 1);

                        //Go to the target city and decrease the mat.imp attribute for the corresponding material
                        for (var i = 0; i < company.divisions.length; ++i) {
                            if (company.divisions[i].name === mat.exp[i].ind) {
                                var warehouse = company.divisions[i].warehouses[mat.exp[i].city];
                                if (warehouse instanceof Warehouse) {
                                    warehouse.materials[matName].imp -= mat.exp[i].amt;
                                    return false;
                                } else {
                                    console.log("ERROR: Target city for export does not have warehouse in specified city");
                                }
                            }
                        }
                    }
                }));
                })(i, mat, currExports);
            }
            createPopup(popupId, [exportTxt, industrySelector, citySelector, exportAmount,
                                  exportBtn, cancelBtn, currExportsText].concat(currExports));
        }
    }));


    buttonPanel.appendChild(createElement("br", {})); // Force line break

    //Button to set sell amount
    var innerTextString =   (mat.sllman[1] === -1 ? "Sell (" + formatNumber(mat.sll, 3) + "/MAX)" :
                            "Sell (" + formatNumber(mat.sll, 3) + "/" + formatNumber(mat.sllman[1], 3) + ")")
    if (mat.sCost) {
        if (isString(mat.sCost)) {
            var sCost = mat.sCost.replace(/MP/g, mat.bCost);
            innerTextString += " @ $" + formatNumber(eval(sCost), 2);
        } else {
            innerTextString += " @ $" + formatNumber(mat.sCost, 2);
        }
    }
    buttonPanel.appendChild(createElement("a", {
        innerText: innerTextString, display:"inline-block", class:"a-link-button",
        clickListener:()=>{
            var txt = createElement("p", {
                innerHTML: "Enter the maximum amount of " + mat.name + " you would like " +
                           "to sell per second, as well as the price at which you would " +
                           "like to sell at.<br><br>" +
                           "If the sell amount is set to 0, then the material will not be sold. If the sell price " +
                           "if set to 0, then the material will be discarded<br><br>" +
                           "Setting the sell amount to 'MAX' will result in you always selling the " +
                           "maximum possible amount of the material.<br><br>" +
                           "When setting the sell price, you can use the 'MP' variable to designate a dynamically " +
                           "changing price that depends on the market price. For example, if you set the sell price " +
                           "to 'MP+10' then it will always be sold at $10 above the market price.",
            });
            var inputQty = createElement("input", {
                type:"text", value: mat.sllman[1] ? mat.sllman[1] : null, placeholder: "Sell amount"
            });
            var inputPx = createElement("input", {
                type:"text", value: mat.sCost ? mat.sCost : null, placeholder: "Sell price"
            });
            var confirmBtn = createElement("a", {
                innerText:"Confirm",
                class:"a-link-button",
                margin:"6px",
                clickListener:()=>{
                    //Parse price
                    //Sanitize cost
                    var cost = inputPx.value.replace(/\s+/g, '');
                    cost = cost.replace(/[^-()\d/*+.MP]/g, '');
                    var temp = cost.replace(/MP/g, mat.bCost);
                    var temp = eval(temp);
                    if (temp == null || isNaN(temp)) {
                        dialogBoxCreate("Invalid value or expression for sell price field");
                        return false;
                    }

                    if (cost.includes("MP")) {
                        mat.sCost = cost; //Dynamically evaluated
                    } else {
                        mat.sCost = temp;
                    }

                    //Parse quantity
                    if (inputQty.value === "MAX") {
                        mat.sllman[0] = true;
                        mat.sllman[1] = -1;
                    } else if (isNaN(inputQty.value)) {
                        dialogBoxCreate("Invalid value for sell quantity field! Must be numeric or 'MAX'");
                        return false;
                    } else {
                        var qty = parseFloat(inputQty.value);
                        if (isNaN(qty)) {qty = 0;}
                        if (qty === 0) {
                            mat.sllman[0] = false;
                        } else {
                            mat.sllman[0] = true;
                            mat.sllman[1] = qty;
                        }
                    }

                    this.createUI(parentRefs);
                    removeElementById(sellPopupid);
                    return false;
                }
            });
            var cancelBtn = createElement("a", {
                innerText:"Cancel",
                class:"a-link-button",
                margin: "6px",
                clickListener:()=>{
                    removeElementById(sellPopupid);
                }
            });
            createPopup(sellPopupid, [txt, inputQty, inputPx, confirmBtn, cancelBtn]);
            inputQty.focus();
        }
    }));

    industryWarehousePanel.appendChild(div);
}

Warehouse.prototype.createProductUI = function(product, parentRefs) {
    var company = parentRefs.company, industry = parentRefs.industry,
        city = currentCityUi;
    var div = createElement("div", {
        class:"cmpy-mgmt-warehouse-product-div"
    });

    //Products being designed TODO
    if (!product.fin) {
        div.appendChild(createElement("p", {
            innerHTML: "Designing " + product.name + "...<br>" +
                        formatNumber(product.prog, 2) + "% complete",
        }));
        industryWarehousePanel.appendChild(div);
        return;
    }

    //Completed products
    var totalGain = product.data[city][1] - product.data[city][2]; //Production - sale
    div.appendChild(createElement("p", {
        innerHTML: "<p class='tooltip'>" + product.name + ": " + formatNumber(product.data[city][0], 3) + //Quantity
                   "(" + formatNumber(totalGain, 3) + "/s)" +
                   "<span class='tooltiptext'>Prod: " + formatNumber(product.data[city][1], 3) + "/s<br>" +
                   "Sell: " + formatNumber(product.data[city][2], 3) + "/s</span></p><br>" +
                   "<p class='tooltip'>Rating: " + formatNumber(product.rat, 3) +
                   "<span class='tooltiptext'>Quality: " + formatNumber(product.qlt, 3) + "<br>" +
                   "Performance: " + formatNumber(product.per, 3) + "<br>" +
                   "Durability: " + formatNumber(product.dur, 3) + "<br>" +
                   "Reliability: " + formatNumber(product.rel, 3) + "<br>" +
                   "Aesthetics: " + formatNumber(product.aes, 3) + "<br>" +
                   "Features: " + formatNumber(product.fea, 3) + "</span></p><br>" +
                   "<p class='tooltip'>Est. Production Cost: " + numeral(product.pCost).format("$0.000a") +
                   "<span class='tooltiptext'>An estimate of how much it costs to produce one unit of this product. " +
                   "If your sell price exceeds this by too much, people won't buy your product. The better your " +
                   "product is, the higher you can mark up its price.</span></p><br>" +
                   "Size: " + formatNumber(product.siz, 3),
    }));
    var buttonPanel = createElement("div", {
        display:"inline-block",
    });
    div.appendChild(buttonPanel);

    //Sell button
    var sellInnerTextString = (product.sllman[city][1] === -1 ? "Sell (" + formatNumber(product.data[city][2], 3) + "/MAX)" :
                              "Sell (" + formatNumber(product.data[city][2], 3) + "/" + formatNumber(product.sllman[city][1], 3) + ")");
    if (product.sCost) {
        sellInnerTextString += (" @ " + numeral(product.sCost).format("$0.000a"));
    }
    div.appendChild(createElement("a", {
        innerText:sellInnerTextString, class:"a-link-button", display:"inline-block",margin:"6px",
        clickListener:()=>{
            var popupId = "cmpy-mgmt-sell-product-popup";
            var txt = createElement("p", {
                innerHTML:"Enter the maximum amount of " + product.name + " you would like " +
                          "to sell per second, as well as the price at which you would like to " +
                          "sell it at.<br><br>" +
                          "If the sell amount is set to 0, then the product will not be sold. If the " +
                          "sell price is set to 0, then the product will be discarded.<br><br>" +
                          "Setting the sell amount to 'MAX' will result in you always selling the " +
                          "maximum possible amount of the material.<br><br>",
            });
            var inputQty = createElement("input", {
                type:"text", value:product.sllman[city][1] ? product.sllman[city][1] : null, placeholder: "Sell amount"
            });
            var inputPx = createElement("input", {
                type:"text", value: product.sCost ? product.sCost : null, placeholder: "Sell price"
            });
            var confirmBtn = createElement("a", {
                class:"a-link-button", innerText:"Confirm",
                clickListener:()=>{
                    //Parse price
                    var cost = parseFloat(inputPx.value);
                    if (isNaN(cost)) {
                        dialogBoxCreate("Invalid value for sell price field");
                        return false;
                    }
                    product.sCost = cost;

                    //Parse quantity
                    if (inputQty.value === "MAX") {
                        product.sllman[city][0] = true;
                        product.sllman[city][1] = -1;
                    } else if (isNaN(inputQty.value)) {
                        dialogBoxCreate("Invalid value for sell quantity field! Must be numeric");
                        return false;
                    } else {
                        var qty = parseFloat(inputQty.value);
                        if (isNaN(qty)) {qty = 0;}
                        if (qty === 0) {
                            product.sllman[city][0] = false;
                        } else {
                            product.sllman[city][0] = true;
                            product.sllman[city][1] = qty;
                        }
                    }
                    this.createUI(parentRefs);
                    removeElementById(popupId);
                    return false;
                }
            });
            var cancelBtn = createElement("a", {
                class:"a-link-button", innerText:"Cancel",
                clickListener:()=>{
                    removeElementById(popupId);
                    return false;
                }
            });
            createPopup(popupId, [txt, inputQty, inputPx, confirmBtn, cancelBtn]);
            inputQty.focus();
        }
    }));
    div.appendChild(createElement("br",{})); //force line break

    //Limit production button
    var limitProductionInnerText = "Limit Production";
    if (product.prdman[city][0]) {
        limitProductionInnerText += " (" + formatNumber(product.prdman[city][1], 3) + ")";
    }
    div.appendChild(createElement("a", {
        class:"a-link-button", innerText:limitProductionInnerText,display:"inline-block",
        clickListener:()=>{
            var popupId = "cmpy-mgmt-limit-product-production-popup";
            var txt = createElement("p", {
                innerText:"Enter a limit to the amount of this product you would " +
                          "like to product per second. Leave the box empty to set no limit."
            });
            var input = createElement("input", {
                type:"number", placeholder:"Limit"
            });
            var confirmBtn = createElement("a", {
                class:"a-link-button", display:"inline-block", innerText:"Limit production", margin:'6px',
                clickListener:()=>{
                    if (input.value === "") {
                        product.prdman[city][0] = false;
                        removeElementById(popupId);
                        return false;
                    }
                    var qty = parseFloat(input.value);
                    if (isNaN(qty)) {
                        dialogBoxCreate("Invalid value entered");
                        return false;
                    }
                    if (qty < 0) {
                        product.prdman[city][0] = false;
                    } else {
                        product.prdman[city][0] = true;
                        product.prdman[city][1] = qty;
                    }
                    removeElementById(popupId);
                    return false;
                }
            });
            var cancelBtn = createElement("a", {
                class:"a-link-button", display:"inline-block", innerText:"Cancel", margin:"6px",
                clickListener:()=>{
                    removeElementById(popupId);
                    return false;
                }
            });
            createPopup(popupId, [txt, input, confirmBtn, cancelBtn]);
        }
    }));

    //Discontinue button
    div.appendChild(createElement("a", {
        class:'a-link-button', display:"inline-block",innerText:"Discontinue",
        clickListener:()=>{
            var popupId = "cmpy-mgmt-discontinue-product-popup";
            var txt = createElement("p", {
                innerText:"Are you sure you want to do this? Discontinuing a product " +
                          "removes it completely and permanently. You will no longer " +
                          "produce this product and all of its existing stock will be " +
                          "removed and left unsold",
            });
            var confirmBtn = createElement("a", {
                class:"a-link-button",innerText:"Discontinue",
                clickListener:()=>{
                    industry.discontinueProduct(product, parentRefs);
                    removeElementById(popupId);
                    return false;
                }
            });
            var cancelBtn = createElement("a", {
                class:"a-link-button", innerText:"Cancel",
                clickListener:()=>{
                    removeElementById(popupId);
                    return false;
                }
            });
            createPopup(popupId, [txt, confirmBtn, cancelBtn]);
        }
    }));
    industryWarehousePanel.appendChild(div);
}

Warehouse.prototype.toJSON = function() {
	return Generic_toJSON("Warehouse", this);
}

Warehouse.fromJSON = function(value) {
	return Generic_fromJSON(Warehouse, value.data);
}

Reviver.constructors.Warehouse = Warehouse;

function Corporation(params={}) {
    this.name = params.name ? params.name : "The Corporation";

    //A division/business sector is represented  by the object:
    this.divisions = [];

    //Financial stats
    this.funds      = new Decimal(150e9);
    this.revenue    = new Decimal(0);
    this.expenses   = new Decimal(0);
    this.fundingRound = 0;
    this.public     = false; //Publicly traded
    this.numShares  = TOTALSHARES;
    this.issuedShares = 0;
    this.sharePrice = 0;
    this.storedCycles = 0;

    this.state = new CorporationState();
}

Corporation.prototype.getState = function() {
    return this.state.getState();
}

Corporation.prototype.process = function(numCycles=1) {
    this.storedCycles += numCycles;
    if (this.storedCycles >= CyclesPerIndustryStateCycle) {
        var state = this.getState(), marketCycles = 1;
        this.storedCycles -= (marketCycles * CyclesPerIndustryStateCycle);
        this.divisions.forEach(function(ind) {
            ind.process(marketCycles, state);
        });

        //At the start of a new cycle, calculate profits from previous cycle
        if (state === "START") {
            this.revenue = this.revenue.times(0);
            this.expenses = this.expenses.times(0);
            this.divisions.forEach((ind)=>{
                this.revenue = this.revenue.plus(ind.lastCycleRevenue);
                this.expenses = this.expenses.plus(ind.lastCycleExpenses);
            });
            this.funds = this.funds.plus(this.revenue.minus(this.expenses));
        }
        this.state.nextState();

        if (Engine.currentPage === Engine.Page.Corporation) {this.updateUIContent();}
    }
}

Corporation.prototype.determineValuation = function() {
    var val, profit = (this.revenue - this.expenses);
    if (this.public) {
        val = 50e9 + this.funds + (profit * getRandomInt(7000, 8500));
        val *= (Math.pow(1.1, this.divisions.length));
        val = Math.max(val, 0);
    } else {
        val = 10e9 + Math.max(this.funds, 0); //Base valuation
        if (profit > 0) {
            val += (profit * getRandomInt(12e3, 14e3));
            val *= (Math.pow(1.1, this.divisions.length));
        } else {
            val = 10e9 * Math.pow(1.1, this.divisions.length);
        }
        val -= (val % 1e6); //Round down to nearest millionth
    }
    return val;
}

Corporation.prototype.getInvestment = function() {
    var val = this.determineValuation(), percShares;
    switch (this.fundingRound) {
        case 0: //Seed
            percShares = 0.10;
            break;
        case 1: //Series A
            percShares = 0.35;
            break;
        case 2: //Series B
            percShares = 0.25;
            break;
        case 3: //Series C
            percShares = 0.20;
            break;
        case 4:
            return;
    }
    var funding = val * percShares,
        investShares = Math.floor(TOTALSHARES * percShares),
        yesBtn = yesNoBoxGetYesButton(),
        noBtn = yesNoBoxGetNoButton();
    yesBtn.innerHTML = "Accept";
    noBtn.innerHML = "Reject";
    yesBtn.addEventListener("click", ()=>{
        ++this.fundingRound;
        this.funds = this.funds.plus(funding);
        this.numShares -= investShares;
        return yesNoBoxClose();
    });
    noBtn.addEventListener("click", ()=>{
        return yesNoBoxClose();
    });
    yesNoBoxCreate("An investment firm has offered you " + numeral(funding).format('$0.000a') +
                   " in funding in exchange for a " + numeral(percShares*100).format("0.000a") +
                   "% stake in the company (" + numeral(investShares).format('0.000a') + " shares).<br><br>" +
                   "Do you accept or reject this offer?");
}

Corporation.prototype.goPublic = function() {
    var goPublicPopupId = "cmpy-mgmt-go-public-popup";
    var initialSharePrice = this.determineValuation() / (TOTALSHARES);
    var txt = createElement("p", {
        innerHTML: "Enter the number of shares you would like to issue " +
                   "for your IPO. These shares will be publicly sold " +
                   "and you will no longer own them. You will receive " +
                   numeral(initialSharePrice).format('$0.000a') + " per share.<br><br>" +
                   "Furthermore, issuing more shares now will help drive up " +
                   "your company's stock price in the future.<br><br>" +
                   "You have a total of " + this.numShares + " of shares that you can issue.",
    });
    var input = createElement("input", {
        type:"number",
        placeholder: "Shares to issue",
    });
    var yesBtn = createElement("a", {
        class:"a-link-button",
        innerText:"Go Public",
        clickListener:()=>{
            var numShares = input.value;
            if (isNaN(numShares)) {
                dialogBoxCreate("Invalid value for number of issued shares");
                return false;
            }
            if (numShares > this.numShares) {
                dialogBoxCreate("Error: You don't have that many shares to issue!");
                return false;
            }
            this.public = true;
            this.sharePrice = initialSharePrice;
            this.issuedShares = numShares;
            this.numShares -= numShares;
            removeElementById(goPublicPopupId);
            return false;
        }
    });
    var noBtn = createElement("a", {
        class:"a-link-button",
        innerText:"Cancel",
        clickListener:()=>{
            removeElementById(goPublicPopupId);
            return false;
        }
    });
    createPopup(goPublicPopupId, [txt, input, yesBtn, noBtn]);
}

Corporation.prototype.updateSharePrice = function() {
    var targetPrice = determineValuation() / (TOTALSHARES - this.issuedShares);
    if (this.sharePrice <= targetPrice) {
        this.sharePrice *= (1 + (Math.random() * 0.01));
    } else {
        this.sharePrice *= (1 - (Math.random() * 0.01));
    }
}

//Keep 'global' variables for DOM elements so we don't have to search
//through the DOM tree repeatedly when updating UI
var companyManagementDiv, companyManagementHeaderTabs, companyManagementPanel,
    currentCityUi,
    industryOverviewPanel, industryOverviewText,
    industryEmployeePanel, industryEmployeeText, industryEmployeeHireButton, industryEmployeeList,
    industryOfficeUpgradeSizeButton,
    industryWarehousePanel,
    headerTabs, cityTabs;
Corporation.prototype.createUI = function() {
    companyManagementDiv = createElement("div", {
        id:"cmpy-mgmt-container",
        position:"fixed",
        class:"generic-menupage-container"
    });
    companyManagementHeaderTabs = createElement("div", {id:"cmpy-mgmt-header-tabs"});
    companyManagementDiv.appendChild(companyManagementHeaderTabs);

    //Create division/industry tabs at the top
    this.updateUIHeaderTabs();

    //Create the 'panel' that will have the actual content in the UI
    companyManagementPanel = createElement("div", {id:"cmpy-mgmt-panel"});
    companyManagementDiv.appendChild(companyManagementPanel);
    document.getElementById("entire-game-container").appendChild(companyManagementDiv);

    this.displayCorporationOverviewContent();
}

Corporation.prototype.updateUIHeaderTabs = function() {
    if (companyManagementHeaderTabs) {
        removeChildrenFromElement(companyManagementHeaderTabs);
    } else {
        console.log("ERROR: Header tabs div has not yet been created when Corporation.updateUIHeaderTabs() is called");
        return;
    }

    //Corporation overview tabs
    var cmpyOverviewHdrTab = createElement("button", {
        id:"cmpy-mgmt-company-tab",
        class:"cmpy-mgmt-header-tab",
        innerText:this.name,
        checked:true,
        clickListener:()=>{
            this.selectHeaderTab(cmpyOverviewHdrTab);
            this.displayCorporationOverviewContent();
            return false;
        }
    });
    companyManagementHeaderTabs.appendChild(cmpyOverviewHdrTab);

    //Tabs for each division
    for (var i = 0; i < this.divisions.length; ++i) {
        this.createDivisionUIHeaderTab(this.divisions[i]);
    }

    //Create a tab to expand into a new industry
    companyManagementHeaderTabs.appendChild(createElement("button", {
        id:'cmpy-mgmt-expand-industry-tab',
        class:"cmpy-mgmt-header-tab",
        innerText:"Expand into new Industry",
        clickListener: ()=>{
            if (document.getElementById("cmpy-mgmt-expand-industry-popup") != null) {return;}

            var container = createElement("div", {
                    class:"popup-box-container",
                    id:"cmpy-mgmt-expand-industry-popup",
                }),
                content = createElement("div", {class:"popup-box-content"}),
                txt = createElement("p", {
                    innerHTML: "Create a new division to expand into a new industry:",
                }),
                selector = createElement("select", {
                    class:"cmpy-mgmt-industry-select"
                }),
                industryDescription = createElement("p", {}),
                nameInput = createElement("input", {
                    type:"text",
                    id:"cmpy-mgmt-expand-industry-name-input",
                    color:"white",
                    backgroundColor:"black",
                    display:"block",
                    maxLength: 30,
                    pattern:"[a-zA-Z0-9-_]"
                }),
                nameLabel = createElement("label", {
                    for:"cmpy-mgmt-expand-industry-name-input",
                    innerText:"Division name: "
                }),
                yesBtn = createElement("span", {
                    class:"popup-box-button",
                    innerText:"Create Division",
                    clickListener: ()=>{
                        var ind = selector.options[selector.selectedIndex].value,
                            newDivisionName = nameInput.value;

                        for (var i = 0; i < this.divisions.length; ++i) {
                            if (this.divisions[i].name === newDivisionName) {
                                dialogBoxCreate("This name is already in use!");
                                return false;
                            }
                        }
                        if (this.funds.lt(IndustryStartingCosts[ind])) {
                            dialogBoxCreate("Not enough money to create a new division in this industry");
                        } else if (newDivisionName === "") {
                            dialogBoxCreate("New division must have a name!");
                        } else {
                            this.funds = this.funds.minus(IndustryStartingCosts[ind]);
                            var newInd = new Industry({
                                name:newDivisionName,
                                type:ind,
                            });
                            this.divisions.push(newInd);
                            this.updateUIHeaderTabs();
                            this.selectHeaderTab(headerTabs[headerTabs.length-2]);
                            removeElementById("cmpy-mgmt-expand-industry-popup");
                            this.displayDivisionContent(newInd, Locations.Sector12);
                        }
                        return false;
                    }
                }),
                noBtn = createElement("span", {
                    class:"popup-box-button",
                    innerText:"Cancel",
                    clickListener: function() {
                        removeElementById("cmpy-mgmt-expand-industry-popup");
                        return false;
                    }
                });

            //Add industry types to selector
            for (var key in Industries) {
                if (Industries.hasOwnProperty(key)) {
                    var ind = Industries[key];
                    selector.add(createElement("option", {
                        text: ind,
                        value:key,
                    }));
                }
            }

            //Initial Industry Description
            var ind = selector.options[selector.selectedIndex].value;
            industryDescription.innerHTML = (IndustryDescriptions[ind] + "<br><br>");

            //Change the industry description text based on selected option
            selector.addEventListener("change", function() {
                var ind = selector.options[selector.selectedIndex].value;
                industryDescription.innerHTML = IndustryDescriptions[ind] + "<br><br>";
            });

            //Add to DOM
            content.appendChild(txt);
            content.appendChild(selector);
            content.appendChild(industryDescription);
            content.appendChild(nameLabel);
            content.appendChild(nameInput);
            content.appendChild(noBtn);
            content.appendChild(yesBtn);
            container.appendChild(content);
            document.getElementById("entire-game-container").appendChild(container);
            container.style.display = "block";
            return false;
        }
    }));

    headerTabs = companyManagementDiv.getElementsByClassName("cmpy-mgmt-header-tab");
}

//Updates UI to display which header tab is selected
Corporation.prototype.selectHeaderTab = function(currentTab) {
    if (currentTab == null) {return;}
    for (var i = 0; i < headerTabs.length; ++i) {
        headerTabs[i].className = "cmpy-mgmt-header-tab";
    }
    currentTab.className = "cmpy-mgmt-header-tab current";
}

Corporation.prototype.createDivisionUIHeaderTab = function(division) {
    var tabId = "cmpy-mgmt-" + division.name + "-tab";
    var tab = createElement("button", {
        id:tabId,
        class:"cmpy-mgmt-header-tab",
        innerText:division.name,
        clickListener:()=>{
            this.selectHeaderTab(tab);
            this.displayDivisionContent(division, Locations.Sector12);
            return false;
        }
    });
    companyManagementHeaderTabs.appendChild(tab);
}

Corporation.prototype.clearUIPanel = function() {
    while(companyManagementPanel.firstChild) {
        companyManagementPanel.removeChild(companyManagementPanel.firstChild);
    }
}

Corporation.prototype.updateUIContent = function() {
    //Check which of the header tab buttons is checked
    if (headerTabs == null) {
        console.log("ERROR: headerTabs is null in Corporation.updateUIContent()");
        return;
    }
    for (var i = 0; i < headerTabs.length; ++i) {
        if (headerTabs[i].classList.contains("current")) {
            if (i === 0) {
                //Corporation overview
                this.updateCorporationOverviewContent();
            } else {
                //Division
                this.updateDivisionContent(this.divisions[i-1]);
            }
            return;
        }
    }
}

Corporation.prototype.displayCorporationOverviewContent = function() {
    this.clearUIPanel();
    companyManagementPanel.appendChild(createElement("p", {
        id:"cmpy-mgmt-overview-text",
    }));
    if (headerTabs && headerTabs.length >= 1) {
        this.selectHeaderTab(headerTabs[0]);
    }

    //Investors
    if (this.public) {
        //Sell share buttons
        var sellShares = createElement("a", {
            class:"a-link-button tooltip",
            innerText:"Sell Shares",
            display:"inline-block",
            clickListener:()=>{
                var popupId = "cmpy-mgmt-sell-shares-popup";
                var currentStockPrice = this.sharePrice;
                var txt = createElement("p", {
                    innerHTML: "Enter the number of shares you would like to sell. The current price of your " +
                               "company's stock is " + numeral(currentStockPrice).format("$0.000a"),
                });
                var profitIndicator = createElement("p", {});
                var input = createElement("input", {
                    type:"number",
                    placeholder:"Shares to sell",
                    inputListener: ()=> {
                        var numShares = Math.round(input.value);
                        if (isNaN(numShares)) {
                            profitIndicator.innerText = "ERROR: Invalid value entered for number of shares to sell"
                        } else if (numShares > this.numShares) {
                            profitIndicator.innerText = "You don't have this many shares to sell!";
                        } else {
                            profitIndicator.innerText = "Sell " + numShares + " shares for a total of " +
                                                        numeral(numShares * currentStockPrice).format('$0.000a');
                        }
                    }
                });
                var confirmBtn = createElement("a", {
                    class:"a-link-button",
                    innerText:"Sell shares",
                    display:"inline-block",
                    clickListener:()=>{
                        var shares = Math.round(input.value);
                        if (isNaN(shares)) {
                            dialogBoxCreate("ERROR: Invalid value for number of shares");
                        } else if (shares > this.numShares) {
                            dialogBoxCreate("ERROR: You don't have this many shares to sell");
                        } else {
                            this.numShares -= shares;
                            this.issuedShares += shares;
                            //TODO ADD TO PLAYER MONEY
                            removeElementById(popupId);
                            return false;
                        }

                    }
                });
                var cancelBtn = createElement("a", {
                    class:"a-link-button",
                    innerText:"Cancel",
                    display:"inline-block",
                    clickListener:()=>{
                        removeElementById(popupId);
                        return false;
                    }
                });
                createPopup(popupId, [txt, profitIndicator, input, confirmBtn, cancelBtn]);
            }
        });
        var sellSharesTooltip = createElement("span", {
            class:"tooltiptext",
            innerText:"Sell your shares in the company. This is the only way to " +
                      "profit from your business venture.",
        });
        sellShares.appendChild(sellSharesTooltip);

        //Buyback shares button
        var buybackShares = createElement("a", {
            class:"a-link-button tooltip",
            innerText:"Buyback shares",
            display:"inline-block",
            clickListener:()=>{
                var popupId = "cmpy-mgmt-buyback-shares-popup";
                var currentStockPrice = this.sharePrice;
                var txt = createElement("p", {
                    innerHTML: "Enter the number of shares you would like to buy back at market price. The current price of your " +
                               "company's stock is " + numeral(currentStockPrice).format("$0.000a"),
                });
                var costIndicator = createElement("p", {});
                var input = createElement("input", {
                    type:"number",
                    placeholder:"Shares to sell",
                    inputListener: ()=> {
                        var numShares = Math.round(input.value);
                        //TODO add conditional for if player doesn't have enough money
                        if (isNaN(numShares)) {
                            costIndicator.innerText = "ERROR: Invalid value entered for number of shares to buyback"
                        } else if (numShares > this.issuedShares) {
                            costIndicator.innerText = "There are not this many shares available to buy back. " +
                                                      "There are only " + this.issuedShares + " outstanding shares.";
                        } else {
                            costIndicator.innerText = "Purchase " + numShares + " shares for a total of " +
                                                      numeral(numShares * currentStockPrice).format('$0.000a');
                        }
                    }
                });
                var confirmBtn = createElement("a", {
                    class:"a-link-button",
                    innerText:"Sell shares",
                    display:"inline-block",
                    clickListener:()=>{
                        var shares = Math.round(input.value);
                        if (isNaN(shares)) {
                            dialogBoxCreate("ERROR: Invalid value for number of shares");
                        } else if (shares > this.issuedShares) {
                            dialogBoxCreate("ERROR: There are not this many oustanding shares to buy back");
                        } else {
                            this.numShares += shares;
                            this.issuedShares -= shares;
                            //TODO REMOVE from Player money
                            removeElementById(popupId);
                            return false;
                        }

                    }
                });
                var cancelBtn = createElement("a", {
                    class:"a-link-button",
                    innerText:"Cancel",
                    display:"inline-block",
                    clickListener:()=>{
                        removeElementById(popupId);
                        return false;
                    }
                });
                createPopup(popupId, [txt, profitIndicator, input, confirmBtn, cancelBtn]);
            }
        });
        var buybackSharesTooltip = createElement("span", {
            class:"tooltiptext",
            innerText:"Buy back shares you that previously issued or sold at market " +
                      "price."
        });
        buybackShares.appendChild(buybackSharesTooltip);

        companyManagementPanel.appendChild(sellShares);
        companyManagementPanel.appendChild(buybackShares);
    } else {
        var findInvestors = createElement("a", {
            class: this.fundingRound >= 4 ? "a-link-button-inactive" : "a-link-button tooltip",
            innerText: "Find Investors",
            display:"inline-block",
            clickListener:()=>{
                this.getInvestment();
            }
        });
        var findInvestorsTooltip = createElement("span", {
            class:"tooltiptext",
            innerText:"Search for private investors who will give you startup funding in exchange " +
                      "for equity (stock shares) in your company"
        });
        findInvestors.appendChild(findInvestorsTooltip);

        var goPublic = createElement("a", {
            class:"a-link-button tooltip",
            innerText:"Go Public",
            display:"inline-block",
            clickListener:()=>{
                this.goPublic();
                return false;
            }
        });
        var goPublicTooltip = createElement("span", {
            class:"tooltiptext",
            innerText: "Become a publicly traded and owned entity. Going public involves " +
                       "issuing shares for an IPO. Once you are a public company, " +
                       "your shares will be traded on the stock market."
        });
        goPublic.appendChild(goPublicTooltip);

        companyManagementPanel.appendChild(findInvestors);
        companyManagementPanel.appendChild(goPublic);
    }

    this.updateCorporationOverviewContent();
}

Corporation.prototype.updateCorporationOverviewContent = function() {
    var p = document.getElementById("cmpy-mgmt-overview-text");
    if (p == null) {
        console.log("WARNING: Could not find overview text elemtn in updateCorporationOverviewContent()");
        return;
    }
    var totalFunds = this.funds,
        totalRevenue = new Decimal(0),
        totalExpenses = new Decimal(0);

    var profit = this.revenue.minus(this.expenses).toNumber(),
        profitStr = profit >= 0 ? numeral(profit).format("$0.000a") : "-" + numeral(-1 * profit).format("$0.000a");

    var txt = "Total Funds: " + numeral(totalFunds.toNumber()).format('$0.000a') + "<br>" +
              "Total Revenue: " + numeral(this.revenue.toNumber()).format("$0.000a") + " / s<br>" +
              "Total Expenses: " + numeral(this.expenses.toNumber()).format("$0.000a") + "/ s<br>" +
              "Total Profits: " + profitStr + " / s<br>" +
              "Publicly Traded: " + (this.public ? "Yes" : "No") + "<br>" +
              "Owned Stock Shares: " + numeral(this.numShares).format('0.000a') + "<br>" +
              "Stock Price: " + (this.public ? "$" + formatNumber(this.sharePrice, 2) : "N/A") + "<br>";
    p.innerHTML = txt;

}

Corporation.prototype.displayDivisionContent = function(division, city) {
    this.clearUIPanel();
    currentCityUi = city;

    //Add the city tabs on the left
    for (var cityName in division.offices) {
        if (division.offices[cityName] instanceof OfficeSpace) {
            this.createCityUITab(cityName, division);
        }
    }
    cityTabs = companyManagementPanel.getElementsByClassName("cmpy-mgmt-city-tab");
    if (cityTabs.length > 0) {
        this.selectCityTab(document.getElementById("cmpy-mgmt-city-" + city + "-tab"), city);
    }

    //Expand into new City button
    companyManagementPanel.appendChild(createElement("button", {
        class:"cmpy-mgmt-city-tab", innerText:"Expand into new City", display:"inline-block",
        clickListener:()=>{
            var popupId = "cmpy-mgmt-expand-city-popup";
            var text = createElement("p", {
                innerText: "Would you like to expand into a new city by opening an office? " +
                           "This would cost " + numeral(OfficeInitialCost).format('$0.000a'),
            });
            var citySelector = createElement("select", {});
            for (var cityName in division.offices) {
                if (division.offices.hasOwnProperty(cityName)) {
                    if (!(division.offices[cityName] instanceof OfficeSpace)) {
                        citySelector.add(createElement("option", {
                            text: cityName,
                            value: cityName
                        }));
                    }
                }
            }

            var confirmBtn = createElement("a", {
                innerText:"Confirm", class:"a-link-button", display:"inline-block", margin:"3px",
                clickListener:()=>{
                    var city = citySelector.options[citySelector.selectedIndex].value;
                    if (this.funds.lt(OfficeInitialCost)) {
                        dialogBoxCreate("You don't have enough company funds to open a new office!");
                    } else {
                        this.funds = this.funds.minus(OfficeInitialCost);
                        dialogBoxCreate("Opened a new office in " + city + "!");
                        division.offices[city] = new OfficeSpace({
                            loc:city,
                            size:OfficeInitialSize,
                        });
                        this.displayDivisionContent(division, city);
                    }
                    removeElementById(popupId);
                    return false;
                }
            });
            var cancelBtn = createElement("a", {
                innerText:"Cancel", class:"a-link-button", display:"inline-block", margin:"3px",
                clickListener:()=>{
                    removeElementById(popupId);
                    return false;
                }
            })
            createPopup(popupId, [text, citySelector, confirmBtn, cancelBtn]);
            return false;
        }
    }));
    companyManagementPanel.appendChild(createElement("br", {})); // Force line break

    //Left and right panels
    var leftPanel = createElement("div", {
        class:"cmpy-mgmt-industry-left-panel"
    });
    var rightPanel = createElement("div", {
        class:"cmpy-mgmt-industry-right-panel"
    });
    companyManagementPanel.appendChild(leftPanel);
    companyManagementPanel.appendChild(rightPanel);

    //Different sections (Overview, Employee/Office, and Warehouse)
    industryOverviewPanel = createElement("div", {
        id:"cmpy-mgmt-industry-overview-panel",
        class:"cmpy-mgmt-industry-overview-panel"
    });
    leftPanel.appendChild(industryOverviewPanel);

    industryEmployeePanel = createElement("div", {
        id:"cmpy-mgmt-employee-panel",
        class:"cmpy-mgmt-employee-panel"
    });
    leftPanel.appendChild(industryEmployeePanel);

    industryWarehousePanel = createElement("div", {
        id:"cmpy-mgmt-warehouse-panel",
        class:"cmpy-mgmt-warehouse-panel"
    });
    rightPanel.appendChild(industryWarehousePanel);

    //Industry overview text element
    industryOverviewText = createElement("p", {});
    industryOverviewPanel.appendChild(industryOverviewText);

    //Industry Overview 'Create Product' button if applicable
    if (division.makesProducts) {
        //Get the text on the button based on Industry type
        var createProductButtonText, createProductPopupText;
        switch(division.type) {
            case Industries.Food:
                createProductButtonText = "Build Restaurant";
                createProductPopupText = "Build and manage a new restaurant!"
                break;
            case Industries.Tobacco:
                createProductButtonText = "Create Product";
                createProductPopupText = "Create a new tobacco product!";
                break;
            case Industries.Pharmaceutical:
                createProductButtonText = "Create Drug";
                createProductPopupText = "Design and develop a new pharmaceutical drug!";
                break;
            case Industries.Computer:
                createProductButtonText = "Create Product";
                createProductPopupText = "Design and manufacture a new computer hardware product!";
                break;
            case Industries.Robotics:
                createProductButtonText = "Design Robot";
                createProductPopupText = "Design and create a new robot or robotic system!";
                break;
            case Industries.Software:
                createProductButtonText = "Develop Software";
                createProductPopupText = "Develop a new piece of software!";
                break;
            case Industries.HealthCare:
                createProductButtonText = "Build Hospital";
                createProductPopupText = "Build and manage a new hospital!";
                break;
            case Industries.RealEstate:
                createProductButtonText = "Develop Property";
                createProductPopupText = "Develop a new piece of real estate property!";
                break;
            default:
                createProductButtonText = "Create Product";
                return "";
        }
        createProductPopupText += "<br><br>To begin developing a product, " +
            "first choose the city in which it will be designed. The stats of your employees " +
            "in the selected city affect the properties of the finished product, such as its " +
            "quality, performance, and durability.<br><br>" +
            "You can also choose to invest money in the design and marketing of " +
            "the product. Investing money in its design will result in a superior product. " +
            "Investing money in marketing the product will help the product's sales.";

        //Create the button
        industryOverviewPanel.appendChild(createElement("a", {
            class:"a-link-button", innerText:createProductButtonText, margin:"6px", display:"inline-block",
            clickListener:()=>{
                var popupId = "cmpy-mgmt-create-product-popup";
                var txt = createElement("p", {
                    innerHTML:createProductPopupText,
                });
                var designCity = createElement("select", {});
                for (var cityName in division.offices) {
                    if (division.offices[cityName] instanceof OfficeSpace) {
                        designCity.add(createElement("option", {
                            value:cityName,
                            text:cityName
                        }));
                    }
                }
                var foo = "Product Name";
                if (division.type === Industries.Food) {
                    foo = "Restaurant Name";
                } else if (division.type === Industries.Healthcare) {
                    foo = "Hospital Name";
                } else if (division.type === Industries.RealEstate) {
                    foo = "Property Name";
                }
                var productNameInput = createElement("input", {
                    placeholder:foo,
                });
                var lineBreak1 = createElement("br",{});
                var designInvestInput = createElement("input", {
                    type:"number",
                    placeholder:"Design investment"
                });
                var marketingInvestInput = createElement("input", {
                    type:"number",
                    placeholder:"Marketing investment"
                });
                var confirmBtn = createElement("a", {
                    class:"a-link-button",
                    innerText:"Develop Product",
                    clickListener:()=>{
                        if (designInvestInput.value == null) {designInvestInput.value = 0;}
                        if (marketingInvestInput.value == null) {marketingInvestInput.value = 0;}
                        var designInvest = parseFloat(designInvestInput.value),
                            marketingInvest = parseFloat(marketingInvestInput.value);
                        if (productNameInput.value == null || productNameInput.value === "") {
                            dialogBoxCreate("You must specify a name for your product!");
                        } else if (isNaN(designInvest)) {
                            dialogBoxCreate("Invalid value for design investment");
                        } else if (isNaN(marketingInvest))  {
                            dialogBoxCreate("Invalid value for marketing investment");
                        } else if (this.funds.lt(designInvest + marketingInvest)) {
                            dialogBoxCreate("You don't have enough company funds to make this large of an investment");
                        } else {
                            var product = new Product({
                                name:productNameInput.value.replace(/[<>]/g, ''), //Sanitize for HTMl elements
                                createCity:designCity.options[designCity.selectedIndex].value,
                                designCost: designInvest,
                                advCost: marketingInvest,
                            });
                            this.funds = this.funds.minus(designInvest + marketingInvest);
                            division.products[product.name] = product;
                            removeElementById(popupId);
                        }
                        this.updateUIContent();
                        return false;
                    }
                })
                var cancelBtn = createElement("a", {
                    class:"a-link-button",
                    innerText:"Cancel",
                    clickListener:()=>{
                        removeElementById(popupId);
                        return false;
                    }
                })
                createPopup(popupId, [txt, designCity, productNameInput, lineBreak1,
                                      designInvestInput, marketingInvestInput, confirmBtn, cancelBtn]);
            }
        }));
    }

    //Employee and Office Panel
    var office = division.offices[currentCityUi];
    if (!(office instanceof OfficeSpace)) {
        console.log("ERROR: Current city for UI does not have an office space");
        return;
    }
    industryEmployeeText = createElement("p", {
        id: "cmpy-mgmt-employee-p",
        display:"block",
        innerHTML:  "<h1>Office Space</h1><br>" +
                    "Type: " + office.tier + "<br>" +
                    "Comfort: " + office.comf + "<br>" +
                    "Beauty: " + office.beau + "<br>" +
                    "Size: " + office.employees.length + " / " + office.size + " employees",
    });
    industryEmployeePanel.appendChild(industryEmployeeText);

    industryEmployeeHireButton = createElement("a", {
        class:"a-link-button",
        innerText:"Hire Employee",
        display:"inline-block",
        clickListener:()=>{
            office.findEmployees(this);
            return false;
        }
    });
    industryEmployeePanel.appendChild(industryEmployeeHireButton);

    //Upgrade Office Size button
    industryOfficeUpgradeSizeButton = createElement("a", {
        class:"a-link-button", innerText:"Upgrade Office size", display:"inline-block", margin:"6px",
        clickListener:()=>{
            var popupId = "cmpy-mgmt-upgrade-office-size-popup";
            var upgradeCost = OfficeInitialCost * Math.pow(1.13, Math.round(office.size / OfficeInitialSize));
            var text = createElement("p", {
                innerHTML:"Increase the size of your office space to fit " + OfficeInitialSize +
                          " more employees. This will cost " + numeral(upgradeCost).format('$0.000a'),
            });
            var confirmBtn = createElement("a", {
                class:"a-link-button",
                display:"inline-block",
                margin:"8px",
                innerText:"Upgrade Office Size",
                clickListener:()=>{
                    if (this.funds.lt(upgradeCost)) {
                        dialogBoxCreate("You don't have enough company funds to purchase this upgrade!");
                    } else {
                        office.size += OfficeInitialSize;
                        this.funds = this.funds.minus(upgradeCost);
                        dialogBoxCreate("Office space increased! It can now hold " + office.size + " employees");
                        this.updateUIContent();
                    }
                    removeElementById(popupId);
                    return false;
                }
            });
            var cancelBtn = createElement("a", {
                class:"a-link-button",
                innerText:"Cancel",
                display:"inline-block",
                margin:"8px",
                clickListener:()=>{
                    removeElementById(popupId);
                    return false;
                }
            })
            createPopup(popupId, [text, confirmBtn, cancelBtn]);
            return false;
        }
    });
    industryEmployeePanel.appendChild(industryOfficeUpgradeSizeButton);

    //Throw Office Party
    industryEmployeePanel.appendChild(createElement("br",{}));
    industryEmployeePanel.appendChild(createElement("a", {
        class:"a-link-button",
        display:"inline-block",
        innerText:"Throw Office Party",
        tooltip:"Throw an office party to increase your employee's morale and happiness",
        clickListener:()=>{
            var popupId = "cmpy-mgmt-throw-office-party-popup";
            var txt = createElement("p", {
                innerText:"Enter the amount of money you would like to spend PER EMPLOYEE " +
                          "on this office party"
            });
            var totalCostTxt = createElement("p", {
                innerText:"Throwing this party will cost a total of $0"
            });
            var input = createElement("input", {
                type:"number",
                inputListener:()=>{
                    if (isNaN(input.value) || input.value < 0) {
                        totalCostTxt.innerText = "Invalid value entered!"
                    } else {
                        var totalCost = input.value * office.employees.length;
                        totalCostTxt.innerText = "Throwing this party will cost a total of " + numeral(totalCost).format('$0.000a');
                    }
                }
            });
            var confirmBtn = createElement("a", {
                class:"a-link-button",
                display:"inline-block",
                innerText:"Throw Party",
                clickListener:()=>{
                    if (isNaN(input.value) || input.value < 0) {
                        dialogBoxCreate("Invalid value entered");
                    } else {
                        var totalCost = input.value * office.employees.length;
                        if (this.funds.lt(totalCost)) {
                            dialogBoxCreate("You don't have enough company funds to throw this party!");
                        } else {
                            this.funds = this.funds.minus(totalCost);
                            var mult;
                            for (var fooit = 0; fooit < office.employees.length; ++fooit) {
                                mult = office.employees[fooit].throwParty(input.value);
                            }
                            dialogBoxCreate("You threw a party for the office! The morale and happiness " +
                                            "of each employee increased by " + formatNumber((mult-1) * 100, 2) + "%.");
                            removeElementById(popupId);
                        }
                    }
                    return false;
                }
            });
            var cancelBtn = createElement("a", {
                class:"a-link-button",
                display:"inline-block",
                innerText:"Cancel",
                clickListener:()=>{
                    removeElementById(popupId);
                    return false;
                }
            });
            createPopup(popupId, [txt, totalCostTxt, input, confirmBtn, cancelBtn]);
        }
    }));

    //Employee list
    var industryEmployeeList = createElement("ul", {
        id:"cmpy-mgmt-employee-ul"
    });
    industryEmployeePanel.appendChild(industryEmployeeList);
    for (var i = 0; i < office.employees.length; ++i) {
        (function() {
        var emp = office.employees[i];
        var li = createAccordionElement({
            id:"cmpy-mgmt-employee-" + emp.name,
            hdrText:emp.name,
        });
        var panel = li.children[1];
        if (panel == null) {
            console.log("ERROR: Could not find employee accordion panel");
            return;
        }
        emp.createUI(panel);
        industryEmployeeList.appendChild(li);
        })();
    }

    //Warehouse Panel
    var warehouse = division.warehouses[currentCityUi];
    if (warehouse instanceof Warehouse) {
        warehouse.createUI({industry:division, company: this});
    } else {
        industryWarehousePanel.appendChild(createElement("a", {
            innerText:"Purchase Warehouse ($5b)",
            class: "a-link-button",
            clickListener:()=>{
                if (this.funds.lt(WarehouseInitialCost)) {
                    dialogBoxCreate("You do not have enough funds to do this!");
                } else {
                    division.warehouses[currentCityUi] = new Warehouse({
                        loc:currentCityUi,
                        size:WarehouseInitialSize,
                    });
                    this.funds = this.funds.minus(WarehouseInitialCost);
                    this.updateDivisionContent(division);
                }
                return false;
            }
        }));
    }
    this.updateDivisionContent(division);
}

Corporation.prototype.updateDivisionContent = function(division) {
    if (!(division instanceof Industry)) {
        console.log("ERROR: Invalid 'division' argument in Corporation.updateDivisionContent");
        return;
    }
    //Industry Overview Text
    var profit = division.lastCycleRevenue.minus(division.lastCycleExpenses).toNumber(),
        profitStr = profit >= 0 ? numeral(profit).format("$0.000a") : "-" + numeral(-1 * profit).format("$0.000a");
    industryOverviewText.innerHTML =
        "Industry: " + division.type + "<br><br>" +
        "Awareness: " + division.awareness + "<br>" +
        "Popularity: " + division.popularity +  "<br><br>" +
        "Revenue: " + numeral(division.lastCycleRevenue.toNumber()).format("$0.000a") + " / s<br>" +
        "Expenses: " + numeral(division.lastCycleExpenses.toNumber()).format("$0.000a") + " /s<br>" +
        "Profit: " + profitStr + " / s<br><br>" +
        "<p class='tooltip'>Production Multiplier: " + formatNumber(division.prodMult, 2) +
        "<span class='tooltiptext'>Production gain from owning production-boosting materials " +
        "such as hardware, Robots, AI Cores, and Real Estate</span></p><br>" +
        "Scientific Research: " + formatNumber(division.sciResearch.qty, 3);

    //Office and Employee List
    var office = division.offices[currentCityUi];
    industryEmployeeText.innerHTML =
                "<h1>Office Space</h1><br>" +
                "Type: " + office.tier + "<br>" +
                "Comfort: " + office.comf + "<br>" +
                "Beauty: " + office.beau + "<br>" +
                "Size: " + office.employees.length + " / " + office.size + " employees";
    if (office.employees.length >= office.size) {
        industryEmployeeHireButton.className = "a-link-button-inactive";
    } else {
        industryEmployeeHireButton.className = "a-link-button";
    }
    var employeeList = document.getElementById("cmpy-mgmt-employee-ul");
    if (employeeList && office instanceof OfficeSpace) {
        for (var i = 0; i < office.employees.length; ++i) {
            (function(company) {
            var emp = office.employees[i];
            var panel = document.getElementById("cmpy-mgmt-employee-" + emp.name + "-panel");
            if (panel == null) {
                var li = createAccordionElement({
                    id:"cmpy-mgmt-employee-" + emp.name,
                    hdrText:emp.name,
                });
                panel = li.children[1];
                emp.createUI(panel);
                employeeList.appendChild(li);
                return;
            }
            emp.updateUI(panel);
            })(this);
        }
    }

    //Warehouse
    var warehouse = division.warehouses[currentCityUi];
    if (warehouse instanceof Warehouse) {
        warehouse.createUI({industry:division, company:this});
    }
}

Corporation.prototype.createCityUITab = function(city, division) {
    var tab = createElement("button", {
        id:"cmpy-mgmt-city-" + city + "-tab",
        class:"cmpy-mgmt-city-tab",
        innerText:city,
        clickListener:()=>{
            this.selectCityTab(tab, city);
            this.displayDivisionContent(division, city);
            return false;
        }
    });
    companyManagementPanel.appendChild(tab);
}

Corporation.prototype.selectCityTab = function(activeTab, city) {
    if (activeTab == null) {
        activeTab = document.getElementById("cmpy-mgmt-city-" + city + "-tab");
        if (activeTab == null) {return;}
    }
    for (var i = 0; i < cityTabs.length; ++i) {
        cityTabs[i].className = "cmpy-mgmt-city-tab";
    }
    activeTab.className = "cmpy-mgmt-city-tab current";
}

Corporation.prototype.clearUI = function() {
    //Delete everything
    if (companyManagementDiv != null) {removeElementById(companyManagementDiv.id);}

    //Reset global DOM variables
    companyManagementDiv        = null;
    companyManagementPanel      = null;
    currentCityUi               = null;

    industryOverviewPanel       = null;
    industryOverviewText        = null;

    industryEmployeePanel       = null;
    industryEmployeeText        = null;
    industryEmployeeHireButton  = null;
    industryEmployeeList        = null;

    industryOfficeUpgradeSizeButton = null;

    industryWarehousePanel      = null;

    companyManagementHeaderTabs = null;
    headerTabs                  = null;
    cityTabs                    = null;

    document.getElementById("character-overview-wrapper").style.visibility = "visible";
}

Corporation.prototype.toJSON = function() {
	return Generic_toJSON("Corporation", this);
}

Corporation.fromJSON = function(value) {
	return Generic_fromJSON(Corporation, value.data);
}

Reviver.constructors.Corporation = Corporation;

export {Corporation};<|MERGE_RESOLUTION|>--- conflicted
+++ resolved
@@ -1,215 +1,3 @@
-<<<<<<< HEAD
-import {Locations}                              from "./src/Location.js";
-import {getRandomInt}                           from "../utils/HelperFunctions.js";
-
-/*
-Products
-    For certain industries, players can creat their own custom products
-    Essentially, these are just things you give a certain name to.
-
-    Products have certain properties that affect how well they sell. These properties
-    are just numbers. For each Industry, only some of these properties are applicable
-    (e.g. Performance isnt applicable for food industry)
-        Demand: Determined by industry. For most industries this will slowly decrease over time, meaning
-                that you must create new and better products to remain successful. The speed at which this
-                decreases over time is dependent on industry
-        Competition: Determined by industry
-        Markup : Determined by Industry
-        Quality:
-        Performance:
-        Durability:
-        Reliability:
-        Aesthetics:
-        Features:
-        Location: Only valid for 'building' products like Restaurants, Hospitals, etc.
-    Scientific Research affects the properties of products
-Materials:
-    To create Products, you need materials. There are different tiers of Materials
-    Materials have several properties that determine how profitable they can be:
-        Quality:
-        Demand:
-        Competition:
-        Markup: How much price markup a material can have before theres a significant dropoff in how much its bought
-
-    Materials Types:
-        1st tier:
-            Water - High Stable Demand, Medium competition, low markup
-            Energy - Suuuuuuper high  stable demand, High competition, low markup
-        2nd Tier:
-            Food - High Stable Demand, Lots of competition, medium markup
-            Plants - Initially high but volatile demand. Decent competition, low markup
-            Metal - Very high stable demand, lots of competition, low markup
-        3rd Tier:
-            Hardware - Very high stable demand, lots of competition, med markup
-            Chemicals - High stable demand, good amount of competition, med markup
-            Real estate - Initially high but volatile demand. Decent competition, med markup. Tied to a certain city
-        4th tier:
-            Drugs - High stable demand, lots of competition, medium markup
-            Robots - Very high stable demand, looots of competition, high markup
-            AI Cores - Very high stable demand, looooots of competition, veeery high markup
-        5th tier:
-            Scientific Research
-
-Industries:
-    - Some Industries let you create your own custom "Products", while others just produce Materials
-    - Each Industry has different characteristics for things
-    - List of Industries:
-        Energy - Requires metal, hardware
-                 Produces Energy
-                 Can Use Robotics/AI Cores to increase production
-                 More real estate = more production with very little dimishing returns
-                 Production increased by scientific research
-                 High starting cost
-        Utilities - Requires metal, hardware
-                    Produces Water
-                    Can use Robotics, and AI Cores to increase production
-                    More real estate = more production with medium diminishing returns
-                    Production increased by scientific research
-                    High starting cost
-        Agriculture - Requires Water and Energy
-                      Produces food and plants
-                      Can use Hardware/Robotics/AI Cores to increase production
-                      Production increased by scientific research
-                      More real estate = more production  with very little diminishing returns
-                      Medium starting cost
-        Fishing - Requires energy
-                  Produces lots of food
-                  Can use Hardware/Robotics/AI Cores to increase production
-                  Production increased by scientific research
-                  More real estate = slightly more production with very high diminishing returns
-                  Medium starting cost (higher than agriculture)
-        Mining - Requires Energy
-                 Produces Metal
-                 Can use hardware/Robotics/AI Cores to increase production
-                 Production increased by scientific research
-                 More real estate = more production with medium diminishing returns
-                 High starting cost
-        Food - Create your own "restaurant" products
-               Restaurants require food, water, energy
-               Restaurants in general are high stable demand, but lots of competition, and medium markup
-               Low starting cost
-               Production increase from real estate diminishes greatly in city. e.g. making many restaurants
-               in one city has high diminishing returns, but making a few in every city is good
-        Tobacco - Create your own tobacco products
-                  Requires plants, water
-                  High volatile demand, but not much competition. Low markup
-                  Low starting cost
-                  Product quality significantly affected by scientific research
-        Chemical - Create Chemicals
-                   Requires plants, energy, water
-                   High stable demand, high competition, low markup
-                   Medium starting cost
-                   Advertising does very little
-                   Product quality significantly affected by scientific research
-        Pharmaceutical - Create your own drug products
-                         Requires chemicals, energy, water
-                         Very high stable demand. High competition, very high markup
-                         High starting cost
-                         Requires constant creation of new and better products to be successful
-                         Product quality significantly affected by scientific research
-        Computer - Creates 'Hardware' material and your own Computer products
-                   Requires metal, energy
-                   Can use Robotics/AI Cores to increase production
-                   More real estate = more production with high diminishing returns
-                   Production significantly affected by scientific research
-                   High starting cost
-        Robotics - Create 'Robots' material and create your own 'Robot' products
-                   Requires hardware, energy
-                   Production can be improved by using AI Cores
-                   Extremely high stable demand, medium competition, high markup
-                   Extremely high starting cost
-                   Product quality significantly affected by scientific research
-                   more real estate = more production with medium diminishing returns for 'Robot' materials
-        Software - Create 'AI Cores' material and create your own software products
-                   Requires hardware, energy
-                   Very high stable demand, high competition, low markup
-                   Low starting cost
-                   Product quality slightly affected by scientific research
-        Healthcare - Open your own hospitals (each is its own product).
-                     Requires  robots, AI Cores, energy, water
-                     Extremely high stable demand, semi-high competition, super high markup
-                     Extremely high starting cost
-                     Production increase from real estate diminishes greatly in city. e.g. making many hospitals
-                     in one city has high diminishing returns, but making a few in every city is goodIn
-        Real Estate - Create 'Real Estate' and your own Real Estate Products
-                      Requires metal, energy, water, hardware
-                      Can use Robotics/AI Cores to increase production
-                      Production slightly affected by scientific research
-                      Heavily affected by advertising
-                      Extremely high starting cost
-        Biotechnology -
-        Entertainment -
-        Finance -
-        Mass Media -
-        Telecommunications -
-
-    Employees:
-        Has morale, happiness, and energy that must be managed to maintain productivity
-        Has a city property
-        Stats:
-            Age, Intelligence, Charisma, Experience, Creativity, Efficiency
-
-        Assigned to different positions. The productivity at each position is determined by
-        stats. I.e. each employe should be assigned to positions based on stats to optimize production
-
-        Hiring Employees:
-            When you choose to hire employees you are given a randomly generated list of employees to hire
-            They will demand a certain salary and maybe stock shares
-
-    Employee Position
-        Operations -
-        Engineer -
-        Business -
-        Accounting -
-        Management -
-        Research and Development -
-
-    Company stats
-        A Company has an inventory of products and materials
-
-        Financial stats (All numbers are in per second):
-            Revenue - Total income generated
-            Expenses - Total Expenses
-            Profit - Revenue minus Expenses
-            Private Valuation: Investor valuation of your company before you go public. Affects how much money they invest
-            Market Cap: Once you go public, it is the total number of shares times stock price
-            Earnings Per Share(EPS): Net Income (Profit) / Number of Oustanding Shares
-            Price to Earnings: P/E Ratio = Price per Share / EPS
-
-        Awareness: A number indicating how many people are aware of your company
-        Popularity: A number indicating how many people like your company
-        Warehouse Space: How many materials it can stock
-        Office Space:
-            Costs $/s in upkeep
-            You can open one office space in each city
-            Size - increased by upgrades, increases max # employees in the city
-                    However if your # employees is near the max this affects employee happiness
-            Comfort - Increased by upgrades, affects employees in that office
-            Beauty - Increased by upgrades, affects employees in that office
-            Tiers of Office Space:
-                Basic
-                Enhanced
-                Luxurious
-                Extravagant
-            Upgrades
-                Things that increase comfort/beauty. Some may cost upkeep and some might not
-
-        Company Upgrades:
-            Can upgrade Warehouse Space and Office Space
-            Can throw 'events' (company picnic, outing, party, etc.) for one time expenses and temporary boosts
-            Advertising, Increases Company Awareness and Popularity
-
-    Investors
-        When you start a company you have 1 billion shares (subject to change)
-        Four rounds of investing: Seed, Series A, Series B, Series C
-        In each round, you can give up certain shares to receive money
-        These are optional
-
-        You can choose to go public at any time, at which point your stock price
-        will fluctuate based on company performance. Then you can sell whatever
-        shares you have left on the stock market.
-*/
-=======
 import {Engine}                                         from "./engine.js";
 import {Locations}                                      from "./Location.js";
 
@@ -259,7 +47,6 @@
 }
 
 Reviver.constructors.CorporationState = CorporationState;
->>>>>>> fa3557a8
 
 /* Constants */
 var TOTALSHARES = 1e9; //Total number of shares you have at your company
@@ -442,15 +229,6 @@
     this.dmd = params.demand        ? params.demand         : 0;
     this.cmp = params.competition   ? params.competition    : 0;
     this.mku = params.markup        ? params.markup         : 0;
-<<<<<<< HEAD
-    this.prd = 0;
-
-    //Variables for creation of product
-    this.fin = false; //Finished being created
-    this.prog = 0; //0-100% created
-
-
-=======
     this.pCost = 0; //An estimate of how much money it costs to make this
     this.sCost = 0; //How much this is selling for
 
@@ -461,7 +239,6 @@
     this.designCost     = params.designCost ? params.designCost : 0;
     this.advCost        = params.advCost ? params.advCost : 0;
 
->>>>>>> fa3557a8
     //Aggregate score for a product's 'rating' based on the other properties below
     //The weighting of the other properties (performance, durability)
     //differs between industries
@@ -474,12 +251,6 @@
     this.aes = params.aesthetics    ? params.aesthetics     : 0;
     this.fea = params.features      ? params.features       : 0;
 
-<<<<<<< HEAD
-    this.qty = 0;
-
-    //Only applicable for certain products like Restaurants
-    this.loc = params.location      ? params.location       : "";
-=======
     //Data refers to the production, sale, and quantity of the products
     //These values are specific to a city
     //The data is [qty, prod, sell]
@@ -494,7 +265,6 @@
 
     //Only applies for location-based products like restaurants/hospitals
     this.loc = params.loc ? params.loc : 0;
->>>>>>> fa3557a8
 
     //How much space it takes in the warehouse. Not applicable for all products
     this.siz = params.size ? params.size : 0;
@@ -504,80 +274,6 @@
     this.reqMats = params.req           ? params.req            : {};
 
     //[Whether production/sale is limited, limit amount]
-<<<<<<< HEAD
-    this.prdman = [false, 0];
-    this.sllman = [false, 0];
-}
-
-Product.prototype.createProduct = function() {
-
-}
-
-Product.prototype.finishProduct = function() {
-
-}
-
-
-var ProductRatingWeights = {
-    Industries.Food: {
-        Quality:        0.7,
-        Durability:     0.1,
-        Aesthetics:     0.2,
-    },
-    Industries.Tobacco: {
-        Quality:        0.4,
-        Durability:     0.2,
-        Reliability:    0.2,
-        Aesthetics:     0.2,
-    },
-    Industries.Pharmaceutical: {
-        Quality:        0.2,
-        Performance:    0.2,
-        Durability:     0.1,
-        Reliability:    0.3,
-        Features:       0.2,
-    },
-    Industries.Computer: {
-        Quality:        0.15,
-        Performance:    0.25,
-        Durability:     0.25,
-        Reliability:    0.2,
-        Aesthetics:     0.05,
-        Features:       0.1,
-    },
-    Industries.Robotics: {
-        Quality:        0.1,
-        Performance:    0.2,
-        Durability:     0.2,
-        Reliability:    0.2,
-        Aesthetics:     0.1,
-        Features:       0.2,
-    },
-    Industries.Software: {
-        Quality:        0.2,
-        Performance:    0.2,
-        Reliability:    0.2,
-        Durability:     0.2,
-        Features:       0.2,
-    },
-    Industries.Healthcare: {
-        Quality:        0.4,
-        Performance:    0.1,
-        Durability:     0.1,
-        Reliability:    0.3,
-        Features:       0.1,
-    },
-    Industries.RealEstate: {
-        Quality:        0.2,
-        Durability:     0.25,
-        Reliability:    0.1,
-        Aesthetics:     0.35,
-        Features:       0.1,
-    }
-}
-Product.prototype.calculateRating = function(industry) {
-    var weights = ProductRatingWeights.industry;
-=======
     this.prdman = {
         [Locations.Aevum]: [false, 0],
         [Locations.Chongqing]: [false, 0],
@@ -685,7 +381,6 @@
 
 Product.prototype.calculateRating = function(industry) {
     var weights = ProductRatingWeights[industry.type];
->>>>>>> fa3557a8
     if (weights == null) {
         console.log("ERROR: Could not find product rating weights for: " + industry);
         return;
@@ -697,13 +392,10 @@
     this.rat += weights.Reliability ? this.rel * weights.Reliability : 0;
     this.rat += weights.Aesthetics  ? this.aes * weights.Aesthetics : 0;
     this.rat += weights.Features    ? this.fea * weights.Features : 0;
-<<<<<<< HEAD
-=======
 }
 
 Product.prototype.toJSON = function() {
 	return Generic_toJSON("Product", this);
->>>>>>> fa3557a8
 }
 
 Product.fromJSON = function(value) {
@@ -1444,17 +1136,6 @@
 
 //Process production & sale of this industry's FINISHED products (including all of their stats)
 Industry.prototype.processProducts = function(marketCycles=1) {
-<<<<<<< HEAD
-    for (var prodName in this.products) {
-        if (this.products.hasOwnProperty(prodName)) {
-            var prod = this.products[prodName];
-            if (prod instanceof Product) {
-                this.processProduct(marketCycles, prod);
-            } else {
-                console.log("ERROR: Trying to process a non-Product object in Industry.products");
-            }
-        }
-=======
     var revenue = 0, expenses = 0;
 
     //Create products
@@ -1490,18 +1171,12 @@
                 revenue += this.processProduct(marketCycles, prod);
             }
         }
->>>>>>> fa3557a8
     }
     return [revenue, expenses];
 }
 
 //Processes FINISHED products
 Industry.prototype.processProduct = function(marketCycles=1, product) {
-<<<<<<< HEAD
-    for (var i = 0; i < Cities.length; ++i) {
-        var city = Cities[i], office = this.offices[city], warehouse = this.warehouses[city];
-        if (warehouse instanceof Warehouse) {
-=======
     var totalProfit = 0;
     for (var i = 0; i < Cities.length; ++i) {
         var city = Cities[i], office = this.offices[city], warehouse = this.warehouses[city];
@@ -1509,7 +1184,6 @@
             switch(this.state) {
 
             case "PRODUCTION":
->>>>>>> fa3557a8
             //Calculate the maximum production of this Product based on
             //office's productivity, materials, etc.
             var total = office.employeeProd[EmployeePositions.Operations] +
@@ -1518,60 +1192,6 @@
             var ratio = (office.employeeProd[EmployeePositions.Operations] / total) *
                         (office.employeeProd[EmployeePositions.Engineer] / total) *
                         (office.employeeProd[EmployeePositions.Management] / total);
-<<<<<<< HEAD
-            var maxProd = ratio * (0.35 * total), prod;
-
-            //Account for whether production is manually limited
-            if (mat.prdman[0]) {
-                prod = Math.min(maxProd, mat.prdman[1]);
-            } else {
-                prod = maxProd;
-            }
-            prod *= (SecsPerMarketCycle * marketCycles);
-
-
-            //Calculate net change in warehouse storage making the Products will cost
-            var netStorageSize = product.siz;
-            for (var reqMatName in product.reqMats) {
-                if (product.reqMats.hasOwnProperty(reqMatName)) {
-                    var normQty = product.reqMats[reqMatName];
-                    netStorageSize -= (MaterialSizes[reqMatName] * normQty);
-                }
-            }
-
-            //If there's not enough space in warehouse, limit the amount of Product
-            if (netStorageSize > 0) {
-                var maxAmt = Math.floor((warehouse.size - warehouse.sizedUsed) / netStorageSize);
-                prod = Math.min(maxAmt, prod);
-            }
-
-            //Make sure we have enough resources to make our Products
-            var producableFrac = 1;
-            for (var reqMatName in product.reqMats) {
-                if (product.reqMats.hasOwnProperty(reqMatName)) {
-                    var req = product.reqMats[reqMatName] * prod;
-                    if (warehouse[reqMatName].qty < req) {
-                        producableFrac = Math.min(producableFrac, warehouse[reqMatName].qty / req);
-                    }
-                }
-            }
-
-            //Make our Products if they are producable
-            if (producableFrac > 0) {
-                for (var reqMatName in product.reqMats) {
-                    if (product.reqMats.hasOwnProperty(reqMatName)) {
-                        warehouse[reqMatName].qty -= (product.reqMats[reqMatName] * prod * producableFrac);
-                    }
-                }
-                product.qty += (prod * producableFrac * this.prodMult);
-            }
-
-            //Per second
-            product.prd = prod * producableFrac * this.prodMult / (SecsPerMarketCycle * marketCycles);
-        }
-    }
-}
-=======
             var maxProd = ratio * Math.pow(total, 0.2), prod;
 
             //Account for whether production is manually limited
@@ -1582,7 +1202,6 @@
             }
             prod *= (this.prodMult * SecsPerMarketCycle * marketCycles);
 
->>>>>>> fa3557a8
 
             //Calculate net change in warehouse storage making the Products will cost
             var netStorageSize = product.siz;
@@ -1648,9 +1267,6 @@
             }
             var maxSell = Math.pow(product.rat, 0.95) * product.dmd * (1-(product.cmp/100)) *
                           (this.awareness === 0 ? 0.01 : (this.popularity+0.001) / this.awareness) * markup;
-            console.log("maxSell: " + maxSell);
-            console.log("product.dmd: " + product.dmd);
-            console.log("product.cmp: " + product.cmp);
             var sellAmt;
             if (product.sllman[city][0] && product.sllman[city][1] > 0) {
                 //Sell amount is manually limited
@@ -2744,6 +2360,7 @@
                 this.expenses = this.expenses.plus(ind.lastCycleExpenses);
             });
             this.funds = this.funds.plus(this.revenue.minus(this.expenses));
+            this.updateSharePrice();
         }
         this.state.nextState();
 
@@ -2830,6 +2447,7 @@
         innerText:"Go Public",
         clickListener:()=>{
             var numShares = input.value;
+            var initialSharePrice = this.determineValuation() / (TOTALSHARES);
             if (isNaN(numShares)) {
                 dialogBoxCreate("Invalid value for number of issued shares");
                 return false;
@@ -2842,6 +2460,7 @@
             this.sharePrice = initialSharePrice;
             this.issuedShares = numShares;
             this.numShares -= numShares;
+            this.funds = this.funds.plus(numShares * initialSharePrice);
             removeElementById(goPublicPopupId);
             return false;
         }
@@ -2858,7 +2477,7 @@
 }
 
 Corporation.prototype.updateSharePrice = function() {
-    var targetPrice = determineValuation() / (TOTALSHARES - this.issuedShares);
+    var targetPrice = this.determineValuation() / (TOTALSHARES - this.issuedShares);
     if (this.sharePrice <= targetPrice) {
         this.sharePrice *= (1 + (Math.random() * 0.01));
     } else {
@@ -3222,7 +2841,7 @@
                         return false;
                     }
                 });
-                createPopup(popupId, [txt, profitIndicator, input, confirmBtn, cancelBtn]);
+                createPopup(popupId, [txt, costIndicator, input, confirmBtn, cancelBtn]);
             }
         });
         var buybackSharesTooltip = createElement("span", {
