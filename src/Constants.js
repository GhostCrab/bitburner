--- conflicted
+++ resolved
@@ -496,11 +496,6 @@
                                "World Stock Exchange account and TIX API Access<br>",
 
     LatestUpdate:
-<<<<<<< HEAD
-    "v0.40.3<br>" +
-    "* Added a setting in .fconf for enabling line-wrap in the Terminal input<br>"
-
-=======
     `v0.40.3<br>
      -----------------------------------------------<br>
      * Bladeburner Changes:<br>
@@ -516,8 +511,9 @@
      * Updated documentation to reflect the fact that Netscript port handles (getPortHandle()) only works in NetscriptJS (2.0), NOT Netscript 1.0<br>
      * Added tryWrite() Netscript function<br>
      * When working (for a company/faction), experience is gained immediately/continuously rather than all at once when the work is finished<br>
+     * Added a setting in .fconf for enabling line-wrap in the Terminal input<br>
+     * Added 'wget' Terminal command<br>
      * Improved the introductory tutorial`
->>>>>>> 28b83b77
 }
 
 export {CONSTANTS};