--- conflicted
+++ resolved
@@ -133,14 +133,10 @@
                     }),
                   ]}
                 />
-<<<<<<< HEAD
                 <Typography sx={{ fontStyle: "italic" }}>
                   This Booster Fragment does nothing, as it is not touching a Stat Fragment.
                 </Typography>
                 <br />
-=======
-                <Typography sx={{ fontStyle: "italic" }}>No bonus is applied diagonally.</Typography>
->>>>>>> a98f28fe
 
                 <DummyGrid
                   width={4}
