--- conflicted
+++ resolved
@@ -10,14 +10,11 @@
 import { Money } from "../../ui/React/Money";
 import { IPlayer } from "../../PersonObjects/IPlayer";
 import { IRouter } from "../../ui/Router";
-<<<<<<< HEAD
 import { MenuItem, SelectChangeEvent, TextField, Select } from "@mui/material";
 import { Bladeburner } from "../../Bladeburner/Bladeburner";
 import { GangConstants } from "../../Gang/data/Constants";
 import { FactionNames } from "../../Faction/data/FactionNames";
-=======
 import { checkForMessagesToSend } from "../../Message/MessageHelpers";
->>>>>>> ab0f89ce
 
 interface IProps {
   player: IPlayer;
@@ -55,7 +52,6 @@
     props.router.toBitVerse(false, false);
   }
 
-<<<<<<< HEAD
   function createCorporation(): void {
     props.player.startCorporation(corporationName);
   }
@@ -71,10 +67,10 @@
 
   function setGangFactionDropdown(event: SelectChangeEvent<string>): void {
     setGangFaction(event.target.value);
-=======
+  }
+    
   function checkMessages(): void {
     checkForMessagesToSend();
->>>>>>> ab0f89ce
   }
 
   useEffect(() => {
