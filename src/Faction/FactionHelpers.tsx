import { Augmentations } from "../Augmentation/Augmentations";
import { Augmentation } from "../Augmentation/Augmentation";
import { PlayerOwnedAugmentation } from "../Augmentation/PlayerOwnedAugmentation";
import { AugmentationNames } from "../Augmentation/data/AugmentationNames";
import { BitNodeMultipliers } from "../BitNode/BitNodeMultipliers";

import { Faction } from "./Faction";
import { Factions } from "./Factions";
import { Player } from "../Player";
import { IPlayer } from "../PersonObjects/IPlayer";
import { Settings } from "../Settings/Settings";
import {
  getHackingWorkRepGain,
  getFactionSecurityWorkRepGain,
  getFactionFieldWorkRepGain,
} from "../PersonObjects/formulas/reputation";

import { dialogBoxCreate } from "../ui/React/DialogBox";
import { InvitationEvent } from "./ui/InvitationModal";
import { FactionNames } from "./data/FactionNames";
import { updateAugmentationCosts, getNextNeuroFluxLevel } from "../Augmentation/AugmentationHelpers";
import { SFC32RNG } from "../Casino/RNG";

export function inviteToFaction(faction: Faction): void {
  Player.receiveInvite(faction.name);
  faction.alreadyInvited = true;
  if (!Settings.SuppressFactionInvites) {
    InvitationEvent.emit(faction);
  }
}

export function joinFaction(faction: Faction): void {
  if (faction.isMember) return;
  faction.isMember = true;
  Player.factions.push(faction.name);
  const allFactions = Object.values(FactionNames).map((faction) => faction as string);
  Player.factions.sort((a, b) => allFactions.indexOf(a) - allFactions.indexOf(b));
  const factionInfo = faction.getInfo();

  //Determine what factions you are banned from now that you have joined this faction
  for (const enemy of factionInfo.enemies) {
    if (Factions[enemy] instanceof Faction) {
      Factions[enemy].isBanned = true;
    }
  }
  for (let i = 0; i < Player.factionInvitations.length; ++i) {
    if (Player.factionInvitations[i] == faction.name || Factions[Player.factionInvitations[i]].isBanned) {
      Player.factionInvitations.splice(i, 1);
      i--;
    }
  }
}

//Returns a boolean indicating whether the player has the prerequisites for the
//specified Augmentation
export function hasAugmentationPrereqs(aug: Augmentation): boolean {
  let hasPrereqs = true;
  if (aug.prereqs && aug.prereqs.length > 0) {
    for (let i = 0; i < aug.prereqs.length; ++i) {
      const prereqAug = Augmentations[aug.prereqs[i]];
      if (prereqAug == null) {
        console.error(`Invalid prereq Augmentation ${aug.prereqs[i]}`);
        continue;
      }

      if (Player.hasAugmentation(prereqAug, true) === false) {
        hasPrereqs = false;

        // Check if the aug is purchased
        for (let j = 0; j < Player.queuedAugmentations.length; ++j) {
          if (Player.queuedAugmentations[j].name === prereqAug.name) {
            hasPrereqs = true;
            break;
          }
        }
      }
    }
  }

  return hasPrereqs;
}

export function purchaseAugmentation(aug: Augmentation, fac: Faction, sing = false): string {
  const hasPrereqs = hasAugmentationPrereqs(aug);
  if (!hasPrereqs) {
    const txt = `You must first purchase or install ${aug.prereqs.join(",")} before you can purchase this one.`;
    if (sing) {
      return txt;
    } else {
      dialogBoxCreate(txt);
    }
  } else if (aug.baseCost !== 0 && Player.money < aug.baseCost) {
    const txt = "You don't have enough money to purchase " + aug.name;
    if (sing) {
      return txt;
    }
    dialogBoxCreate(txt);
  } else if (fac.playerReputation < aug.baseRepRequirement) {
    const txt = "You don't have enough faction reputation to purchase " + aug.name;
    if (sing) {
      return txt;
    }
    dialogBoxCreate(txt);
  } else if (aug.baseCost === 0 || Player.money >= aug.baseCost) {
    const queuedAugmentation = new PlayerOwnedAugmentation(aug.name);
    if (aug.name == AugmentationNames.NeuroFluxGovernor) {
      queuedAugmentation.level = getNextNeuroFluxLevel();
    }
    Player.queuedAugmentations.push(queuedAugmentation);

    Player.loseMoney(aug.baseCost, "augmentations");

<<<<<<< HEAD
    updateAugmentationCosts();
=======
    // If you just purchased Neuroflux Governor, recalculate the cost
    if (aug.name == AugmentationNames.NeuroFluxGovernor) {
      let nextLevel = getNextNeurofluxLevel();
      --nextLevel;
      const mult = Math.pow(CONSTANTS.NeuroFluxGovernorLevelMult, nextLevel);
      aug.baseRepRequirement = 500 * mult * BitNodeMultipliers.AugmentationRepCost;
      aug.baseCost = 750e3 * mult * BitNodeMultipliers.AugmentationMoneyCost;

      for (let i = 0; i < Player.queuedAugmentations.length - 1; ++i) {
        aug.baseCost *= CONSTANTS.MultipleAugMultiplier * [1, 0.96, 0.94, 0.93][Player.sourceFileLvl(11)];
      }
    }

    for (const name of Object.keys(Augmentations)) {
      if (Augmentations.hasOwnProperty(name)) {
        Augmentations[name].baseCost *=
          CONSTANTS.MultipleAugMultiplier * [1, 0.96, 0.94, 0.93][Player.sourceFileLvl(11)];
      }
    }
>>>>>>> 8dab9f78

    if (sing) {
      return "You purchased " + aug.name;
    } else if (!Settings.SuppressBuyAugmentationConfirmation) {
      dialogBoxCreate(
        "You purchased " +
          aug.name +
          ". Its enhancements will not take " +
          "effect until they are installed. To install your augmentations, go to the " +
          "'Augmentations' tab on the left-hand navigation menu. Purchasing additional " +
          "augmentations will now be more expensive.",
      );
    }
  } else {
    dialogBoxCreate(
      "Hmm, something went wrong when trying to purchase an Augmentation. " +
        "Please report this to the game developer with an explanation of how to " +
        "reproduce this.",
    );
  }
  return "";
}

export function processPassiveFactionRepGain(numCycles: number): void {
  for (const name of Object.keys(Factions)) {
    if (name === Player.currentWorkFactionName) continue;
    if (!Factions.hasOwnProperty(name)) continue;
    const faction = Factions[name];
    if (!faction.isMember) continue;
    // No passive rep for special factions
    const info = faction.getInfo();
    if (!info.offersWork()) continue;
    // No passive rep for gangs.
    if (Player.getGangName() === name) continue;
    // 0 favor = 1%/s
    // 50 favor = 6%/s
    // 100 favor = 11%/s
    const favorMult = Math.min(0.1, faction.favor / 1000 + 0.01);
    // Find the best of all possible favor gain, minimum 1 rep / 2 minute.
    const hRep = getHackingWorkRepGain(Player, faction);
    const sRep = getFactionSecurityWorkRepGain(Player, faction);
    const fRep = getFactionFieldWorkRepGain(Player, faction);
    const rate = Math.max(hRep * favorMult, sRep * favorMult, fRep * favorMult, 1 / 120);

    faction.playerReputation += rate * numCycles * Player.faction_rep_mult * BitNodeMultipliers.FactionPassiveRepGain;
  }
}

export const getFactionAugmentationsFiltered = (player: IPlayer, faction: Faction): string[] => {
  // If player has a gang with this faction, return (almost) all augmentations
  if (player.hasGangWith(faction.name)) {
    let augs = Object.values(Augmentations);

    // Remove special augs
    augs = augs.filter((a) => !a.isSpecial);

    const blacklist: string[] = [AugmentationNames.NeuroFluxGovernor, AugmentationNames.CongruityImplant];

    if (player.bitNodeN !== 2) {
      // TRP is not available outside of BN2 for Gangs
      blacklist.push(AugmentationNames.TheRedPill);
    }

    const rng = SFC32RNG(`BN${player.bitNodeN}.${player.sourceFileLvl(player.bitNodeN)}`);
    // Remove faction-unique augs that don't belong to this faction
    const uniqueFilter = (a: Augmentation): boolean => {
      // Keep all the non-unique one
      if (a.factions.length > 1) {
        return true;
      }
      // Keep all the ones that this faction has anyway.
      if (faction.augmentations.includes(a.name)) {
        return true;
      }

      return rng() >= 1 - BitNodeMultipliers.GangUniqueAugs;
    };
    augs = augs.filter(uniqueFilter);

    // Remove blacklisted augs
    augs = augs.filter((a) => !blacklist.includes(a.name));

    return augs.map((a) => a.name);
  }

  return faction.augmentations.slice();
};<|MERGE_RESOLUTION|>--- conflicted
+++ resolved
@@ -110,29 +110,7 @@
 
     Player.loseMoney(aug.baseCost, "augmentations");
 
-<<<<<<< HEAD
     updateAugmentationCosts();
-=======
-    // If you just purchased Neuroflux Governor, recalculate the cost
-    if (aug.name == AugmentationNames.NeuroFluxGovernor) {
-      let nextLevel = getNextNeurofluxLevel();
-      --nextLevel;
-      const mult = Math.pow(CONSTANTS.NeuroFluxGovernorLevelMult, nextLevel);
-      aug.baseRepRequirement = 500 * mult * BitNodeMultipliers.AugmentationRepCost;
-      aug.baseCost = 750e3 * mult * BitNodeMultipliers.AugmentationMoneyCost;
-
-      for (let i = 0; i < Player.queuedAugmentations.length - 1; ++i) {
-        aug.baseCost *= CONSTANTS.MultipleAugMultiplier * [1, 0.96, 0.94, 0.93][Player.sourceFileLvl(11)];
-      }
-    }
-
-    for (const name of Object.keys(Augmentations)) {
-      if (Augmentations.hasOwnProperty(name)) {
-        Augmentations[name].baseCost *=
-          CONSTANTS.MultipleAugMultiplier * [1, 0.96, 0.94, 0.93][Player.sourceFileLvl(11)];
-      }
-    }
->>>>>>> 8dab9f78
 
     if (sing) {
       return "You purchased " + aug.name;
