import React from "react";
import { IMap } from "../types";
import { FactionNames } from "./data/FactionNames";

interface FactionInfoParams {
  infoText?: JSX.Element;
  enemies?: string[];
  offerHackingWork?: boolean;
  offerFieldWork?: boolean;
  offerSecurityWork?: boolean;
  special?: boolean;
  keepOnInstall?: boolean;
}

/**
 * Contains the "information" property for all the Factions, which is just a description of each faction
 */
export class FactionInfo {
  /**
   * The names of all other factions considered to be enemies to this faction.
   */
  enemies: string[];

  /**
   * The descriptive text to show on the faction's page.
   */
  infoText: JSX.Element;

  /**
   * A flag indicating if the faction supports field work to earn reputation.
   */
  offerFieldWork: boolean;

  /**
   * A flag indicating if the faction supports hacking work to earn reputation.
   */
  offerHackingWork: boolean;

  /**
   * A flag indicating if the faction supports security work to earn reputation.
   */
  offerSecurityWork: boolean;

  /**
   * Keep faction on install.
   */
  keep: boolean;

  /**
   * Special faction
   */
  special: boolean;

  constructor(params: FactionInfoParams) {
    this.infoText = params.infoText ?? <></>;
    this.enemies = params.enemies ?? [];
    this.offerHackingWork = params.offerHackingWork ?? false;
    this.offerFieldWork = params.offerFieldWork ?? false;
    this.offerSecurityWork = params.offerSecurityWork ?? false;

    this.keep = params.keepOnInstall ?? false;
    this.special = params.special ?? false;
  }

  offersWork(): boolean {
    return this.offerFieldWork || this.offerHackingWork || this.offerSecurityWork;
  }
}

/**
 * A map of all factions and associated info to them.
 */
// tslint:disable-next-line:variable-name
export const FactionInfos: IMap<FactionInfo> = {
  // Endgame
  [FactionNames.Illuminati]: new FactionInfo({
    infoText: (
      <>
        Humanity never changes. No matter how civilized society becomes, it will eventually fall back into chaos. And
        from this chaos, we are the invisible hand that guides them to order.{" "}
      </>
    ),
    offerHackingWork: true,
    offerFieldWork: true,
  }),

  [FactionNames.Daedalus]: new FactionInfo({
    infoText: <>Yesterday we obeyed kings and bent our necks to emperors. Today we kneel only to truth.</>,
    offerHackingWork: true,
    offerFieldWork: true,
  }),

  [FactionNames.TheCovenant]: new FactionInfo({
    infoText: (
      <>
        Surrender yourself. Give up your empty individuality to become part of something great, something eternal.
        Become a slave. Submit your mind, body, and soul. Only then can you set yourself free.
        <br />
        <br />
        Only then can you discover immortality.
      </>
    ),
    offerHackingWork: true,
    offerFieldWork: true,
  }),

  // Megacorporations, each forms its own faction
  [FactionNames.ECorp]: new FactionInfo({
    infoText: (
      <>
        {FactionNames.ECorp}'s mission is simple: to connect the world of today with the technology of tomorrow. With
        our wide range of Internet-related software and commercial hardware, {FactionNames.ECorp} makes the world's
        information universally accessible.
      </>
    ),
    offerHackingWork: true,
    offerFieldWork: true,
    offerSecurityWork: true,
    keepOnInstall: true,
  }),

  [FactionNames.MegaCorp]: new FactionInfo({
    infoText: (
      <>
        {FactionNames.MegaCorp} does what no other dares to do. We imagine. We create. We invent. We create what others
        have never even dreamed of. Our work fills the world's needs for food, water, power, and transportation on an
        unprecedented scale, in ways that no other company can.
        <br />
        <br />
        In our labs and factories and on the ground with customers, {FactionNames.MegaCorp} is ushering in a new era for
        the world.
      </>
    ),
    offerHackingWork: true,
    offerFieldWork: true,
    offerSecurityWork: true,
    keepOnInstall: true,
  }),

  [FactionNames.BachmanAssociates]: new FactionInfo({
    infoText: (
      <>
        Where Law and Business meet - thats where we are.
        <br />
        <br />
        Legal Insight - Business Instinct - Innovative Experience.
      </>
    ),
    offerHackingWork: true,
    offerFieldWork: true,
    offerSecurityWork: true,
    keepOnInstall: true,
  }),

  [FactionNames.BladeIndustries]: new FactionInfo({
    infoText: <>Augmentation is Salvation.</>,
    offerHackingWork: true,
    offerFieldWork: true,
    offerSecurityWork: true,
    keepOnInstall: true,
  }),

  [FactionNames.NWO]: new FactionInfo({
    infoText: (
      <>
        Humans don't truly desire freedom. They want to be observed, understood, and judged. They want to be given
        purpose and direction in life. That is why they created God. And that is why they created civilization - not
        because of willingness, but because of a need to be incorporated into higher orders of structure and meaning.
      </>
    ),
    offerHackingWork: true,
    offerFieldWork: true,
    offerSecurityWork: true,
    keepOnInstall: true,
  }),

  [FactionNames.ClarkeIncorporated]: new FactionInfo({
    infoText: <>The Power of the Genome - Unlocked.</>,
    offerHackingWork: true,
    offerFieldWork: true,
    offerSecurityWork: true,
    keepOnInstall: true,
  }),

  [FactionNames.OmniTekIncorporated]: new FactionInfo({
    infoText: <>Simply put, our mission is to design and build robots that make a difference.</>,
    offerHackingWork: true,
    offerFieldWork: true,
    offerSecurityWork: true,
    keepOnInstall: true,
  }),

  [FactionNames.FourSigma]: new FactionInfo({
    infoText: (
      <>
        The scientific method is the best way to approach investing. Big strategies backed up with big data. Driven by
        deep learning and innovative ideas. And improved by iteration. That's {FactionNames.FourSigma}.
      </>
    ),
    offerHackingWork: true,
    offerFieldWork: true,
    offerSecurityWork: true,
    keepOnInstall: true,
  }),

  [FactionNames.KuaiGongInternational]: new FactionInfo({
    infoText: <>Dream big. Work hard. Make history.</>,
    offerHackingWork: true,
    offerFieldWork: true,
    offerSecurityWork: true,
    keepOnInstall: true,
  }),

  // Other Corporations
  [FactionNames.FulcrumSecretTechnologies]: new FactionInfo({
    infoText: (
      <>
        The human organism has an innate desire to worship. That is why they created gods. If there were no gods, it
        would be necessary to create them. And now we can.
      </>
    ),
    offerHackingWork: true,
    offerSecurityWork: true,
    keepOnInstall: true,
  }),

  // Hacker groups
  [FactionNames.BitRunners]: new FactionInfo({
    infoText: (
      <>
        Our entire lives are controlled by bits. All of our actions, our thoughts, our personal information. It's all
        transformed into bits, stored in bits, communicated through bits. It’s impossible for any person to move, to
        live, to operate at any level without the use of bits. And when a person moves, lives, and operates, they leave
        behind their bits, mere traces of seemingly meaningless fragments of information. But these bits can be
        reconstructed. Transformed. Used.
        <br />
        <br />
        Those who run the bits, run the world.
      </>
    ),
    offerHackingWork: true,
  }),

  [FactionNames.TheBlackHand]: new FactionInfo({
    infoText: (
      <>
        The world, so afraid of strong government, now has no government. Only power - Digital power. Financial power.
        Technological power. And those at the top rule with an invisible hand. They built a society where the rich get
        richer, and everyone else suffers.
        <br />
        <br />
        So much pain. So many lives. Their darkness must end.
      </>
    ),
    offerHackingWork: true,
    offerFieldWork: true,
  }),

  // prettier-ignore
  [FactionNames.NiteSec]: new FactionInfo({
  infoText:(<>
    {"                  __..__               "}<br />
    {"                _.nITESECNIt.            "}<br />
    {"             .-'NITESECNITESEc.          "}<br />
    {"           .'    NITESECNITESECn         "}<br />
    {"          /       NITESECNITESEC;        "}<br />
    {"         :        :NITESECNITESEC;       "}<br />
    {"         ;       $ NITESECNITESECN       "}<br />
    {"        :    _,   ,N'ITESECNITESEC       "}<br />
    {"        : .+^^`,  :    `NITESECNIT       "}<br />
    {"         ) /),     `-,-=,NITESECNI       "}<br />
    {"        /  ^         ,-;|NITESECN;       "}<br />
    {"       /     _.'     '-';NITESECN        "}<br />
    {"      (  ,           ,-''`^NITE'         "}<br />
    {"       )`            :`.    .'           "}<br />
    {"       )--           ;  `- /             "}<br />
    {"       '        _.-'     :              "}<br />
    {"       (     _.-'   .                  "}<br />
    {"        ------.                       "}<br />
    {"                .                     "}<br />
    {"                         _.nIt          "}<br />
    {"                    _.nITESECNi         "}<br />
    {"                   nITESECNIT^'         "}<br />
    {"                   NITE^' ___           "}<br />
    {"                  /    .gP''''Tp.       "}<br />
    {"                 :    d'     .  `b      "}<br />
    {"                 ;   d'       o  `b ;    "}<br />
    {"                /   d;            `b|    "}<br />
    {"               /,   $;          @  `:    "}<br />
    {"              /'    $/               ;   "}<br />
    {"            .'      $/b          o   |   "}<br />
    {"          .'       d$/$;             :   "}<br />
    {"         /       .d/$/$;          ,   ;  "}<br />
    {"        d      .dNITESEC          $   |  "}<br />
    {"       :bp.__.gNITESEC/$         :$   ;  "}<br />
    {"       NITESECNITESECNIT         /$b :   "}<br /></>),
  offerHackingWork:  true,
  offerFieldWork:  false,
  offerSecurityWork:  false,
  special:  false,
  keepOnInstall:  false,
  }),

  // City factions, essentially governments
  [FactionNames.Aevum]: new FactionInfo({
    infoText: <>The Silicon City.</>,
    enemies: [FactionNames.Chongqing, FactionNames.NewTokyo, FactionNames.Ishima, FactionNames.Volhaven],
    offerHackingWork: true,
    offerFieldWork: true,
    offerSecurityWork: true,
  }),
  [FactionNames.Chongqing]: new FactionInfo({
    infoText: <>Serve the People.</>,
    enemies: [FactionNames.Sector12, FactionNames.Aevum, FactionNames.Volhaven],
    offerHackingWork: true,
    offerFieldWork: true,
    offerSecurityWork: true,
  }),
  [FactionNames.Ishima]: new FactionInfo({
    infoText: <>The East Asian Order of the Future.</>,
    enemies: [FactionNames.Sector12, FactionNames.Aevum, FactionNames.Volhaven],
    offerHackingWork: true,
    offerFieldWork: true,
    offerSecurityWork: true,
  }),
  [FactionNames.NewTokyo]: new FactionInfo({
    infoText: <>Asia's World City.</>,
    enemies: [FactionNames.Sector12, FactionNames.Aevum, FactionNames.Volhaven],
    offerHackingWork: true,
    offerFieldWork: true,
    offerSecurityWork: true,
  }),
  [FactionNames.Sector12]: new FactionInfo({
    infoText: <>The City of the Future.</>,
    enemies: [FactionNames.Chongqing, FactionNames.NewTokyo, FactionNames.Ishima, FactionNames.Volhaven],
    offerHackingWork: true,
    offerFieldWork: true,
    offerSecurityWork: true,
  }),
  [FactionNames.Volhaven]: new FactionInfo({
    infoText: <>Benefit, Honor, and Glory.</>,
    enemies: [
      FactionNames.Chongqing,
      FactionNames.Sector12,
      FactionNames.NewTokyo,
      FactionNames.Aevum,
      FactionNames.Ishima,
    ],
    offerHackingWork: true,
    offerFieldWork: true,
    offerSecurityWork: true,
  }),

  // Criminal Organizations/Gangs
  [FactionNames.SpeakersForTheDead]: new FactionInfo({
    infoText: <>It is better to reign in Hell than to serve in Heaven.</>,
    offerHackingWork: true,
    offerFieldWork: true,
    offerSecurityWork: true,
  }),

  [FactionNames.TheDarkArmy]: new FactionInfo({
    infoText: <>The World doesn't care about right or wrong. It only cares about power.</>,
    offerHackingWork: true,
    offerFieldWork: true,
  }),

  [FactionNames.TheSyndicate]: new FactionInfo({
    infoText: <>Honor holds you back.</>,
    offerHackingWork: true,
    offerFieldWork: true,
    offerSecurityWork: true,
  }),

  [FactionNames.Silhouette]: new FactionInfo({
    infoText: (
      <>
        Corporations have filled the void of power left behind by the collapse of Western government. The issue is
        they've become so big that you don't know who they're working for. And if you're employed at one of these
        corporations, you don't even know who you're working for.
        <br />
        <br />
        That's terror. Terror, fear, and corruption. All born into the system, all propagated by the system.
      </>
    ),
    offerHackingWork: true,
    offerFieldWork: true,
  }),

  [FactionNames.Tetrads]: new FactionInfo({
    infoText: <>Following the mandate of Heaven and carrying out the way.</>,

    offerFieldWork: true,
    offerSecurityWork: true,
  }),

  [FactionNames.SlumSnakes]: new FactionInfo({
    infoText: <>{FactionNames.SlumSnakes} rule!</>,

    offerFieldWork: true,
    offerSecurityWork: true,
  }),

  // Earlygame factions - factions the player will prestige with early on that don't belong in other categories.
  [FactionNames.Netburners]: new FactionInfo({
    infoText: <>{"~~//*>H4CK||3T 8URN3R5**>?>\\~~"}</>,
    offerHackingWork: true,
  }),

  [FactionNames.TianDiHui]: new FactionInfo({
    infoText: <>Obey Heaven and work righteously.</>,
    offerHackingWork: true,

    offerSecurityWork: true,
  }),

  [FactionNames.CyberSec]: new FactionInfo({
    infoText: (
      <>
        The Internet is the first thing that was built that we don't fully understand, the largest experiment in anarchy
        that we have ever had. And as the world becomes increasingly dominated by it, society approaches the brink of
        total chaos. We serve only to protect society, to protect humanity, to protect the world from imminent collapse.
      </>
    ),
    offerHackingWork: true,
  }),

  // Special Factions
  [FactionNames.Bladeburners]: new FactionInfo({
    infoText: (
      <>
        It's too bad they won't live. But then again, who does?
        <br />
        <br />
        Note that for this faction, reputation can only be gained through {FactionNames.Bladeburners} actions.{" "}
        Completing {FactionNames.Bladeburners} contracts/operations will increase your reputation.
      </>
    ),

    special: true,
  }),

  // prettier-ignore
  [FactionNames.ChurchOfTheMachineGod]: new FactionInfo({
  infoText:(<>
    {"                 ``          "}<br />
    {"             -odmmNmds:      "}<br />
    {"           `hNmo:..-omNh.    "}<br />
    {"           yMd`      `hNh    "}<br />
    {"           mMd        oNm    "}<br />
    {"           oMNo      .mM/    "}<br />
    {"           `dMN+    -mM+     "}<br />
    {"            -mMNo  -mN+      "}<br />
    {"  .+-        :mMNo/mN/       "}<br />
    {":yNMd.        :NMNNN/        "}<br />
    {"-mMMMh.        /NMMh`        "}<br />
    {" .dMMMd.       /NMMMy`       "}<br />
    {"  `yMMMd.     /NNyNMMh`      "}<br />
    {"   `sMMMd.   +Nm: +NMMh.     "}<br />
    {"     oMMMm- oNm:   /NMMd.    "}<br />
    {"      +NMMmsMm-     :mMMd.   "}<br />
    {"       /NMMMm-       -mMMd.  "}<br />
    {"        /MMMm-        -mMMd. "}<br />
    {"       `sMNMMm-        .mMmo "}<br />
    {"      `sMd:hMMm.        ./.  "}<br />
    {"     `yMy` `yNMd`            "}<br />
    {"    `hMs`    oMMy            "}<br />
    {"   `hMh       sMN-           "}<br />
    {"   /MM-       .NMo           "}<br />
    {"   +MM:       :MM+           "}<br />
    {"    sNNo-.`.-omNy`           "}<br />
    {"     -smNNNNmdo-             "}<br />
    {"        `..`                 "}<br /><br />
    Many cultures predict an end to humanity in the near future, a final
    Armageddon that will end the world; but we disagree.
    <br /><br />Note that for this faction, reputation can
<<<<<<< HEAD
    only be gained by charging Stanek's gift.</>,
    [],
    false,
    false,
    false,
    false,
    true,
    true,
  ),
  // prettier-ignore
  [FactionNames.Infiltrators]: new FactionInfo(<>
    {".,=,.==.²=.'=,.=░.==.:=,,▄▓▓▓▓▓▓▓▓▓╬░.==.²!.,=,.=⌐.==.!=,.=,.==.²=.,=,.==.²=.!=,"}<br />
    {"'¡»⌐^»∩^:»^:=^`=∩':+]▄▄▓▓▓▓▓▓▓▓▓▓▓▓▓▒^»∩^»=^:»^²»⌐^»∩^:=^`»^`»∩^:»^¡»^`»⌐'»÷'\»'"}<br />
    {"░░_|░_'░⌐_░∩`|▒▄▓▓▓▓▓▓▓▓▓▓▓▓▓▓▓▓▓▓▓▓░░`,░``░∩`»░_|░¬`░⌐_░░`'PHYZ|C@L`»░_!░⌐`░░_|"}<br />
    {".,=,.»\.²=,,[▓▓▓▓▓▓▓▓▓▓▓▓▓▓▓▓▓▓▓▓█▓▒╦╔░¡_²².,=,,=:.==_!²,,=,_==,W@Z,=,,=\.!=./²,"}<br />
    {"'`»^^»∩':»')▓▓▓▓▓▓▓▓▓▓▓▓▓▓▓▓▓▓▓████▒▐▒Ü▒^»=^¡»^^»⌐'»∩':»^`»^'=^:=^H3R3^»∩^:»':=^"}<br />
    {"░∩`:░_'░⌐`░▓▓▓▓▓▓▓▓▓▓▓▓▓▓▓▓▓▓█████ÑÜP╩Ü╙░`_░∩`|░`:░_`░∩`|∩`:░_`░⌐_░░`|░`,░⌐`░∩`»"}<br />
    {".,=,,==_²=,▀▓▓▓▓▓▓▓▓▓▓▓▓▓▓██▌Ñ▓██ÑÜÜ▒Ü▒░_»=,,=,.==_»=,!=,,=,_==,»░,,=,,==_»=,!=,"}<br />
    {"'`=^^=∩^:»^:»└'µ╫█████████╬▓▓▓██Ññ▒NÜÜ▒╠^»=':=^^=∩^»=^:=^`=⌐^»»':»`¡»^`=∩^:=^\»'"}<br />
    {"░░`:░_,░⌐`=∩`|░_¡█╬▀███▓╬╬▀▓▓▀Ñ▒ÄÜ╟ñÜÜ╠D░¬_░░_|=_!░_`░⌐`=∩_:░_'░⌐_░░`!=`┌░__░∩_»"}<br />
    {".,=,.==.!=,,=,.=░╠████Ñ▒▒ÄÜñÜÜÖ╠╩Ü║Üû╠╙».»░.:=,.=⌐.==.!=,,=,.==.!=.,=,_==.»=.!=,"}<br />
    {"^`»^`»∩`:»'\»^^»⌐^╚╬▒Ü▒▒▒ÜÜ▒╚╩▒▒RÖÜ╠╠▒∩∩';╓';»^'»⌐`»»^:»^^»⌐^»∩':»^¡»''»∩`:»^\»^"}<br />
    {"░░ :░ '░⌐_░░_|░`!░`╙▒▒╠╠ÜÉ▒╚Ö╠╠╠╠╟╬╠╠╠╬╬▓▓█▓▓▓▓▓▌▄▒,,░⌐_|░_:░`,░⌐`░░ |░ '░_`░∩_|"}<br />
    {".,=,.=».!=,,=,.=░.==.└╙╙╜╚╩╩╙╙Ü7┘,░╚╬╠╬▓████▓▓▓▓▓█▓▓▓▓▓▓▓▓▓▓▒==,²».,»,,=░.!=.!=,"}<br />
    {"'^»⌐^»∩^:÷^\»^^»⌐'»»^:»^^»⌐^»∩^:»'`║██████████████▓████████▓▓m»'»»^¡»^^»∩^»»^\»^"}<br />
    {"░∩`!░_'░⌐`░░`|░,;░__░⌐`░░`|░-'░⌐`░µ▓█████████████▓▓▓▓▀▀╫▓███▓▌`░⌐_░░`|░`!░⌐`░∩`|"}<br />
    {"_,=,_²».:=:▒▒╠▒▒╠╠▒▒,:=,,=⌐_»░_:=,▓██████████████▓▓▓▓▒!=,███▓▓░_»=_,=,_=░_!░.'=,"}<br />
    {"▒╙R▓▓▄▄╣▓▓▓▓▓▓▓▓▓╬╬╠▒╠▄▄▄µ∩'»=]▄▄▓████Ñ»╙▀███████▓▓▓▓Ñ:»^╫█▓▓▓H`:='`=^`=∩`»=`\=^"}<br />
    {"Ü⌐»╙▓▓▓▓▓▓╬▌╠╬▒╬╬╬╠╠Ö╣▓▓▓▓▓▓▓▓██▓███▀U``░``╫███████▓▓Ñ⌐_=╫█▓▓▓Ñ░_`░░_|░_┌░``░░_»"}<br />
    {"|░::╟▓▓▀╚╙░/=,,╙░░╙░,⌡╩▀▓█████████▓╙,,==_²²╫███████▓▓░!=,╙╬╩▒▒▒╦╦░,,=,_=\.²=.!=,"}<br />
    {"^'ÜµÅÑ»`:='\=^^»⌐^»=':÷^^=^┴╚╢▀▀▀╙`»^'=∩`:»║██████▓▓▌^:»'╔╠▒▒▒▒▒▒▒╠M≡╦`»⌐'»=^╒»`"}<br />
    {"░░_|░_'░⌐`░░_»░`!░¬`░▄▄▄▌▄▄▄▄▄▄╥,░░_:░`,░,╫███████▓▓Ü░⌐`=╠▒▒▒▒▒▒╠╠╩░`»╝╦:░_`░∩`»"}<br />
    {"_,»,_!\_!=,,=,_»░_²1████████████████▓▄▓▓▄▓█████▓▓▓▓Ñ»_!=,7╝╬╚╝╩╩░ù,,»,,╫▒,²»_!=,"}<br />
    {"'¡»^^»∩^:÷^\»^^»⌐^»=████████████████████████████▓▓Ñ»∩':»^^»╬^÷∩^:»^¡÷^║╣ÜR≈»^\÷^"}<br />
    {"░░`|░¬'░⌐`░░`|░`:░``╫███████▀▀██████████████████▓▀░¬`░⌐`|░`╠╣╣░▒░_▒╥║╬╣▒╙Ü^=░░`|"}<br />
    {"_,=,_»░_²=,,=,_=░_==|██████░==_╙╩▀██████████████Ñ⌐_!=_:=,_░╟%╩╬╟╣╣╣╬Ñ╣Φ╬»_²=┐╟╣╓"}<br />
    {"`¡»^^»∩^»»^\»^^»⌐^»»[█████▓^»∩'»:^)▓██████████▀┴=⌐`»='»»^`»╠^»╠╬╠n╬╬▒^[╠∩^»»^:=^"}<br />
    {"░∩`:░_'░⌐`░∩_»░_:░¬_▐██████▒``░⌐`▄█████████▓Ñ`»░`!░_`░⌐_|∩|╬░``╠⌐_░╠_»░╚Ü░_`░⌐`|"}<br />
    {",,=,,==_²=.,=,,=░,==╫██████▒==,²▓███████▓╨░,,=,_=⌐,=»,!=,,=╠░»=╬==.╠Ü,_=╢,!=,!=,"}<br />
    {"^¡÷^^»∩^:='\»^^»⌐^»»███████^»»^╫██████▄┐':»':=^^»⌐`»»^\=^░╬Ü'»┐╬░»''╢^^»∩Φ░»^\»^"}<br />
    {"░=`!░`¡░⌐`░░`|░`:░,███████▓░_`▓███████▌'░¬`░░`|░ ¡░``░⌐`|╝╨|░``╬H_░û╬▒░`:╟╬^░∩_»"}<br />
    {",_=,,»»_!»,,░╓▄▄▓▓█████████,=»,╙▀███████▌▄».,=,_=⌐_»»_²=,,=,,²=╚ÑÜ,,╚Ñ_=»_!=.!»_"}<br />
    {"^^»^^»∩^:Φ███████████████▌╜^»»':»^¡╬▓██████▄░»^^»⌐'»»':»^^»''»»^»»^¡»^^»⌐':»'\»^"}<br />
    {"░∩`:░`'░⌐╨████████████████:░``░⌐`░░`|░▀██████▓▄░`:░_`░░`»░`:░``░⌐`░░`|░`,░⌐`░░`|"}<br />
    {"_,=,,==_!=,,=,_»=_==_²ù││ù,_==_!=,,=,,=░████████▄░_»»_!=,_=░_==_»»_,=,,=░_»=,'»,"}<br />
    {"^¡»^^»∩^:=^\=^^»⌐^»»^:»^^=^^»∩^:=^`='^;▄▓████████▌^»»^:=^`»⌐^»»^»»^¡»^^»∩^:=^\»^"}<br />
    {"░∩`!=_'░⌐`░∩`|░`!░``░⌐`|░`|░`'░⌐`░µ▄▓███████████▄¡░_`░⌐`|░`!░_`░⌐`░∩`|░_¡░⌐`░░`|"}<br />
    {"################################################################################"}<br /><br />
    Experts in getting in and out in plain sight<br /><br />
    Some some speculate that the oceans movies are documentaries based on this group<br /><br />
    Some members are even rumored to be able to pick locks like the fonz, one hit and it will swing open ayeeeee<br /><br />
    Note that for this faction, reputation can only be gained by performing infiltration tasks</>,
    [],
    false,
    false,
    false,
    false,
    true,
    true,
  ),
=======
    only be gained by charging Stanek's gift.</>),
  offerHackingWork:  false,
  offerFieldWork:  false,
  offerSecurityWork:  false,
  special:  true,
  keepOnInstall:  true,
  }),
>>>>>>> e1a56f92
};<|MERGE_RESOLUTION|>--- conflicted
+++ resolved
@@ -474,18 +474,13 @@
     Many cultures predict an end to humanity in the near future, a final
     Armageddon that will end the world; but we disagree.
     <br /><br />Note that for this faction, reputation can
-<<<<<<< HEAD
-    only be gained by charging Stanek's gift.</>,
-    [],
-    false,
-    false,
-    false,
-    false,
-    true,
-    true,
-  ),
+     only be gained by charging Stanek's gift.</>),
+     special:  true,
+     keepOnInstall:  true,
+  }),
   // prettier-ignore
-  [FactionNames.Infiltrators]: new FactionInfo(<>
+  [FactionNames.Infiltrators]: new FactionInfo({
+    infoText:(<>
     {".,=,.==.²=.'=,.=░.==.:=,,▄▓▓▓▓▓▓▓▓▓╬░.==.²!.,=,.=⌐.==.!=,.=,.==.²=.,=,.==.²=.!=,"}<br />
     {"'¡»⌐^»∩^:»^:=^`=∩':+]▄▄▓▓▓▓▓▓▓▓▓▓▓▓▓▒^»∩^»=^:»^²»⌐^»∩^:=^`»^`»∩^:»^¡»^`»⌐'»÷'\»'"}<br />
     {"░░_|░_'░⌐_░∩`|▒▄▓▓▓▓▓▓▓▓▓▓▓▓▓▓▓▓▓▓▓▓░░`,░``░∩`»░_|░¬`░⌐_░░`'PHYZ|C@L`»░_!░⌐`░░_|"}<br />
@@ -526,22 +521,8 @@
     Experts in getting in and out in plain sight<br /><br />
     Some some speculate that the oceans movies are documentaries based on this group<br /><br />
     Some members are even rumored to be able to pick locks like the fonz, one hit and it will swing open ayeeeee<br /><br />
-    Note that for this faction, reputation can only be gained by performing infiltration tasks</>,
-    [],
-    false,
-    false,
-    false,
-    false,
-    true,
-    true,
-  ),
-=======
-    only be gained by charging Stanek's gift.</>),
-  offerHackingWork:  false,
-  offerFieldWork:  false,
-  offerSecurityWork:  false,
-  special:  true,
-  keepOnInstall:  true,
-  }),
->>>>>>> e1a56f92
+    Note that for this faction, reputation can only be gained by performing infiltration tasks</>),
+     special:  true,
+     keepOnInstall:  true,
+    }),
 };