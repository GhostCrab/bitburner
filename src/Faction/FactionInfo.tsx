--- conflicted
+++ resolved
@@ -491,13 +491,6 @@
     {"     -smNNNNmdo-             "}<br />
     {"        `..`                 "}<br /><br />
     Many cultures predict an end to humanity in the near future, a final
-<<<<<<< HEAD
-    Armageddon that will end the world; but we disagree.
-    <br /><br />Note that for this faction, reputation can
-     only be gained by charging Stanek's gift.</>),
-     special:  true,
-     keepOnInstall:  true,
-=======
     Armageddon that will end the world; but we disagree.</>),
     offerHackingWork: false,
     offerFieldWork: false,
@@ -517,7 +510,6 @@
         />
       );
     },
->>>>>>> 8dab9f78
   }),
   // prettier-ignore
   [FactionNames.Infiltrators]: new FactionInfo({
