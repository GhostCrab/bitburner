/**
 * Root React Component for displaying a faction's "Purchase Augmentations" page
 */
import Box from "@mui/material/Box";
import Button from "@mui/material/Button";
import Table from "@mui/material/Table";
import TableBody from "@mui/material/TableBody";
import Tooltip from "@mui/material/Tooltip";
import Typography from "@mui/material/Typography";
import React, { useState } from "react";
import { getGenericAugmentationPriceMultiplier } from "../../Augmentation/AugmentationHelpers";
import { Augmentations } from "../../Augmentation/Augmentations";
import { AugmentationNames } from "../../Augmentation/data/AugmentationNames";
import { PurchaseableAugmentation, PurchaseableAugmentations } from "../../Augmentation/ui/PurchaseableAugmentations";
import { PurchaseAugmentationsOrderSetting } from "../../Settings/SettingEnums";
import { Settings } from "../../Settings/Settings";
import { use } from "../../ui/Context";
import { numeralWrapper } from "../../ui/numeralFormat";
<<<<<<< HEAD
import { Favor } from "../../ui/React/Favor";
import { Reputation } from "../../ui/React/Reputation";
import { Faction } from "../Faction";
import { getFactionAugmentationsFiltered, hasAugmentationPrereqs, purchaseAugmentation } from "../FactionHelpers";
=======

import Box from "@mui/material/Box";
import Button from "@mui/material/Button";
import Typography from "@mui/material/Typography";
import Tooltip from "@mui/material/Tooltip";
import TableBody from "@mui/material/TableBody";
import Table from "@mui/material/Table";
import { getGenericAugmentationPriceMultiplier } from "../../Augmentation/AugmentationHelpers";
import { FactionNames } from "../data/FactionNames";
>>>>>>> 69781359

type IProps = {
  faction: Faction;
  routeToMainPage: () => void;
};

export function AugmentationsPage(props: IProps): React.ReactElement {
  const player = use.Player();

  const setRerender = useState(false)[1];

  function rerender(): void {
    setRerender((old) => !old);
  }

  function getAugs(): string[] {
    return getFactionAugmentationsFiltered(player, props.faction);
  }

  function getAugsSorted(): string[] {
    switch (Settings.PurchaseAugmentationsOrder) {
      case PurchaseAugmentationsOrderSetting.Cost: {
        return getAugsSortedByCost();
      }
      case PurchaseAugmentationsOrderSetting.Reputation: {
        return getAugsSortedByReputation();
      }
      case PurchaseAugmentationsOrderSetting.Purchasable: {
        return getAugsSortedByPurchasable();
      }
      default:
        return getAugsSortedByDefault();
    }
  }

  function getAugsSortedByCost(): string[] {
    const augs = getAugs();
    augs.sort((augName1, augName2) => {
      const aug1 = Augmentations[augName1],
        aug2 = Augmentations[augName2];
      if (aug1 == null || aug2 == null) {
        throw new Error("Invalid Augmentation Names");
      }

      return aug1.baseCost - aug2.baseCost;
    });

    return augs;
  }

  function getAugsSortedByPurchasable(): string[] {
    const augs = getAugs();
    function canBuy(augName: string): boolean {
      const aug = Augmentations[augName];
      const repCost = aug.baseRepRequirement;
      const hasReq = props.faction.playerReputation >= repCost;
      const hasRep = hasAugmentationPrereqs(aug);
      const hasCost = aug.baseCost !== 0 && player.money > aug.baseCost;
      return hasCost && hasReq && hasRep;
    }
    const buy = augs.filter(canBuy).sort((augName1, augName2) => {
      const aug1 = Augmentations[augName1],
        aug2 = Augmentations[augName2];
      if (aug1 == null || aug2 == null) {
        throw new Error("Invalid Augmentation Names");
      }

      return aug1.baseCost - aug2.baseCost;
    });
    const cantBuy = augs
      .filter((aug) => !canBuy(aug))
      .sort((augName1, augName2) => {
        const aug1 = Augmentations[augName1],
          aug2 = Augmentations[augName2];
        if (aug1 == null || aug2 == null) {
          throw new Error("Invalid Augmentation Names");
        }
        return aug1.baseRepRequirement - aug2.baseRepRequirement;
      });

    return buy.concat(cantBuy);
  }

  function getAugsSortedByReputation(): string[] {
    const augs = getAugs();
    augs.sort((augName1, augName2) => {
      const aug1 = Augmentations[augName1],
        aug2 = Augmentations[augName2];
      if (aug1 == null || aug2 == null) {
        throw new Error("Invalid Augmentation Names");
      }
      return aug1.baseRepRequirement - aug2.baseRepRequirement;
    });

    return augs;
  }

  function getAugsSortedByDefault(): string[] {
    return getAugs();
  }

  function switchSortOrder(newOrder: PurchaseAugmentationsOrderSetting): void {
    Settings.PurchaseAugmentationsOrder = newOrder;
    rerender();
  }

  const augs = getAugsSorted();
  const purchasable = augs.filter(
    (aug: string) =>
      aug === AugmentationNames.NeuroFluxGovernor ||
      (!player.augmentations.some((a) => a.name === aug) && !player.queuedAugmentations.some((a) => a.name === aug)),
  );

  const purchaseableAugmentation = (aug: string, owned = false): React.ReactNode => {
    return (
      <PurchaseableAugmentation
        augName={aug}
        faction={props.faction}
        key={aug}
        p={player}
        rerender={rerender}
        owned={owned}
      />
    );
  };

  const augListElems = purchasable.map((aug) => purchaseableAugmentation(aug));

  let ownedElem = <></>;
  const owned = augs.filter((aug: string) => !purchasable.includes(aug));
  if (owned.length !== 0) {
    ownedElem = (
      <>
        <br />
        <Typography variant="h4">Purchased Augmentations</Typography>
        <Typography>This faction also offers these augmentations but you already own them.</Typography>
        {owned.map((aug) => purchaseableAugmentation(aug, true))}
      </>
    );
  }
  const multiplierComponent =
    props.faction.name !== FactionNames.ShadowsOfAnarchy ? (
      <Typography>
        Price multiplier: x {numeralWrapper.formatMultiplier(getGenericAugmentationPriceMultiplier())}
      </Typography>
    ) : (
      <></>
    );

  return (
    <>
      <Button onClick={props.routeToMainPage}>Back</Button>
      <Typography variant="h4">Faction Augmentations</Typography>
      <Typography>
        These are all of the Augmentations that are available to purchase from {props.faction.name}. Augmentations are
        powerful upgrades that will enhance your abilities.
        <br />
        Reputation: <Reputation reputation={props.faction.playerReputation} /> Favor:{" "}
        <Favor favor={Math.floor(props.faction.favor)} />
      </Typography>
      <Box display="flex">
        <Tooltip
          title={
            <Typography>
              The price of every Augmentation increases for every queued Augmentation and it is reset when you install
              them.
            </Typography>
          }
        >
          {multiplierComponent}
        </Tooltip>
      </Box>
      <Button onClick={() => switchSortOrder(PurchaseAugmentationsOrderSetting.Cost)}>Sort by Cost</Button>
      <Button onClick={() => switchSortOrder(PurchaseAugmentationsOrderSetting.Reputation)}>Sort by Reputation</Button>
      <Button onClick={() => switchSortOrder(PurchaseAugmentationsOrderSetting.Default)}>Sort by Default Order</Button>
      <Button onClick={() => switchSortOrder(PurchaseAugmentationsOrderSetting.Purchasable)}>
        Sort by Purchasable
      </Button>
      <br />

      <PurchaseableAugmentations
        augNames={purchasable}
        player={player}
        canPurchase={(player, aug) => {
          return (
            hasAugmentationPrereqs(aug) &&
            props.faction.playerReputation >= aug.baseRepRequirement &&
            (aug.baseCost === 0 || player.money > aug.baseCost)
          );
        }}
        purchaseAugmentation={(player, aug, showModal) => {
          if (!Settings.SuppressBuyAugmentationConfirmation) {
            showModal(true);
          } else {
            purchaseAugmentation(aug, props.faction);
            rerender();
          }
        }}
        rep={props.faction.playerReputation}
      />
      {/* <Table size="small" padding="none">
        <TableBody>{augListElems}</TableBody>
      </Table>

      <Table size="small" padding="none">
        <TableBody>{ownedElem}</TableBody>
      </Table> */}
    </>
  );
}<|MERGE_RESOLUTION|>--- conflicted
+++ resolved
@@ -1,14 +1,7 @@
 /**
  * Root React Component for displaying a faction's "Purchase Augmentations" page
  */
-import Box from "@mui/material/Box";
-import Button from "@mui/material/Button";
-import Table from "@mui/material/Table";
-import TableBody from "@mui/material/TableBody";
-import Tooltip from "@mui/material/Tooltip";
-import Typography from "@mui/material/Typography";
 import React, { useState } from "react";
-import { getGenericAugmentationPriceMultiplier } from "../../Augmentation/AugmentationHelpers";
 import { Augmentations } from "../../Augmentation/Augmentations";
 import { AugmentationNames } from "../../Augmentation/data/AugmentationNames";
 import { PurchaseableAugmentation, PurchaseableAugmentations } from "../../Augmentation/ui/PurchaseableAugmentations";
@@ -16,22 +9,15 @@
 import { Settings } from "../../Settings/Settings";
 import { use } from "../../ui/Context";
 import { numeralWrapper } from "../../ui/numeralFormat";
-<<<<<<< HEAD
 import { Favor } from "../../ui/React/Favor";
 import { Reputation } from "../../ui/React/Reputation";
 import { Faction } from "../Faction";
 import { getFactionAugmentationsFiltered, hasAugmentationPrereqs, purchaseAugmentation } from "../FactionHelpers";
-=======
-
-import Box from "@mui/material/Box";
-import Button from "@mui/material/Button";
-import Typography from "@mui/material/Typography";
-import Tooltip from "@mui/material/Tooltip";
-import TableBody from "@mui/material/TableBody";
-import Table from "@mui/material/Table";
+
+import {Box, Button, Typography, Tooltip, TableBody, Table} from "@mui/material";
+
 import { getGenericAugmentationPriceMultiplier } from "../../Augmentation/AugmentationHelpers";
 import { FactionNames } from "../data/FactionNames";
->>>>>>> 69781359
 
 type IProps = {
   faction: Faction;
