/**
 * Root React Component for displaying a faction's "Purchase Augmentations" page
 */
import { Box, Button, Tooltip, Typography, Paper, Container } from "@mui/material";
import React, { useState } from "react";
<<<<<<< HEAD

import { PurchaseableAugmentation } from "./PurchaseableAugmentation";

import { StaticAugmentations } from "../../Augmentation/StaticAugmentations";
=======
import { getGenericAugmentationPriceMultiplier } from "../../Augmentation/AugmentationHelpers";
import { Augmentations } from "../../Augmentation/Augmentations";
>>>>>>> 9c805dab
import { AugmentationNames } from "../../Augmentation/data/AugmentationNames";
import { PurchasableAugmentations } from "../../Augmentation/ui/PurchasableAugmentations";
import { PurchaseAugmentationsOrderSetting } from "../../Settings/SettingEnums";
import { Settings } from "../../Settings/Settings";
import { use } from "../../ui/Context";
import { numeralWrapper } from "../../ui/numeralFormat";
import { Favor } from "../../ui/React/Favor";
import { Reputation } from "../../ui/React/Reputation";
import { FactionNames } from "../data/FactionNames";
import { Faction } from "../Faction";
import { getFactionAugmentationsFiltered, hasAugmentationPrereqs, purchaseAugmentation } from "../FactionHelpers";

type IProps = {
  faction: Faction;
  routeToMainPage: () => void;
};

export function AugmentationsPage(props: IProps): React.ReactElement {
  const player = use.Player();

  const setRerender = useState(false)[1];

  function rerender(): void {
    setRerender((old) => !old);
  }

  function getAugs(): string[] {
    return getFactionAugmentationsFiltered(player, props.faction);
  }

  function getAugsSorted(): string[] {
    switch (Settings.PurchaseAugmentationsOrder) {
      case PurchaseAugmentationsOrderSetting.Cost: {
        return getAugsSortedByCost();
      }
      case PurchaseAugmentationsOrderSetting.Reputation: {
        return getAugsSortedByReputation();
      }
      case PurchaseAugmentationsOrderSetting.Purchasable: {
        return getAugsSortedByPurchasable();
      }
      default:
        return getAugsSortedByDefault();
    }
  }

  function getAugsSortedByCost(): string[] {
    const augs = getAugs();
    augs.sort((augName1, augName2) => {
      const aug1 = StaticAugmentations[augName1],
        aug2 = StaticAugmentations[augName2];
      if (aug1 == null || aug2 == null) {
        throw new Error("Invalid Augmentation Names");
      }

      return aug1.getCost(player).moneyCost - aug2.getCost(player).moneyCost;
    });

    return augs;
  }

  function getAugsSortedByPurchasable(): string[] {
    const augs = getAugs();
    function canBuy(augName: string): boolean {
      const aug = StaticAugmentations[augName];
      const augCosts = aug.getCost(player);
      const repCost = augCosts.repCost;
      const hasReq = props.faction.playerReputation >= repCost;
      const hasRep = hasAugmentationPrereqs(aug);
      const hasCost = augCosts.moneyCost !== 0 && player.money > augCosts.moneyCost;
      return hasCost && hasReq && hasRep;
    }
    const buy = augs.filter(canBuy).sort((augName1, augName2) => {
      const aug1 = StaticAugmentations[augName1],
        aug2 = StaticAugmentations[augName2];
      if (aug1 == null || aug2 == null) {
        throw new Error("Invalid Augmentation Names");
      }

      return aug1.getCost(player).moneyCost - aug2.getCost(player).moneyCost;
    });
    const cantBuy = augs
      .filter((aug) => !canBuy(aug))
      .sort((augName1, augName2) => {
        const aug1 = StaticAugmentations[augName1],
          aug2 = StaticAugmentations[augName2];
        if (aug1 == null || aug2 == null) {
          throw new Error("Invalid Augmentation Names");
        }
        return aug1.getCost(player).repCost - aug2.getCost(player).repCost;
      });

    return buy.concat(cantBuy);
  }

  function getAugsSortedByReputation(): string[] {
    const augs = getAugs();
    augs.sort((augName1, augName2) => {
      const aug1 = StaticAugmentations[augName1],
        aug2 = StaticAugmentations[augName2];
      if (aug1 == null || aug2 == null) {
        throw new Error("Invalid Augmentation Names");
      }
      return aug1.getCost(player).repCost - aug2.getCost(player).repCost;
    });

    return augs;
  }

  function getAugsSortedByDefault(): string[] {
    return getAugs();
  }

  function switchSortOrder(newOrder: PurchaseAugmentationsOrderSetting): void {
    Settings.PurchaseAugmentationsOrder = newOrder;
    rerender();
  }

  const augs = getAugsSorted();
  const purchasable = augs.filter(
    (aug: string) =>
      aug === AugmentationNames.NeuroFluxGovernor ||
      (!player.augmentations.some((a) => a.name === aug) && !player.queuedAugmentations.some((a) => a.name === aug)),
  );
  const owned = augs.filter((aug: string) => !purchasable.includes(aug));

  const multiplierComponent =
    props.faction.name !== FactionNames.ShadowsOfAnarchy ? (
      <Typography>
        <b>Price multiplier:</b> x {numeralWrapper.formatReallyBigNumber(getGenericAugmentationPriceMultiplier())}
      </Typography>
    ) : (
      <></>
    );

  return (
    <>
      <Container disableGutters maxWidth="lg" sx={{ mx: 0 }}>
        <Button onClick={props.routeToMainPage}>Back</Button>
        <Typography variant="h4">Faction Augmentations</Typography>
        <Paper sx={{ p: 1, mb: 1 }}>
          <Typography>
            These are all of the Augmentations that are available to purchase from <b>{props.faction.name}</b>.
            Augmentations are powerful upgrades that will enhance your abilities.
            <br />
          </Typography>
          <Box
            sx={{
              display: "grid",
              gridTemplateColumns: `repeat(${props.faction.name === FactionNames.ShadowsOfAnarchy ? "2" : "3"}, 1fr)`,
              justifyItems: "center",
              my: 1,
            }}
          >
            <Tooltip
              title={
                <Typography>
                  The price of every Augmentation increases for every queued Augmentation and it is reset when you
                  install them.
                </Typography>
              }
            >
              {multiplierComponent}
            </Tooltip>
            <Typography>
              <b>Reputation:</b> <Reputation reputation={props.faction.playerReputation} />
            </Typography>
            <Typography>
              <b>Favor:</b> <Favor favor={Math.floor(props.faction.favor)} />
            </Typography>
          </Box>
          <Box sx={{ display: "grid", gridTemplateColumns: "repeat(4, 1fr)" }}>
            <Button onClick={() => switchSortOrder(PurchaseAugmentationsOrderSetting.Cost)}>Sort by Cost</Button>
            <Button onClick={() => switchSortOrder(PurchaseAugmentationsOrderSetting.Reputation)}>
              Sort by Reputation
            </Button>
            <Button onClick={() => switchSortOrder(PurchaseAugmentationsOrderSetting.Default)}>
              Sort by Default Order
            </Button>
            <Button onClick={() => switchSortOrder(PurchaseAugmentationsOrderSetting.Purchasable)}>
              Sort by Purchasable
            </Button>
          </Box>
        </Paper>
      </Container>

      <PurchasableAugmentations
        augNames={purchasable}
        ownedAugNames={owned}
        player={player}
        canPurchase={(player, aug) => {
          return (
            hasAugmentationPrereqs(aug) &&
            props.faction.playerReputation >= aug.baseRepRequirement &&
            (aug.baseCost === 0 || player.money > aug.baseCost)
          );
        }}
        purchaseAugmentation={(player, aug, showModal) => {
          if (!Settings.SuppressBuyAugmentationConfirmation) {
            showModal(true);
          } else {
            purchaseAugmentation(aug, props.faction);
            rerender();
          }
        }}
        rep={props.faction.playerReputation}
        faction={props.faction}
      />
    </>
  );
}<|MERGE_RESOLUTION|>--- conflicted
+++ resolved
@@ -3,15 +3,9 @@
  */
 import { Box, Button, Tooltip, Typography, Paper, Container } from "@mui/material";
 import React, { useState } from "react";
-<<<<<<< HEAD
-
-import { PurchaseableAugmentation } from "./PurchaseableAugmentation";
 
 import { StaticAugmentations } from "../../Augmentation/StaticAugmentations";
-=======
 import { getGenericAugmentationPriceMultiplier } from "../../Augmentation/AugmentationHelpers";
-import { Augmentations } from "../../Augmentation/Augmentations";
->>>>>>> 9c805dab
 import { AugmentationNames } from "../../Augmentation/data/AugmentationNames";
 import { PurchasableAugmentations } from "../../Augmentation/ui/PurchasableAugmentations";
 import { PurchaseAugmentationsOrderSetting } from "../../Settings/SettingEnums";
@@ -203,10 +197,11 @@
         ownedAugNames={owned}
         player={player}
         canPurchase={(player, aug) => {
+          const augCost = aug.getCost(player).moneyCost;
           return (
             hasAugmentationPrereqs(aug) &&
             props.faction.playerReputation >= aug.baseRepRequirement &&
-            (aug.baseCost === 0 || player.money > aug.baseCost)
+            (augCost === 0 || player.money > augCost)
           );
         }}
         purchaseAugmentation={(player, aug, showModal) => {
