--- conflicted
+++ resolved
@@ -189,9 +189,7 @@
 
   const faction = props.faction;
 
-<<<<<<< HEAD
   const [purchasingAugs, setPurchasingAugs] = useState(props.augPage);
-=======
   if (player && !player.factions.includes(faction.name)) {
     return <>
       <Typography variant="h4" color="primary">
@@ -200,7 +198,6 @@
       <Button onClick={() => router.toFactions()}>Back to Factions</Button>
     </>
   }
->>>>>>> fdcbc4c5
 
   return purchasingAugs ? (
     <AugmentationsPage faction={faction} routeToMainPage={() => setPurchasingAugs(false)} />
