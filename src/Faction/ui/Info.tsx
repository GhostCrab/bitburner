/**
 * React component for general information about the faction. This includes the
 * factions "motto", reputation, favor, and gameplay instructions
 */
import React, { useState, useEffect } from "react";

import { Faction } from "../Faction";
import { FactionInfo } from "../FactionInfo";

import { Reputation } from "../../ui/React/Reputation";
import { Favor } from "../../ui/React/Favor";
import { MathJaxWrapper } from "../../MathJaxWrapper";

import makeStyles from "@mui/styles/makeStyles";
import createStyles from "@mui/styles/createStyles";
import Typography from "@mui/material/Typography";
import Tooltip from "@mui/material/Tooltip";
import Box from "@mui/material/Box";

type IProps = {
  faction: Faction;
  factionInfo: FactionInfo;
};

const useStyles = makeStyles(() =>
  createStyles({
    noformat: {
      whiteSpace: "pre-wrap",
      lineHeight: "1em",
    },
  }),
);

function DefaultAssignment(): React.ReactElement {
  return (
    <Typography>
      Perform work/carry out assignments for your faction to help further its cause! By doing so you will earn
      reputation for your faction. You will also gain reputation passively over time, although at a very slow rate.
      Earning reputation will allow you to purchase Augmentations through this faction, which are powerful upgrades that
      enhance your abilities.
    </Typography>
  );
}

export function Info(props: IProps): React.ReactElement {
  const setRerender = useState(false)[1];
  function rerender(): void {
    setRerender((old) => !old);
  }

  useEffect(() => {
    const id = setInterval(rerender, 200);
    return () => clearInterval(id);
  }, []);

  const classes = useStyles();

  const Assignment = props.factionInfo.assignment ?? DefaultAssignment;

  const favorGain = props.faction.getFavorGain();
  const offersWork =
    props.factionInfo.offerFieldWork || props.factionInfo.offerSecurityWork || props.factionInfo.offerHackingWork;

  return (
    <>
      <Typography classes={{ root: classes.noformat }}>{props.factionInfo.infoText}</Typography>
      <Typography>-------------------------</Typography>
      <Box display="flex">
        <Tooltip
          title={
            <>
              <Typography>
                You will have <Favor favor={Math.floor(props.faction.favor + favorGain)} /> faction favor after
                installing an Augmentation.
              </Typography>
              <MathJaxWrapper>{"\\(\\huge{r = \\text{total faction reputation}}\\)"}</MathJaxWrapper>
              <MathJaxWrapper>
                {"\\(\\huge{favor=1+\\left\\lfloor\\log_{1.02}\\left(\\frac{r+25000}{25500}\\right)\\right\\rfloor}\\)"}
              </MathJaxWrapper>
            </>
          }
        >
          <Typography>
            Reputation: <Reputation reputation={props.faction.playerReputation} />
          </Typography>
        </Tooltip>
      </Box>

      <Typography>-------------------------</Typography>

      <Box display="flex">
        <Tooltip
          title={
            <>
              <Typography>
                Faction favor increases the rate at which you earn reputation for this faction by 1% per favor. Faction
                favor is gained whenever you install an Augmentation. The amount of favor you gain depends on the total
                amount of reputation you earned with this faction. Across all resets.
              </Typography>

              <MathJaxWrapper>{"\\(\\huge{r = reputation}\\)"}</MathJaxWrapper>
              <MathJaxWrapper>{"\\(\\huge{\\Delta r = \\Delta r \\times \\frac{100+favor}{100}}\\)"}</MathJaxWrapper>
            </>
          }
        >
          <Typography>
            Faction Favor: <Favor favor={Math.floor(props.faction.favor)} />
          </Typography>
        </Tooltip>
      </Box>

      <Typography>-------------------------</Typography>
<<<<<<< HEAD
      <Typography>
        {offersWork ? (
          <>
            Perform work/carry out assignments for your faction to help further its cause! By doing so you will earn
            reputation for your faction.{" "}
          </>
        ) : (
          <></>
        )}
        You will also gain reputation passively over time, although at a very slow rate. Earning reputation will allow
        you to purchase Augmentations through this faction, which are powerful upgrades that enhance your abilities.
      </Typography>
=======
      <Assignment />
>>>>>>> 8dab9f78
    </>
  );
}<|MERGE_RESOLUTION|>--- conflicted
+++ resolved
@@ -110,22 +110,7 @@
       </Box>
 
       <Typography>-------------------------</Typography>
-<<<<<<< HEAD
-      <Typography>
-        {offersWork ? (
-          <>
-            Perform work/carry out assignments for your faction to help further its cause! By doing so you will earn
-            reputation for your faction.{" "}
-          </>
-        ) : (
-          <></>
-        )}
-        You will also gain reputation passively over time, although at a very slow rate. Earning reputation will allow
-        you to purchase Augmentations through this faction, which are powerful upgrades that enhance your abilities.
-      </Typography>
-=======
       <Assignment />
->>>>>>> 8dab9f78
     </>
   );
 }