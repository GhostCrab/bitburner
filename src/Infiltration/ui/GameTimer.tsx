--- conflicted
+++ resolved
@@ -1,27 +1,8 @@
-<<<<<<< HEAD
-import Grid from "@mui/material/Grid";
+import { Paper } from "@mui/material";
 import React, { useEffect, useState } from "react";
 import { AugmentationNames } from "../../Augmentation/data/AugmentationNames";
 import { use } from "../../ui/Context";
 import { ProgressBar } from "../../ui/React/Progress";
-=======
-import { LinearProgress, Paper } from "@mui/material";
-import { Theme } from "@mui/material/styles";
-import withStyles from "@mui/styles/withStyles";
-import React, { useEffect, useState } from "react";
-import { AugmentationNames } from "../../Augmentation/data/AugmentationNames";
-import { use } from "../../ui/Context";
-
-const TimerProgress = withStyles((theme: Theme) => ({
-  root: {
-    backgroundColor: theme.palette.background.paper,
-  },
-  bar: {
-    transition: "none",
-    backgroundColor: theme.palette.primary.main,
-  },
-}))(LinearProgress);
->>>>>>> 791c19c4
 
 interface IProps {
   millis: number;
@@ -50,18 +31,11 @@
   // https://stackoverflow.com/questions/55593367/disable-material-uis-linearprogress-animation
   // TODO(hydroflame): there's like a bug where it triggers the end before the
   // bar physically reaches the end
-<<<<<<< HEAD
-  return (
-    <Grid item xs={12}>
-      <ProgressBar variant="determinate" value={v} color="primary" />
-    </Grid>
-=======
   return props.noPaper ? (
-    <TimerProgress variant="determinate" value={v} color="primary" />
+    <ProgressBar variant="determinate" value={v} color="primary" />
   ) : (
     <Paper sx={{ p: 1, mb: 1 }}>
-      <TimerProgress variant="determinate" value={v} color="primary" />
+      <ProgressBar variant="determinate" value={v} color="primary" />
     </Paper>
->>>>>>> 791c19c4
   );
 }