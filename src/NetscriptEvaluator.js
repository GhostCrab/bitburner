--- conflicted
+++ resolved
@@ -35,12 +35,10 @@
     return "|"+workerScript.serverIp+"|"+workerScript.name+"|" + msg + lineNum;
 }
 
-<<<<<<< HEAD
-=======
 export function resolveNetscriptRequestedThreads(workerScript, functionName, requestedThreads) {
     const threads = workerScript.scriptRef.threads;
     if (!requestedThreads) {
-        return isNaN(threads) || threads < 1 ? 1 : threads;
+        return (isNaN(threads) || threads < 1) ? 1 : threads;
     }
     const requestedThreadsAsInt = requestedThreads|0;
     if (isNaN(requestedThreads) || requestedThreadsAsInt < 1) {
@@ -52,61 +50,7 @@
     return requestedThreadsAsInt;
 }
 
-//Run a script from inside a script using run() command
-export function runScriptFromScript(server, scriptname, args, workerScript, threads=1) {
-    //Check if the script is already running
-    let runningScriptObj = findRunningScript(scriptname, args, server);
-    if (runningScriptObj != null) {
-        workerScript.scriptRef.log(scriptname + " is already running on " + server.hostname);
-        return Promise.resolve(false);
-    }
 
-    //'null/undefined' arguments are not allowed
-    for (let i = 0; i < args.length; ++i) {
-        if (args[i] == null) {
-            workerScript.scriptRef.log("ERROR: Cannot execute a script with null/undefined as an argument");
-            return Promise.resolve(false);
-        }
-    }
-
-    //Check if the script exists and if it does run it
-    for (var i = 0; i < server.scripts.length; ++i) {
-        if (server.scripts[i].filename == scriptname) {
-            //Check for admin rights and that there is enough RAM availble to run
-            var script = server.scripts[i];
-            var ramUsage = script.ramUsage;
-            threads = Math.round(Number(threads)); //Convert to number and round
-            if (threads === 0) { return Promise.resolve(false); }
-            ramUsage = ramUsage * threads;
-            var ramAvailable = server.maxRam - server.ramUsed;
-
-            if (server.hasAdminRights == false) {
-                workerScript.scriptRef.log("Cannot run script " + scriptname + " on " + server.hostname + " because you do not have root access!");
-                return Promise.resolve(false);
-            } else if (ramUsage > ramAvailable){
-                workerScript.scriptRef.log("Cannot run script " + scriptname + "(t=" + threads + ") on " + server.hostname + " because there is not enough available RAM!");
-                return Promise.resolve(false);
-            } else {
-                //Able to run script
-                if (workerScript.disableLogs.ALL == null && workerScript.disableLogs.exec == null && workerScript.disableLogs.run == null && workerScript.disableLogs.spawn == null) {
-                    workerScript.scriptRef.log(`Running script: ${scriptname} on ${server.hostname} with ${threads} threads and args: ${arrayToString(args)}. May take a few seconds to start up...`);
-                }
-                let runningScriptObj = new RunningScript(script, args);
-                runningScriptObj.threads = threads;
-                addWorkerScript(runningScriptObj, server);
-
-                // Push onto runningScripts.
-                // This has to come after addWorkerScript() because that fn updates RAM usage
-                server.runScript(runningScriptObj, Player);
-                return Promise.resolve(true);
-            }
-        }
-    }
-    workerScript.scriptRef.log("Could not find script " + scriptname + " on " + server.hostname);
-    return Promise.resolve(false);
-}
-
->>>>>>> 44c26165
 export function getErrorLineNumber(exp, workerScript) {
     var code = workerScript.scriptRef.codeCode();
 
