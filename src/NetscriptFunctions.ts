--- conflicted
+++ resolved
@@ -366,20 +366,14 @@
   };
 
   const hack = function (
-<<<<<<< HEAD
-    hostname: any,
-    manual: any,
-    {
-      threads: requestedThreads,
-      stock,
-      hackOverrideTiming: requestedHackOverrideTiming,
-      hackOverrideEffect: requestedHackOverrideEffect,
-    }: any = {},
-=======
     hostname: string,
     manual: boolean,
-    { threads: requestedThreads, stock }: any = {},
->>>>>>> 9c805dab
+    {
+        threads: requestedThreads,
+        stock,
+        hackOverrideTiming: requestedHackOverrideTiming,
+        hackOverrideEffect: requestedHackOverrideEffect,
+    }: any = {},
   ): Promise<number> {
     if (hostname === undefined) {
       throw makeRuntimeErrorMsg("hack", "Takes 1 argument.");
@@ -594,17 +588,14 @@
       workerScript.log("scan", () => `returned ${server.serversOnNetwork.length} connections for ${server.hostname}`);
       return out;
     },
-<<<<<<< HEAD
-    hack: function (
-      hostname: any,
-      {
+    hack: function (_hostname: unknown, {
         threads: requestedThreads,
         stock,
         hackOverrideTiming: requestedHackOverrideTiming,
         hackOverrideEffect: requestedHackOverrideEffect,
-      }: any = {},
-    ): any {
+      }: BasicHGWOptions = {}): Promise<number> {
       updateDynamicRam("hack", getRamCost(Player, "hack"));
+      const hostname = helper.string("hack", "hostname", _hostname);
       return hack(hostname, false, {
         threads: requestedThreads,
         stock: stock,
@@ -612,15 +603,7 @@
         hackOverrideEffect: requestedHackOverrideEffect,
       });
     },
-    hackAnalyzeThreads: function (hostname: any, hackAmount: any, hackOverride?: number): any {
-=======
-    hack: function (_hostname: unknown, { threads: requestedThreads, stock }: BasicHGWOptions = {}): Promise<number> {
-      updateDynamicRam("hack", getRamCost(Player, "hack"));
-      const hostname = helper.string("hack", "hostname", _hostname);
-      return hack(hostname, false, { threads: requestedThreads, stock: stock });
-    },
-    hackAnalyzeThreads: function (_hostname: unknown, _hackAmount: unknown): number {
->>>>>>> 9c805dab
+    hackAnalyzeThreads: function (_hostname: unknown, _hackAmount: unknown, hackOverride?: number): number {
       updateDynamicRam("hackAnalyzeThreads", getRamCost(Player, "hackAnalyzeThreads"));
       const hostname = helper.string("hackAnalyzeThreads", "hostname", _hostname);
       const hackAmount = helper.number("hackAnalyzeThreads", "hackAmount", _hackAmount);
@@ -652,11 +635,7 @@
 
       return hackAmount / Math.floor(server.moneyAvailable * percentHacked);
     },
-<<<<<<< HEAD
-    hackAnalyze: function (hostname: any, hackOverride?: number): any {
-=======
-    hackAnalyze: function (_hostname: unknown): number {
->>>>>>> 9c805dab
+    hackAnalyze: function (_hostname: unknown, hackOverride?: number): number {
       updateDynamicRam("hackAnalyze", getRamCost(Player, "hackAnalyze"));
       const hostname = helper.string("hackAnalyze", "hostname", _hostname);
 
@@ -721,22 +700,15 @@
       workerScript.log("asleep", () => `Sleeping for ${time} milliseconds`);
       return new Promise((resolve) => setTimeout(() => resolve(true), time));
     },
-<<<<<<< HEAD
-    grow: function (
-      hostname: any,
+    grow: async function (
+      _hostname: unknown,
       {
         threads: requestedThreads,
         stock,
         hackOverrideTiming: requestedHackOverrideTiming,
         hackOverrideEffect: requestedHackOverrideEffect,
-      }: any = {},
-    ): any {
-=======
-    grow: async function (
-      _hostname: unknown,
-      { threads: requestedThreads, stock }: BasicHGWOptions = {},
+      }: BasicHGWOptions = {},
     ): Promise<number> {
->>>>>>> 9c805dab
       updateDynamicRam("grow", getRamCost(Player, "grow"));
       const hostname = helper.string("grow", "hostname", _hostname);
       const threads = resolveNetscriptRequestedThreads(
@@ -838,19 +810,8 @@
 
       return 2 * CONSTANTS.ServerFortifyAmount * threads;
     },
-<<<<<<< HEAD
-    weaken: function (
-      hostname: any,
-      {
-        threads: requestedThreads,
-        stock,
-        hackOverrideTiming: requestedHackOverrideTiming,
-        hackOverrideEffect: requestedHackOverrideEffect,
-      }: any = {},
-    ): any {
-=======
-    weaken: async function (_hostname: unknown, { threads: requestedThreads }: BasicHGWOptions = {}): Promise<number> {
->>>>>>> 9c805dab
+    weaken: async function (_hostname: unknown, { threads: requestedThreads,
+        hackOverrideTiming: requestedHackOverrideTiming }: BasicHGWOptions = {}): Promise<number> {
       updateDynamicRam("weaken", getRamCost(Player, "weaken"));
       const hostname = helper.string("weaken", "hostname", _hostname);
       const threads = resolveNetscriptRequestedThreads(
@@ -873,7 +834,7 @@
         throw makeRuntimeErrorMsg("weaken", canHack.msg || "");
       }
 
-      const hackSkill = resolveNetscriptHackOverride(workerScript, "hack", Player, requestedHackOverrideTiming);
+      const hackSkill = resolveNetscriptHackOverride(workerScript, "weaken", Player, requestedHackOverrideTiming);
       const weakenTime = calculateWeakenTime(server, Player, hackSkill);
       workerScript.log(
         "weaken",
@@ -2282,11 +2243,7 @@
       if (runningScript === null) return null;
       return createPublicRunningScript(runningScript);
     },
-<<<<<<< HEAD
-    getHackTime: function (hostname: any, hackOverride?: number): any {
-=======
-    getHackTime: function (_hostname: unknown = workerScript.hostname): number {
->>>>>>> 9c805dab
+    getHackTime: function (_hostname: unknown = workerScript.hostname, hackOverride?: number): number {
       updateDynamicRam("getHackTime", getRamCost(Player, "getHackTime"));
       const hostname = helper.string("getHackTime", "hostname", _hostname);
       const server = safeGetServer(hostname, "getHackTime");
@@ -2300,11 +2257,7 @@
 
       return calculateHackingTime(server, Player, hackOverride) * 1000;
     },
-<<<<<<< HEAD
-    getGrowTime: function (hostname: any, hackOverride?: number): any {
-=======
-    getGrowTime: function (_hostname: unknown = workerScript.hostname): number {
->>>>>>> 9c805dab
+    getGrowTime: function (_hostname: unknown = workerScript.hostname, hackOverride?: number): number {
       updateDynamicRam("getGrowTime", getRamCost(Player, "getGrowTime"));
       const hostname = helper.string("getGrowTime", "hostname", _hostname);
       const server = safeGetServer(hostname, "getGrowTime");
@@ -2318,11 +2271,7 @@
 
       return calculateGrowTime(server, Player, hackOverride) * 1000;
     },
-<<<<<<< HEAD
-    getWeakenTime: function (hostname: any = workerScript.hostname, hackOverride?: number): any {
-=======
-    getWeakenTime: function (_hostname: unknown = workerScript.hostname): number {
->>>>>>> 9c805dab
+    getWeakenTime: function (_hostname: unknown = workerScript.hostname, hackOverride?: number): number {
       updateDynamicRam("getWeakenTime", getRamCost(Player, "getWeakenTime"));
       const hostname = helper.string("getWeakenTime", "hostname", _hostname);
       const server = safeGetServer(hostname, "getWeakenTime");
