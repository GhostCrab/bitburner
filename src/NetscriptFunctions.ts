import { vsprintf, sprintf } from "sprintf-js";
import * as libarg from "arg";

import { getRamCost } from "./Netscript/RamCostGenerator";
import { WorkerScriptStartStopEventEmitter } from "./Netscript/WorkerScriptStartStopEventEmitter";

import { Augmentations } from "./Augmentation/Augmentations";
import { augmentationExists, installAugmentations } from "./Augmentation/AugmentationHelpers";
import { prestigeAugmentation } from "./Prestige";
import { AugmentationNames } from "./Augmentation/data/AugmentationNames";
import { BitNodeMultipliers } from "./BitNode/BitNodeMultipliers";
import { findCrime } from "./Crime/CrimeHelpers";
import { Bladeburner } from "./Bladeburner/Bladeburner";
import { Company } from "./Company/Company";
import { Companies } from "./Company/Companies";
import { CompanyPosition } from "./Company/CompanyPosition";
import { CompanyPositions } from "./Company/CompanyPositions";
import { CONSTANTS } from "./Constants";
import { DarkWebItems } from "./DarkWeb/DarkWebItems";
import {
  NewIndustry,
  NewCity,
  UnlockUpgrade,
  LevelUpgrade,
  IssueDividends,
  SellMaterial,
  SellProduct,
  SetSmartSupply,
  BuyMaterial,
  AssignJob,
  UpgradeOfficeSize,
  ThrowParty,
  PurchaseWarehouse,
  UpgradeWarehouse,
  BuyCoffee,
  HireAdVert,
  MakeProduct,
  Research,
  ExportMaterial,
  CancelExportMaterial,
  SetMaterialMarketTA1,
  SetMaterialMarketTA2,
  SetProductMarketTA1,
  SetProductMarketTA2,
} from "./Corporation/Actions";
import { CorporationUnlockUpgrades } from "./Corporation/data/CorporationUnlockUpgrades";
import { CorporationUpgrades } from "./Corporation/data/CorporationUpgrades";
import {
  calculateHackingChance,
  calculateHackingExpGain,
  calculatePercentMoneyHacked,
  calculateHackingTime,
  calculateGrowTime,
  calculateWeakenTime,
} from "./Hacking";
import { calculateServerGrowth } from "./Server/formulas/grow";
import { AllGangs } from "./Gang/AllGangs";
import { Factions, factionExists } from "./Faction/Factions";
import { joinFaction, purchaseAugmentation } from "./Faction/FactionHelpers";
import { netscriptCanGrow, netscriptCanHack, netscriptCanWeaken } from "./Hacking/netscriptCanHack";

import {
  calculateMoneyGainRate,
  calculateLevelUpgradeCost,
  calculateRamUpgradeCost,
  calculateCoreUpgradeCost,
  calculateNodeCost,
} from "./Hacknet/formulas/HacknetNodes";
import {
  calculateHashGainRate as HScalculateHashGainRate,
  calculateLevelUpgradeCost as HScalculateLevelUpgradeCost,
  calculateRamUpgradeCost as HScalculateRamUpgradeCost,
  calculateCoreUpgradeCost as HScalculateCoreUpgradeCost,
  calculateCacheUpgradeCost as HScalculateCacheUpgradeCost,
  calculateServerCost as HScalculateServerCost,
} from "./Hacknet/formulas/HacknetServers";
import { HacknetNodeConstants, HacknetServerConstants } from "./Hacknet/data/Constants";
import { HacknetServer } from "./Hacknet/HacknetServer";
import { CityName } from "./Locations/data/CityNames";
import { LocationName } from "./Locations/data/LocationNames";
import { Terminal } from "./Terminal";
import { calculateSkill, calculateExp } from "./PersonObjects/formulas/skill";

import { Message } from "./Message/Message";
import { Player } from "./Player";
import { Programs } from "./Programs/Programs";
import { Script } from "./Script/Script";
import { findRunningScript, findRunningScriptByPid } from "./Script/ScriptHelpers";
import { isScriptFilename } from "./Script/isScriptFilename";
import { PromptEvent } from "./ui/React/PromptManager";

import { GetServer, GetAllServers, DeleteServer, AddToAllServers, createUniqueRandomIp } from "./Server/AllServers";
import { RunningScript } from "./Script/RunningScript";
import {
  getServerOnNetwork,
  numCycleForGrowth,
  processSingleServerGrowth,
  safetlyCreateUniqueServer,
} from "./Server/ServerHelpers";
import { getPurchaseServerCost, getPurchaseServerLimit, getPurchaseServerMaxRam } from "./Server/ServerPurchases";
import { Server } from "./Server/Server";
import { SourceFileFlags } from "./SourceFile/SourceFileFlags";
import { buyStock, sellStock, shortStock, sellShort } from "./StockMarket/BuyingAndSelling";
import { influenceStockThroughServerHack, influenceStockThroughServerGrow } from "./StockMarket/PlayerInfluencing";
import { StockMarket, SymbolToStockMap, placeOrder, cancelOrder } from "./StockMarket/StockMarket";
import { getBuyTransactionCost, getSellTransactionGain } from "./StockMarket/StockMarketHelpers";
import { OrderTypes } from "./StockMarket/data/OrderTypes";
import { PositionTypes } from "./StockMarket/data/PositionTypes";
import { StockSymbols } from "./StockMarket/data/StockSymbols";
import { getStockMarket4SDataCost, getStockMarket4STixApiCost } from "./StockMarket/StockMarketCosts";
import { isValidFilePath, removeLeadingSlash } from "./Terminal/DirectoryHelpers";
import { TextFile, getTextFile, createTextFile } from "./TextFile";

import { NetscriptPorts, runScriptFromScript, startWorkerScript } from "./NetscriptWorker";
import { killWorkerScript } from "./Netscript/killWorkerScript";
import { workerScripts } from "./Netscript/WorkerScripts";
import { WorkerScript } from "./Netscript/WorkerScript";
import { makeRuntimeRejectMsg, netscriptDelay, resolveNetscriptRequestedThreads } from "./NetscriptEvaluator";
import { Interpreter } from "./ThirdParty/JSInterpreter";
import { Router } from "./ui/GameRoot";

import { numeralWrapper } from "./ui/numeralFormat";
import { is2DArray } from "./utils/helpers/is2DArray";
import { convertTimeMsToTimeElapsedString } from "./utils/StringHelperFunctions";
import { SpecialServers } from "./Server/data/SpecialServers";

import { LogBoxEvents } from "./ui/React/LogBoxManager";
import { arrayToString } from "./utils/helpers/arrayToString";
import { isString } from "./utils/helpers/isString";

import { OfficeSpace } from "./Corporation/OfficeSpace";
import { Employee } from "./Corporation/Employee";
import { Product } from "./Corporation/Product";
import { Material } from "./Corporation/Material";
import { Warehouse } from "./Corporation/Warehouse";
import { IIndustry } from "./Corporation/IIndustry";

import { Faction } from "./Faction/Faction";
import { Augmentation } from "./Augmentation/Augmentation";
import { Page } from "./ui/Router";

import { CodingContract } from "./CodingContracts";
import { Stock } from "./StockMarket/Stock";
import { BaseServer } from "./Server/BaseServer";
import { INetscriptGang, NetscriptGang } from "./NetscriptFunctions/Gang";
import { INetscriptSleeve, NetscriptSleeve } from "./NetscriptFunctions/Sleeve";
import { INetscriptExtra, NetscriptExtra } from "./NetscriptFunctions/Extra";
import { INetscriptHacknet, NetscriptHacknet } from "./NetscriptFunctions/Hacknet";
<<<<<<< HEAD
import { INetscriptStanek, NetscriptStanek } from "./NetscriptFunctions/Stanek";
=======
import { dialogBoxCreate } from "./ui/React/DialogBox";
import { SnackbarEvents } from "./ui/React/Snackbar";
>>>>>>> e245c2d3

const defaultInterpreter = new Interpreter("", () => undefined);

// the acorn interpreter has a bug where it doesn't convert arrays correctly.
// so we have to more or less copy it here.
function toNative(pseudoObj: any): any {
  if (pseudoObj == null) return null;
  if (
    !pseudoObj.hasOwnProperty("properties") ||
    !pseudoObj.hasOwnProperty("getter") ||
    !pseudoObj.hasOwnProperty("setter") ||
    !pseudoObj.hasOwnProperty("proto")
  ) {
    return pseudoObj; // it wasn't a pseudo object anyway.
  }

  let nativeObj: any;
  if (pseudoObj.hasOwnProperty("class") && pseudoObj.class === "Array") {
    nativeObj = [];
    const length = defaultInterpreter.getProperty(pseudoObj, "length");
    for (let i = 0; i < length; i++) {
      if (defaultInterpreter.hasProperty(pseudoObj, i)) {
        nativeObj[i] = toNative(defaultInterpreter.getProperty(pseudoObj, i));
      }
    }
  } else {
    // Object.
    nativeObj = {};
    for (const key in pseudoObj.properties) {
      const val = pseudoObj.properties[key];
      nativeObj[key] = toNative(val);
    }
  }
  return nativeObj;
}

interface NS extends INetscriptExtra {
  [key: string]: any;
  hacknet: INetscriptHacknet;
  gang: INetscriptGang;
  sleeve: INetscriptSleeve;
  stanek: INetscriptStanek;
}

function NetscriptFunctions(workerScript: WorkerScript): NS {
  const updateDynamicRam = function (fnName: string, ramCost: number): void {
    if (workerScript.dynamicLoadedFns[fnName]) {
      return;
    }
    workerScript.dynamicLoadedFns[fnName] = true;

    let threads = workerScript.scriptRef.threads;
    if (typeof threads !== "number") {
      console.warn(`WorkerScript detected NaN for threadcount for ${workerScript.name} on ${workerScript.hostname}`);
      threads = 1;
    }

    workerScript.dynamicRamUsage += ramCost * threads;
    if (workerScript.dynamicRamUsage > 1.01 * workerScript.ramUsage) {
      throw makeRuntimeRejectMsg(
        workerScript,
        `Dynamic RAM usage calculated to be greater than initial RAM usage on fn: ${fnName}.
        This is probably because you somehow circumvented the static RAM calculation.

        Dynamic RAM Usage: ${numeralWrapper.formatRAM(workerScript.dynamicRamUsage)}
        Static RAM Usage: ${numeralWrapper.formatRAM(workerScript.ramUsage)}

        One of these could be the reason:
        * Using eval() to get a reference to a ns function
        &nbsp;&nbsp;const scan = eval('ns.scan');

        * Using map access to do the same
        &nbsp;&nbsp;const scan = ns['scan'];

        * Saving script in the improper order.
        &nbsp;&nbsp;Increase the cost of an imported script, save it, then run the
        &nbsp;&nbsp;parent. To fix this just re-open & save every script in order
        &nbsp;&nbsp;from most imported to least imported (parent script).

        Sorry :(`,
      );
    }
  };

  /**
   * Gets the Server for a specific hostname/ip, throwing an error
   * if the server doesn't exist.
   * @param {string} ip - Hostname or IP of the server
   * @param {string} callingFnName - Name of calling function. For logging purposes
   * @returns {Server} The specified Server
   */
  const safeGetServer = function (ip: any, callingFnName: any = ""): BaseServer {
    const server = GetServer(ip);
    if (server == null) {
      throw makeRuntimeErrorMsg(callingFnName, `Invalid IP/hostname: ${ip}`);
    }
    return server;
  };

  /**
   * Searches for and returns the RunningScript object for the specified script.
   * If the 'fn' argument is not specified, this returns the current RunningScript.
   * @param {string} fn - Filename of script
   * @param {string} ip - Hostname/ip of the server on which the script resides
   * @param {any[]} scriptArgs - Running script's arguments
   * @returns {RunningScript}
   *      Running script identified by the parameters, or null if no such script
   *      exists, or the current running script if the first argument 'fn'
   *      is not specified.
   */
  const getRunningScript = function (fn: any, ip: any, callingFnName: any, scriptArgs: any): RunningScript | null {
    if (typeof callingFnName !== "string" || callingFnName === "") {
      callingFnName = "getRunningScript";
    }

    if (!Array.isArray(scriptArgs)) {
      throw makeRuntimeRejectMsg(
        workerScript,
        `Invalid scriptArgs argument passed into getRunningScript() from ${callingFnName}(). ` +
          `This is probably a bug. Please report to game developer`,
      );
    }

    if (fn != null && typeof fn === "string") {
      // Get Logs of another script
      if (ip == null) {
        ip = workerScript.hostname;
      }
      const server = safeGetServer(ip, callingFnName);

      return findRunningScript(fn, scriptArgs, server);
    }

    // If no arguments are specified, return the current RunningScript
    return workerScript.scriptRef;
  };

  const getRunningScriptByPid = function (pid: any, callingFnName: any): RunningScript | null {
    if (typeof callingFnName !== "string" || callingFnName === "") {
      callingFnName = "getRunningScriptgetRunningScriptByPid";
    }

    for (const server of GetAllServers()) {
      const runningScript = findRunningScriptByPid(pid, server);
      if (runningScript) return runningScript;
    }
    return null;
  };

  /**
   * Helper function for getting the error log message when the user specifies
   * a nonexistent running script
   * @param {string} fn - Filename of script
   * @param {string} ip - Hostname/ip of the server on which the script resides
   * @param {any[]} scriptArgs - Running script's arguments
   * @returns {string} Error message to print to logs
   */
  const getCannotFindRunningScriptErrorMessage = function (fn: any, ip: any, scriptArgs: any): string {
    if (!Array.isArray(scriptArgs)) {
      scriptArgs = [];
    }

    return `Cannot find running script ${fn} on server ${ip} with args: ${arrayToString(scriptArgs)}`;
  };

  /**
   * Checks if the player has TIX API access. Throws an error if the player does not
   */
  const checkTixApiAccess = function (callingFn: any = ""): void {
    if (!Player.hasWseAccount) {
      throw makeRuntimeErrorMsg(callingFn, `You don't have WSE Access! Cannot use ${callingFn}()`);
    }
    if (!Player.hasTixApiAccess) {
      throw makeRuntimeErrorMsg(callingFn, `You don't have TIX API Access! Cannot use ${callingFn}()`);
    }
  };

  /**
   * Gets a stock, given its symbol. Throws an error if the symbol is invalid
   * @param {string} symbol - Stock's symbol
   * @returns {Stock} stock object
   */
  const getStockFromSymbol = function (symbol: any, callingFn: any = ""): Stock {
    const stock = SymbolToStockMap[symbol];
    if (stock == null) {
      throw makeRuntimeErrorMsg(callingFn, `Invalid stock symbol: '${symbol}'`);
    }

    return stock;
  };

  /**
   * Used to fail a function if the function's target is a Hacknet Server.
   * This is used for functions that should run on normal Servers, but not Hacknet Servers
   * @param {Server} server - Target server
   * @param {string} callingFn - Name of calling function. For logging purposes
   * @returns {boolean} True if the server is a Hacknet Server, false otherwise
   */
  const failOnHacknetServer = function (server: any, callingFn: any = ""): boolean {
    if (server instanceof HacknetServer) {
      workerScript.log(callingFn, `Does not work on Hacknet Servers`);
      return true;
    } else {
      return false;
    }
  };

  const makeRuntimeErrorMsg = function (caller: string, msg: string): string {
    const errstack = new Error().stack;
    if (errstack === undefined) throw new Error("how did we not throw an error?");
    const stack = errstack.split("\n").slice(1);
    const scripts = workerScript.getServer().scripts;
    const userstack = [];
    for (const stackline of stack) {
      let filename;
      for (const script of scripts) {
        if (script.url && stackline.includes(script.url)) {
          filename = script.filename;
        }
        for (const dependency of script.dependencies) {
          if (stackline.includes(dependency.url)) {
            filename = dependency.filename;
          }
        }
      }
      if (!filename) continue;

      interface ILine {
        line: string;
        func: string;
      }

      function parseChromeStackline(line: string): ILine | null {
        const lineRe = /.*:(\d+):\d+.*/;
        const funcRe = /.*at (.+) \(.*/;

        const lineMatch = line.match(lineRe);
        const funcMatch = line.match(funcRe);
        if (lineMatch && funcMatch) {
          return { line: lineMatch[1], func: funcMatch[1] };
        }
        return null;
      }
      let call = { line: "-1", func: "unknown" };
      const chromeCall = parseChromeStackline(stackline);
      if (chromeCall) {
        call = chromeCall;
      }

      function parseFirefoxStackline(line: string): ILine | null {
        const lineRe = /.*:(\d+):\d+$/;
        const lineMatch = line.match(lineRe);

        const lio = line.lastIndexOf("@");

        if (lineMatch && lio !== -1) {
          return { line: lineMatch[1], func: line.slice(0, lio) };
        }
        return null;
      }

      const firefoxCall = parseFirefoxStackline(stackline);
      if (firefoxCall) {
        call = firefoxCall;
      }

      userstack.push(`${filename}:L${call.line}@${call.func}`);
    }

    workerScript.log(caller, msg);
    let rejectMsg = `${caller}: ${msg}`;
    if (userstack.length !== 0) rejectMsg += `<br><br>Stack:<br>${userstack.join("<br>")}`;
    return makeRuntimeRejectMsg(workerScript, rejectMsg);
  };

  const checkFormulasAccess = function (func: any, n: any): void {
    if ((SourceFileFlags[5] < 1 && Player.bitNodeN !== 5) || (SourceFileFlags[n] < 1 && Player.bitNodeN !== n)) {
      let extra = "";
      if (n !== 5) {
        extra = ` and Source-File ${n}-1`;
      }
      throw makeRuntimeErrorMsg(`formulas.${func}`, `Requires Source-File 5-1${extra} to run.`);
    }
  };

  const checkSingularityAccess = function (func: any, n: any): void {
    if (Player.bitNodeN !== 4) {
      if (SourceFileFlags[4] < n) {
        throw makeRuntimeErrorMsg(func, `This singularity function requires Source-File 4-${n} to run.`);
      }
    }
  };

  const checkBladeburnerAccess = function (func: any, skipjoined: any = false): void {
    const bladeburner = Player.bladeburner;
    if (bladeburner === null) throw new Error("Must have joined bladeburner");
    const apiAccess =
      Player.bitNodeN === 7 ||
      Player.sourceFiles.some((a) => {
        return a.n === 7;
      });
    if (!apiAccess) {
      const apiDenied = `You do not currently have access to the Bladeburner API. You must either be in BitNode-7 or have Source-File 7.`;
      throw makeRuntimeErrorMsg(`bladeburner.${func}`, apiDenied);
    }
    if (!skipjoined) {
      const bladeburnerAccess = bladeburner instanceof Bladeburner;
      if (!bladeburnerAccess) {
        const bladeburnerDenied = `You must be a member of the Bladeburner division to use this API.`;
        throw makeRuntimeErrorMsg(`bladeburner.${func}`, bladeburnerDenied);
      }
    }
  };

  const checkBladeburnerCity = function (func: any, city: any): void {
    const bladeburner = Player.bladeburner;
    if (bladeburner === null) throw new Error("Must have joined bladeburner");
    if (!bladeburner.cities.hasOwnProperty(city)) {
      throw makeRuntimeErrorMsg(`bladeburner.${func}`, `Invalid city: ${city}`);
    }
  };

  const getCodingContract = function (func: any, ip: any, fn: any): CodingContract {
    const server = safeGetServer(ip, func);
    const contract = server.getContract(fn);
    if (contract == null) {
      throw makeRuntimeErrorMsg(`codingcontract.${func}`, `Cannot find contract '${fn}' on server '${ip}'`);
    }

    return contract;
  };

  const checkStanekAPIAccess = function (func: string): void {
    if (Player.bitNodeN !== 13 && !SourceFileFlags[13]) {
      throw makeRuntimeErrorMsg(
        `stanek.${func}`,
        "You do not currently have access to the Stanek API. This is either because you are not in BitNode-13 or because you do not have Source-File 13",
      );
    }
  };

  const getBladeburnerActionObject = function (func: any, type: any, name: any): any {
    const bladeburner = Player.bladeburner;
    if (bladeburner === null) throw new Error("Must have joined bladeburner");
    const actionId = bladeburner.getActionIdFromTypeAndName(type, name);
    if (!actionId) {
      throw makeRuntimeErrorMsg(`bladeburner.${func}`, `Invalid action type='${type}', name='${name}'`);
    }
    const actionObj = bladeburner.getActionObject(actionId);
    if (!actionObj) {
      throw makeRuntimeErrorMsg(`bladeburner.${func}`, `Invalid action type='${type}', name='${name}'`);
    }

    return actionObj;
  };

  const getCompany = function (func: any, name: any): Company {
    const company = Companies[name];
    if (company == null || !(company instanceof Company)) {
      throw makeRuntimeErrorMsg(func, `Invalid company name: '${name}'`);
    }
    return company;
  };

  const getFaction = function (func: any, name: any): Faction {
    if (!factionExists(name)) {
      throw makeRuntimeErrorMsg(func, `Invalid faction name: '${name}`);
    }

    return Factions[name];
  };

  const getAugmentation = function (func: any, name: any): Augmentation {
    if (!augmentationExists(name)) {
      throw makeRuntimeErrorMsg(func, `Invalid augmentation: '${name}'`);
    }

    return Augmentations[name];
  };

  function getDivision(divisionName: any): IIndustry {
    const corporation = Player.corporation;
    if (corporation === null) throw new Error("cannot be called without a corporation");
    const division = corporation.divisions.find((div) => div.name === divisionName);
    if (division === undefined) throw new Error(`No division named '${divisionName}'`);
    return division;
  }

  function getOffice(divisionName: any, cityName: any): OfficeSpace {
    const division = getDivision(divisionName);
    if (!(cityName in division.offices)) throw new Error(`Invalid city name '${cityName}'`);
    const office = division.offices[cityName];
    if (office === 0) throw new Error(`${division.name} has not expanded to '${cityName}'`);
    return office;
  }

  function getWarehouse(divisionName: any, cityName: any): Warehouse {
    const division = getDivision(divisionName);
    if (!(cityName in division.warehouses)) throw new Error(`Invalid city name '${cityName}'`);
    const warehouse = division.warehouses[cityName];
    if (warehouse === 0) throw new Error(`${division.name} has not expanded to '${cityName}'`);
    return warehouse;
  }

  function getMaterial(divisionName: any, cityName: any, materialName: any): Material {
    const warehouse = getWarehouse(divisionName, cityName);
    const material = warehouse.materials[materialName];
    if (material === undefined) throw new Error(`Invalid material name: '${materialName}'`);
    return material;
  }

  function getProduct(divisionName: any, productName: any): Product {
    const division = getDivision(divisionName);
    const product = division.products[productName];
    if (product === undefined) throw new Error(`Invalid product name: '${productName}'`);
    return product;
  }

  function getEmployee(divisionName: any, cityName: any, employeeName: any): Employee {
    const office = getOffice(divisionName, cityName);
    const employee = office.employees.find((e) => e.name === employeeName);
    if (employee === undefined) throw new Error(`Invalid employee name: '${employeeName}'`);
    return employee;
  }

  const runAfterReset = function (cbScript = null): void {
    //Run a script after reset
    if (cbScript && isString(cbScript)) {
      const home = Player.getHomeComputer();
      for (const script of home.scripts) {
        if (script.filename === cbScript) {
          const ramUsage = script.ramUsage;
          const ramAvailable = home.maxRam - home.ramUsed;
          if (ramUsage > ramAvailable) {
            return; // Not enough RAM
          }
          const runningScriptObj = new RunningScript(script, []); // No args
          runningScriptObj.threads = 1; // Only 1 thread
          startWorkerScript(runningScriptObj, home);
        }
      }
    }
  };

  const hack = function (ip: any, manual: any, { threads: requestedThreads, stock }: any = {}): Promise<number> {
    if (ip === undefined) {
      throw makeRuntimeErrorMsg("hack", "Takes 1 argument.");
    }
    const threads = resolveNetscriptRequestedThreads(workerScript, "hack", requestedThreads);
    const server = GetServer(ip);
    if (!(server instanceof Server)) {
      throw makeRuntimeErrorMsg("hack", `Invalid IP/hostname: ${ip}.`);
    }

    if (server == null) {
      throw makeRuntimeErrorMsg("hack", `Invalid IP/hostname: ${ip}.`);
    }

    // Calculate the hacking time
    const hackingTime = calculateHackingTime(server, Player); // This is in seconds

    // No root access or skill level too low
    const canHack = netscriptCanHack(server, Player);
    if (!canHack.res) {
      throw makeRuntimeErrorMsg("hack", canHack.msg || "");
    }

    workerScript.log(
      "hack",
      `Executing ${ip} in ${convertTimeMsToTimeElapsedString(
        hackingTime * 1000,
        true,
      )} (t=${numeralWrapper.formatThreads(threads)})`,
    );

    return netscriptDelay(hackingTime * 1000, workerScript).then(function () {
      if (workerScript.env.stopFlag) {
        return Promise.reject(workerScript);
      }
      const hackChance = calculateHackingChance(server, Player);
      const rand = Math.random();
      let expGainedOnSuccess = calculateHackingExpGain(server, Player) * threads;
      const expGainedOnFailure = expGainedOnSuccess / 4;
      if (rand < hackChance) {
        // Success!
        const percentHacked = calculatePercentMoneyHacked(server, Player);
        let maxThreadNeeded = Math.ceil((1 / percentHacked) * (server.moneyAvailable / server.moneyMax));
        if (isNaN(maxThreadNeeded)) {
          // Server has a 'max money' of 0 (probably). We'll set this to an arbitrarily large value
          maxThreadNeeded = 1e6;
        }

        let moneyDrained = Math.floor(server.moneyAvailable * percentHacked) * threads;

        // Over-the-top safety checks
        if (moneyDrained <= 0) {
          moneyDrained = 0;
          expGainedOnSuccess = expGainedOnFailure;
        }
        if (moneyDrained > server.moneyAvailable) {
          moneyDrained = server.moneyAvailable;
        }
        server.moneyAvailable -= moneyDrained;
        if (server.moneyAvailable < 0) {
          server.moneyAvailable = 0;
        }

        const moneyGained = moneyDrained * BitNodeMultipliers.ScriptHackMoneyGain;

        Player.gainMoney(moneyGained);
        workerScript.scriptRef.onlineMoneyMade += moneyGained;
        Player.scriptProdSinceLastAug += moneyGained;
        Player.recordMoneySource(moneyGained, "hacking");
        workerScript.scriptRef.recordHack(server.hostname, moneyGained, threads);
        Player.gainHackingExp(expGainedOnSuccess);
        workerScript.scriptRef.onlineExpGained += expGainedOnSuccess;
        workerScript.log(
          "hack",
          `Successfully hacked '${server.hostname}' for ${numeralWrapper.formatMoney(
            moneyGained,
          )} and ${numeralWrapper.formatExp(expGainedOnSuccess)} exp (t=${numeralWrapper.formatThreads(threads)})`,
        );
        server.fortify(CONSTANTS.ServerFortifyAmount * Math.min(threads, maxThreadNeeded));
        if (stock) {
          influenceStockThroughServerHack(server, moneyGained);
        }
        if (manual) {
          server.backdoorInstalled = true;
        }
        return Promise.resolve(moneyGained);
      } else {
        // Player only gains 25% exp for failure?
        Player.gainHackingExp(expGainedOnFailure);
        workerScript.scriptRef.onlineExpGained += expGainedOnFailure;
        workerScript.log(
          "hack",
          `Failed to hack '${server.hostname}'. Gained ${numeralWrapper.formatExp(
            expGainedOnFailure,
          )} exp (t=${numeralWrapper.formatThreads(threads)})`,
        );
        return Promise.resolve(0);
      }
    });
  };

  const argsToString = function (args: any[]): string {
    let out = "";
    for (let arg of args) {
      arg = toNative(arg);
      if (typeof arg === "object") {
        out += JSON.stringify(arg);
        continue;
      }
      out += `${arg}`;
    }

    return out;
  };

  const helper = {
    updateDynamicRam: updateDynamicRam,
    makeRuntimeErrorMsg: makeRuntimeErrorMsg,
    string: (funcName: string, argName: string, v: any): string => {
      if (typeof v === "string") return v;
      if (typeof v === "number") return v + ""; // cast to string;
      throw makeRuntimeErrorMsg(funcName, `${argName} should be a string`);
    },
    number: (funcName: string, argName: string, v: any): number => {
      if (typeof v === "number") return v;
      if (!isNaN(v) && !isNaN(parseFloat(v))) return parseFloat(v);
      throw makeRuntimeErrorMsg(funcName, `${argName} should be a number`);
    },
    boolean: (v: any): boolean => {
      return !!v; // Just convert it to boolean.
    },
  };

  const gang = NetscriptGang(Player, workerScript, helper);
  const sleeve = NetscriptSleeve(Player, workerScript, helper);
  const extra = NetscriptExtra(Player, workerScript);
  const hacknet = NetscriptHacknet(Player, workerScript, helper);
  const stanek = NetscriptStanek(Player, workerScript, helper);

  const functions = {
    hacknet: hacknet,
    sprintf: sprintf,
    vsprintf: vsprintf,
    scan: function (ip: any = workerScript.hostname): any {
      updateDynamicRam("scan", getRamCost("scan"));
      const server = GetServer(ip);
      if (server == null) {
        throw makeRuntimeErrorMsg("scan", `Invalid IP/hostname: ${ip}.`);
      }
      const out = [];
      for (let i = 0; i < server.serversOnNetwork.length; i++) {
        const s = getServerOnNetwork(server, i);
        if (s === null) continue;
        const entry = s.hostname;
        if (entry == null) {
          continue;
        }
        out.push(entry);
      }
      workerScript.log("scan", `returned ${server.serversOnNetwork.length} connections for ${server.hostname}`);
      return out;
    },
    hack: function (ip: any, { threads: requestedThreads, stock }: any = {}): any {
      updateDynamicRam("hack", getRamCost("hack"));
      return hack(ip, false, { threads: requestedThreads, stock: stock });
    },
    hackAnalyzeThreads: function (ip: any, hackAmount: any): any {
      updateDynamicRam("hackAnalyzeThreads", getRamCost("hackAnalyzeThreads"));

      // Check argument validity
      const server = safeGetServer(ip, "hackAnalyzeThreads");
      if (!(server instanceof Server)) {
        workerScript.log("hackAnalyzeThreads", "Cannot be executed on this server.");
        return -1;
      }
      if (isNaN(hackAmount)) {
        throw makeRuntimeErrorMsg(
          "hackAnalyzeThreads",
          `Invalid growth argument passed into hackAnalyzeThreads: ${hackAmount}. Must be numeric.`,
        );
      }

      if (hackAmount < 0 || hackAmount > server.moneyAvailable) {
        return -1;
      }

      const percentHacked = calculatePercentMoneyHacked(server, Player);

      return hackAmount / Math.floor(server.moneyAvailable * percentHacked);
    },
    hackAnalyzePercent: function (ip: any): any {
      updateDynamicRam("hackAnalyzePercent", getRamCost("hackAnalyzePercent"));

      const server = safeGetServer(ip, "hackAnalyzePercent");
      if (!(server instanceof Server)) {
        workerScript.log("hackAnalyzePercent", "Cannot be executed on this server.");
        return false;
      }

      return calculatePercentMoneyHacked(server, Player) * 100;
    },
    hackChance: function (ip: any): any {
      updateDynamicRam("hackChance", getRamCost("hackChance"));

      const server = safeGetServer(ip, "hackChance");
      if (!(server instanceof Server)) {
        workerScript.log("hackChance", "Cannot be executed on this server.");
        return false;
      }

      return calculateHackingChance(server, Player);
    },
    sleep: function (time: any): any {
      if (time === undefined) {
        throw makeRuntimeErrorMsg("sleep", "Takes 1 argument.");
      }
      workerScript.log("sleep", `Sleeping for ${time} milliseconds`);
      return netscriptDelay(time, workerScript).then(function () {
        return Promise.resolve(true);
      });
    },
    grow: function (ip: any, { threads: requestedThreads, stock }: any = {}): any {
      updateDynamicRam("grow", getRamCost("grow"));
      const threads = resolveNetscriptRequestedThreads(workerScript, "grow", requestedThreads);
      if (ip === undefined) {
        throw makeRuntimeErrorMsg("grow", "Takes 1 argument.");
      }
      const server = GetServer(ip);
      if (!(server instanceof Server)) {
        workerScript.log("grow", "Cannot be executed on this server.");
        return false;
      }
      if (server == null) {
        throw makeRuntimeErrorMsg("grow", `Invalid IP/hostname: ${ip}.`);
      }

      const host = GetServer(workerScript.hostname);
      if (host === null) {
        throw new Error("Workerscript host is null");
      }

      // No root access or skill level too low
      const canHack = netscriptCanGrow(server);
      if (!canHack.res) {
        throw makeRuntimeErrorMsg("grow", canHack.msg || "");
      }

      const growTime = calculateGrowTime(server, Player);
      workerScript.log(
        "grow",
        `Executing on '${server.hostname}' in ${convertTimeMsToTimeElapsedString(
          growTime * 1000,
          true,
        )} (t=${numeralWrapper.formatThreads(threads)}).`,
      );
      return netscriptDelay(growTime * 1000, workerScript).then(function () {
        if (workerScript.env.stopFlag) {
          return Promise.reject(workerScript);
        }
        const moneyBefore = server.moneyAvailable <= 0 ? 1 : server.moneyAvailable;
        processSingleServerGrowth(server, threads, Player, host.cpuCores);
        const moneyAfter = server.moneyAvailable;
        workerScript.scriptRef.recordGrow(server.hostname, threads);
        const expGain = calculateHackingExpGain(server, Player) * threads;
        const logGrowPercent = moneyAfter / moneyBefore - 1;
        workerScript.log(
          "grow",
          `Available money on '${server.hostname}' grown by ${numeralWrapper.formatPercentage(
            logGrowPercent,
            6,
          )}. Gained ${numeralWrapper.formatExp(expGain)} hacking exp (t=${numeralWrapper.formatThreads(threads)}).`,
        );
        workerScript.scriptRef.onlineExpGained += expGain;
        Player.gainHackingExp(expGain);
        if (stock) {
          influenceStockThroughServerGrow(server, moneyAfter - moneyBefore);
        }
        return Promise.resolve(moneyAfter / moneyBefore);
      });
    },
    growthAnalyze: function (ip: any, growth: any, cores: any = 1): any {
      updateDynamicRam("growthAnalyze", getRamCost("growthAnalyze"));

      // Check argument validity
      const server = safeGetServer(ip, "growthAnalyze");
      if (!(server instanceof Server)) {
        workerScript.log("growthAnalyze", "Cannot be executed on this server.");
        return false;
      }
      if (typeof growth !== "number" || isNaN(growth) || growth < 1 || !isFinite(growth)) {
        throw makeRuntimeErrorMsg("growthAnalyze", `Invalid argument: growth must be numeric and >= 1, is ${growth}.`);
      }

      return numCycleForGrowth(server, Number(growth), Player, cores);
    },
    weaken: function (ip: any, { threads: requestedThreads }: any = {}): any {
      updateDynamicRam("weaken", getRamCost("weaken"));
      const threads = resolveNetscriptRequestedThreads(workerScript, "weaken", requestedThreads);
      if (ip === undefined) {
        throw makeRuntimeErrorMsg("weaken", "Takes 1 argument.");
      }
      const server = GetServer(ip);
      if (!(server instanceof Server)) {
        workerScript.log("weaken", "Cannot be executed on this server.");
        return false;
      }
      if (server == null) {
        throw makeRuntimeErrorMsg("weaken", `Invalid IP/hostname: ${ip}`);
      }

      // No root access or skill level too low
      const canHack = netscriptCanWeaken(server);
      if (!canHack.res) {
        throw makeRuntimeErrorMsg("weaken", canHack.msg || "");
      }

      const weakenTime = calculateWeakenTime(server, Player);
      workerScript.log(
        "weaken",
        `Executing on '${server.hostname}' in ${convertTimeMsToTimeElapsedString(
          weakenTime * 1000,
          true,
        )} (t=${numeralWrapper.formatThreads(threads)})`,
      );
      return netscriptDelay(weakenTime * 1000, workerScript).then(function () {
        if (workerScript.env.stopFlag) return Promise.reject(workerScript);
        const host = GetServer(workerScript.hostname);
        if (host === null) {
          workerScript.log("weaken", "Server is null, did it die?");
          return Promise.resolve(0);
        }
        const coreBonus = 1 + (host.cpuCores - 1) / 16;
        server.weaken(CONSTANTS.ServerWeakenAmount * threads * coreBonus);
        workerScript.scriptRef.recordWeaken(server.hostname, threads);
        const expGain = calculateHackingExpGain(server, Player) * threads;
        workerScript.log(
          "weaken",
          `'${server.hostname}' security level weakened to ${server.hackDifficulty}. Gained ${numeralWrapper.formatExp(
            expGain,
          )} hacking exp (t=${numeralWrapper.formatThreads(threads)})`,
        );
        workerScript.scriptRef.onlineExpGained += expGain;
        Player.gainHackingExp(expGain);
        return Promise.resolve(CONSTANTS.ServerWeakenAmount * threads);
      });
    },
    print: function (...args: any[]): void {
      if (args.length === 0) {
        throw makeRuntimeErrorMsg("print", "Takes at least 1 argument.");
      }
      workerScript.print(argsToString(args));
    },
    tprint: function (...args: any[]): void {
      if (args.length === 0) {
        throw makeRuntimeErrorMsg("tprint", "Takes at least 1 argument.");
      }
      Terminal.print(`${workerScript.scriptRef.filename}: ${argsToString(args)}`);
    },
    tprintf: function (format: any, ...args: any): any {
      Terminal.print(vsprintf(format, args));
    },
    clearLog: function (): any {
      workerScript.scriptRef.clearLog();
    },
    disableLog: function (fn: any): any {
      if (fn === "ALL") {
        for (fn in possibleLogs) {
          workerScript.disableLogs[fn] = true;
        }
        workerScript.log("disableLog", `Disabled logging for all functions`);
      } else if (possibleLogs[fn] === undefined) {
        throw makeRuntimeErrorMsg("disableLog", `Invalid argument: ${fn}.`);
      } else {
        workerScript.disableLogs[fn] = true;
        workerScript.log("disableLog", `Disabled logging for ${fn}`);
      }
    },
    enableLog: function (fn: any): any {
      if (possibleLogs[fn] === undefined) {
        throw makeRuntimeErrorMsg("enableLog", `Invalid argument: ${fn}.`);
      }
      delete workerScript.disableLogs[fn];
      workerScript.log("enableLog", `Enabled logging for ${fn}`);
    },
    isLogEnabled: function (fn: any): any {
      if (possibleLogs[fn] === undefined) {
        throw makeRuntimeErrorMsg("isLogEnabled", `Invalid argument: ${fn}.`);
      }
      return workerScript.disableLogs[fn] ? false : true;
    },
    getScriptLogs: function (fn: any, ip: any, ...scriptArgs: any): any {
      const runningScriptObj = getRunningScript(fn, ip, "getScriptLogs", scriptArgs);
      if (runningScriptObj == null) {
        workerScript.log("getScriptLogs", getCannotFindRunningScriptErrorMessage(fn, ip, scriptArgs));
        return "";
      }

      return runningScriptObj.logs.slice();
    },
    tail: function (fn: any, ip: any = workerScript.hostname, ...scriptArgs: any): any {
      let runningScriptObj;
      if (arguments.length === 0) {
        runningScriptObj = workerScript.scriptRef;
      } else if (typeof fn === "number") {
        runningScriptObj = getRunningScriptByPid(fn, "tail");
      } else {
        runningScriptObj = getRunningScript(fn, ip, "tail", scriptArgs);
      }
      if (runningScriptObj == null) {
        workerScript.log("tail", getCannotFindRunningScriptErrorMessage(fn, ip, scriptArgs));
        return;
      }

      LogBoxEvents.emit(runningScriptObj);
    },
    nuke: function (ip: any): any {
      updateDynamicRam("nuke", getRamCost("nuke"));
      if (ip === undefined) {
        throw makeRuntimeErrorMsg("nuke", "Takes 1 argument.");
      }
      const server = GetServer(ip);
      if (!(server instanceof Server)) {
        workerScript.log("nuke", "Cannot be executed on this server.");
        return false;
      }
      if (server == null) {
        throw makeRuntimeErrorMsg("nuke", `Invalid IP/hostname: ${ip}.`);
      }
      if (!Player.hasProgram(Programs.NukeProgram.name)) {
        throw makeRuntimeErrorMsg("nuke", "You do not have the NUKE.exe virus!");
      }
      if (server.openPortCount < server.numOpenPortsRequired) {
        throw makeRuntimeErrorMsg("nuke", "Not enough ports opened to use NUKE.exe virus.");
      }
      if (server.hasAdminRights) {
        workerScript.log("nuke", `Already have root access to '${server.hostname}'.`);
      } else {
        server.hasAdminRights = true;
        workerScript.log("nuke", `Executed NUKE.exe virus on '${server.hostname}' to gain root access.`);
      }
      return true;
    },
    brutessh: function (ip: any): any {
      updateDynamicRam("brutessh", getRamCost("brutessh"));
      if (ip === undefined) {
        throw makeRuntimeErrorMsg("brutessh", "Takes 1 argument.");
      }
      const server = GetServer(ip);
      if (!(server instanceof Server)) {
        workerScript.log("brutessh", "Cannot be executed on this server.");
        return false;
      }
      if (server == null) {
        throw makeRuntimeErrorMsg("brutessh", `Invalid IP/hostname: ${ip}.`);
      }
      if (!Player.hasProgram(Programs.BruteSSHProgram.name)) {
        throw makeRuntimeErrorMsg("brutessh", "You do not have the BruteSSH.exe program!");
      }
      if (!server.sshPortOpen) {
        workerScript.log("brutessh", `Executed BruteSSH.exe on '${server.hostname}' to open SSH port (22).`);
        server.sshPortOpen = true;
        ++server.openPortCount;
      } else {
        workerScript.log("brutessh", `SSH Port (22) already opened on '${server.hostname}'.`);
      }
      return true;
    },
    ftpcrack: function (ip: any): any {
      updateDynamicRam("ftpcrack", getRamCost("ftpcrack"));
      if (ip === undefined) {
        throw makeRuntimeErrorMsg("ftpcrack", "Takes 1 argument.");
      }
      const server = GetServer(ip);
      if (!(server instanceof Server)) {
        workerScript.log("ftpcrack", "Cannot be executed on this server.");
        return false;
      }
      if (server == null) {
        throw makeRuntimeErrorMsg("ftpcrack", `Invalid IP/hostname: ${ip}.`);
      }
      if (!Player.hasProgram(Programs.FTPCrackProgram.name)) {
        throw makeRuntimeErrorMsg("ftpcrack", "You do not have the FTPCrack.exe program!");
      }
      if (!server.ftpPortOpen) {
        workerScript.log("ftpcrack", `Executed FTPCrack.exe on '${server.hostname}' to open FTP port (21).`);
        server.ftpPortOpen = true;
        ++server.openPortCount;
      } else {
        workerScript.log("ftpcrack", `FTP Port (21) already opened on '${server.hostname}'.`);
      }
      return true;
    },
    relaysmtp: function (ip: any): any {
      updateDynamicRam("relaysmtp", getRamCost("relaysmtp"));
      if (ip === undefined) {
        throw makeRuntimeErrorMsg("relaysmtp", "Takes 1 argument.");
      }
      const server = GetServer(ip);
      if (!(server instanceof Server)) {
        workerScript.log("relaysmtp", "Cannot be executed on this server.");
        return false;
      }
      if (server == null) {
        throw makeRuntimeErrorMsg("relaysmtp", `Invalid IP/hostname: ${ip}.`);
      }
      if (!Player.hasProgram(Programs.RelaySMTPProgram.name)) {
        throw makeRuntimeErrorMsg("relaysmtp", "You do not have the relaySMTP.exe program!");
      }
      if (!server.smtpPortOpen) {
        workerScript.log("relaysmtp", `Executed relaySMTP.exe on '${server.hostname}' to open SMTP port (25).`);
        server.smtpPortOpen = true;
        ++server.openPortCount;
      } else {
        workerScript.log("relaysmtp", `SMTP Port (25) already opened on '${server.hostname}'.`);
      }
      return true;
    },
    httpworm: function (ip: any): any {
      updateDynamicRam("httpworm", getRamCost("httpworm"));
      if (ip === undefined) {
        throw makeRuntimeErrorMsg("httpworm", "Takes 1 argument");
      }
      const server = GetServer(ip);
      if (!(server instanceof Server)) {
        workerScript.log("httpworm", "Cannot be executed on this server.");
        return false;
      }
      if (server == null) {
        throw makeRuntimeErrorMsg("httpworm", `Invalid IP/hostname: ${ip}`);
      }
      if (!Player.hasProgram(Programs.HTTPWormProgram.name)) {
        throw makeRuntimeErrorMsg("httpworm", "You do not have the HTTPWorm.exe program!");
      }
      if (!server.httpPortOpen) {
        workerScript.log("httpworm", `Executed HTTPWorm.exe on '${server.hostname}' to open HTTP port (80).`);
        server.httpPortOpen = true;
        ++server.openPortCount;
      } else {
        workerScript.log("httpworm", `HTTP Port (80) already opened on '${server.hostname}'.`);
      }
      return true;
    },
    sqlinject: function (ip: any): any {
      updateDynamicRam("sqlinject", getRamCost("sqlinject"));
      if (ip === undefined) {
        throw makeRuntimeErrorMsg("sqlinject", "Takes 1 argument.");
      }
      const server = GetServer(ip);
      if (!(server instanceof Server)) {
        workerScript.log("sqlinject", "Cannot be executed on this server.");
        return false;
      }
      if (server == null) {
        throw makeRuntimeErrorMsg("sqlinject", `Invalid IP/hostname: ${ip}`);
      }
      if (!Player.hasProgram(Programs.SQLInjectProgram.name)) {
        throw makeRuntimeErrorMsg("sqlinject", "You do not have the SQLInject.exe program!");
      }
      if (!server.sqlPortOpen) {
        workerScript.log("sqlinject", `Executed SQLInject.exe on '${server.hostname}' to open SQL port (1433).`);
        server.sqlPortOpen = true;
        ++server.openPortCount;
      } else {
        workerScript.log("sqlinject", `SQL Port (1433) already opened on '${server.hostname}'.`);
      }
      return true;
    },
    run: function (scriptname: any, threads: any = 1, ...args: any[]): any {
      updateDynamicRam("run", getRamCost("run"));
      if (scriptname === undefined) {
        throw makeRuntimeErrorMsg("run", "Usage: run(scriptname, [numThreads], [arg1], [arg2]...)");
      }
      if (isNaN(threads) || threads <= 0) {
        throw makeRuntimeErrorMsg("run", `Invalid thread count. Must be numeric and > 0, is ${threads}`);
      }
      const scriptServer = GetServer(workerScript.hostname);
      if (scriptServer == null) {
        throw makeRuntimeErrorMsg("run", "Could not find server. This is a bug. Report to dev.");
      }

      return runScriptFromScript("run", scriptServer, scriptname, args, workerScript, threads);
    },
    exec: function (scriptname: any, ip: any, threads: any = 1, ...args: any[]): any {
      updateDynamicRam("exec", getRamCost("exec"));
      if (scriptname === undefined || ip === undefined) {
        throw makeRuntimeErrorMsg("exec", "Usage: exec(scriptname, server, [numThreads], [arg1], [arg2]...)");
      }
      if (isNaN(threads) || threads <= 0) {
        throw makeRuntimeErrorMsg("exec", `Invalid thread count. Must be numeric and > 0, is ${threads}`);
      }
      const server = GetServer(ip);
      if (server == null) {
        throw makeRuntimeErrorMsg("exec", `Invalid IP/hostname: ${ip}`);
      }
      return runScriptFromScript("exec", server, scriptname, args, workerScript, threads);
    },
    spawn: function (scriptname: any, threads: any, ...args: any[]): any {
      updateDynamicRam("spawn", getRamCost("spawn"));
      if (!scriptname || !threads) {
        throw makeRuntimeErrorMsg("spawn", "Usage: spawn(scriptname, threads)");
      }

      const spawnDelay = 10;
      setTimeout(() => {
        if (isNaN(threads) || threads <= 0) {
          throw makeRuntimeErrorMsg("spawn", `Invalid thread count. Must be numeric and > 0, is ${threads}`);
        }
        const scriptServer = GetServer(workerScript.hostname);
        if (scriptServer == null) {
          throw makeRuntimeErrorMsg("spawn", "Could not find server. This is a bug. Report to dev");
        }

        return runScriptFromScript("spawn", scriptServer, scriptname, args, workerScript, threads);
      }, spawnDelay * 1e3);

      workerScript.log("spawn", `Will execute '${scriptname}' in ${spawnDelay} seconds`);

      workerScript.running = false; // Prevent workerScript from "finishing execution naturally"
      if (killWorkerScript(workerScript)) {
        workerScript.log("spawn", "Exiting...");
      }
    },
    kill: function (filename: any, ip: any, ...scriptArgs: any): any {
      updateDynamicRam("kill", getRamCost("kill"));

      let res;
      const killByPid = typeof filename === "number";
      if (killByPid) {
        // Kill by pid
        res = killWorkerScript(filename);
      } else {
        // Kill by filename/ip
        if (filename === undefined || ip === undefined) {
          throw makeRuntimeErrorMsg("kill", "Usage: kill(scriptname, server, [arg1], [arg2]...)");
        }

        const server = safeGetServer(ip);
        const runningScriptObj = getRunningScript(filename, ip, "kill", scriptArgs);
        if (runningScriptObj == null) {
          workerScript.log("kill", getCannotFindRunningScriptErrorMessage(filename, ip, scriptArgs));
          return false;
        }

        res = killWorkerScript(runningScriptObj, server.hostname);
      }

      if (res) {
        if (killByPid) {
          workerScript.log("kill", `Killing script with PID ${filename}`);
        } else {
          workerScript.log("kill", `Killing '${filename}' on '${ip}' with args: ${arrayToString(scriptArgs)}.`);
        }
        return true;
      } else {
        if (killByPid) {
          workerScript.log("kill", `No script with PID ${filename}`);
        } else {
          workerScript.log("kill", `No such script '${filename}' on '${ip}' with args: ${arrayToString(scriptArgs)}`);
        }
        return false;
      }
    },
    killall: function (ip: any = workerScript.hostname): any {
      updateDynamicRam("killall", getRamCost("killall"));
      if (ip === undefined) {
        throw makeRuntimeErrorMsg("killall", "Takes 1 argument");
      }
      const server = GetServer(ip);
      if (server == null) {
        throw makeRuntimeErrorMsg("killall", `Invalid IP/hostname: ${ip}`);
      }
      const scriptsRunning = server.runningScripts.length > 0;
      for (let i = server.runningScripts.length - 1; i >= 0; --i) {
        killWorkerScript(server.runningScripts[i], server.hostname, false);
      }
      WorkerScriptStartStopEventEmitter.emit();
      workerScript.log(
        "killall",
        `Killing all scripts on '${server.hostname}'. May take a few minutes for the scripts to die.`,
      );

      return scriptsRunning;
    },
    exit: function (): any {
      workerScript.running = false; // Prevent workerScript from "finishing execution naturally"
      if (killWorkerScript(workerScript)) {
        workerScript.log("exit", "Exiting...");
      } else {
        workerScript.log("exit", "Failed. This is a bug. Report to dev.");
      }
    },
    scp: function (scriptname: any, ip1: any, ip2: any): any {
      updateDynamicRam("scp", getRamCost("scp"));
      if (arguments.length !== 2 && arguments.length !== 3) {
        throw makeRuntimeErrorMsg("scp", "Takes 2 or 3 arguments");
      }
      if (scriptname && scriptname.constructor === Array) {
        // Recursively call scp on all elements of array
        let res = false;
        scriptname.forEach(function (script) {
          if (NetscriptFunctions(workerScript).scp(script, ip1, ip2)) {
            res = true;
          }
        });
        return res;
      }

      // Invalid file type
      if (!isValidFilePath(scriptname)) {
        throw makeRuntimeErrorMsg("scp", `Invalid filename: '${scriptname}'`);
      }

      // Invalid file name
      if (!scriptname.endsWith(".lit") && !isScriptFilename(scriptname) && !scriptname.endsWith("txt")) {
        throw makeRuntimeErrorMsg("scp", "Only works for .script, .lit, and .txt files");
      }

      let destServer, currServ;

      if (ip2 != null) {
        // 3 Argument version: scriptname, source, destination
        if (scriptname === undefined || ip1 === undefined || ip2 === undefined) {
          throw makeRuntimeErrorMsg("scp", "Takes 2 or 3 arguments");
        }
        destServer = GetServer(ip2);
        if (destServer == null) {
          throw makeRuntimeErrorMsg("scp", `Invalid IP/hostname: ${ip2}`);
        }

        currServ = GetServer(ip1);
        if (currServ == null) {
          throw makeRuntimeErrorMsg("scp", `Invalid IP/hostname: ${ip1}`);
        }
      } else if (ip1 != null) {
        // 2 Argument version: scriptname, destination
        if (scriptname === undefined || ip1 === undefined) {
          throw makeRuntimeErrorMsg("scp", "Takes 2 or 3 arguments");
        }
        destServer = GetServer(ip1);
        if (destServer == null) {
          throw makeRuntimeErrorMsg("scp", `Invalid IP/hostname: ${ip1}`);
        }

        currServ = GetServer(workerScript.hostname);
        if (currServ == null) {
          throw makeRuntimeErrorMsg("scp", "Could not find server ip for this script. This is a bug. Report to dev.");
        }
      } else {
        throw makeRuntimeErrorMsg("scp", "Takes 2 or 3 arguments");
      }

      // Scp for lit files
      if (scriptname.endsWith(".lit")) {
        let found = false;
        for (let i = 0; i < currServ.messages.length; ++i) {
          if (currServ.messages[i] == scriptname) {
            found = true;
            break;
          }
        }

        if (!found) {
          workerScript.log("scp", `File '${scriptname}' does not exist.`);
          return false;
        }

        for (let i = 0; i < destServer.messages.length; ++i) {
          if (destServer.messages[i] === scriptname) {
            workerScript.log("scp", `File '${scriptname}' copied over to '${destServer.hostname}'.`);
            return true; // Already exists
          }
        }
        destServer.messages.push(scriptname);
        workerScript.log("scp", `File '${scriptname}' copied over to '${destServer.hostname}'.`);
        return true;
      }

      // Scp for text files
      if (scriptname.endsWith(".txt")) {
        let txtFile;
        for (let i = 0; i < currServ.textFiles.length; ++i) {
          if (currServ.textFiles[i].fn === scriptname) {
            txtFile = currServ.textFiles[i];
            break;
          }
        }
        if (txtFile === undefined) {
          workerScript.log("scp", `File '${scriptname}' does not exist.`);
          return false;
        }

        for (let i = 0; i < destServer.textFiles.length; ++i) {
          if (destServer.textFiles[i].fn === scriptname) {
            // Overwrite
            destServer.textFiles[i].text = txtFile.text;
            workerScript.log("scp", `File '${scriptname}' copied over to '${destServer.hostname}'.`);
            return true;
          }
        }
        const newFile = new TextFile(txtFile.fn, txtFile.text);
        destServer.textFiles.push(newFile);
        workerScript.log("scp", `File '${scriptname}' copied over to '${destServer.hostname}'.`);
        return true;
      }

      // Scp for script files
      let sourceScript = null;
      for (let i = 0; i < currServ.scripts.length; ++i) {
        if (scriptname == currServ.scripts[i].filename) {
          sourceScript = currServ.scripts[i];
          break;
        }
      }
      if (sourceScript == null) {
        workerScript.log("scp", `File '${scriptname}' does not exist.`);
        return false;
      }

      // Overwrite script if it already exists
      for (let i = 0; i < destServer.scripts.length; ++i) {
        if (scriptname == destServer.scripts[i].filename) {
          workerScript.log("scp", `WARNING: File '${scriptname}' overwritten on '${destServer.hostname}'`);
          const oldScript = destServer.scripts[i];
          // If it's the exact same file don't actually perform the
          // copy to avoid recompiling uselessly. Players tend to scp
          // liberally.
          if (oldScript.code === sourceScript.code) return true;
          oldScript.code = sourceScript.code;
          oldScript.ramUsage = sourceScript.ramUsage;
          oldScript.markUpdated();
          return true;
        }
      }

      // Create new script if it does not already exist
      const newScript = new Script(scriptname);
      newScript.code = sourceScript.code;
      newScript.ramUsage = sourceScript.ramUsage;
      newScript.server = destServer.hostname;
      destServer.scripts.push(newScript);
      workerScript.log("scp", `File '${scriptname}' copied over to '${destServer.hostname}'.`);
      return true;
    },
    ls: function (ip: any, grep: any): any {
      updateDynamicRam("ls", getRamCost("ls"));
      if (ip === undefined) {
        throw makeRuntimeErrorMsg("ls", "Usage: ls(ip/hostname, [grep filter])");
      }
      const server = GetServer(ip);
      if (server == null) {
        throw makeRuntimeErrorMsg("ls", `Invalid IP/hostname: ${ip}`);
      }

      // Get the grep filter, if one exists
      let filter = "";
      if (arguments.length >= 2) {
        filter = grep.toString();
      }

      const allFiles = [];
      for (let i = 0; i < server.programs.length; i++) {
        if (filter) {
          if (server.programs[i].includes(filter)) {
            allFiles.push(server.programs[i]);
          }
        } else {
          allFiles.push(server.programs[i]);
        }
      }
      for (let i = 0; i < server.scripts.length; i++) {
        if (filter) {
          if (server.scripts[i].filename.includes(filter)) {
            allFiles.push(server.scripts[i].filename);
          }
        } else {
          allFiles.push(server.scripts[i].filename);
        }
      }
      for (let i = 0; i < server.messages.length; i++) {
        if (filter) {
          const msg = server.messages[i];
          if (msg.includes(filter)) {
            allFiles.push(msg);
          }
        } else {
          allFiles.push(server.messages[i]);
        }
      }

      for (let i = 0; i < server.textFiles.length; i++) {
        if (filter) {
          if (server.textFiles[i].fn.includes(filter)) {
            allFiles.push(server.textFiles[i].fn);
          }
        } else {
          allFiles.push(server.textFiles[i].fn);
        }
      }

      for (let i = 0; i < server.contracts.length; ++i) {
        if (filter) {
          if (server.contracts[i].fn.includes(filter)) {
            allFiles.push(server.contracts[i].fn);
          }
        } else {
          allFiles.push(server.contracts[i].fn);
        }
      }

      // Sort the files alphabetically then print each
      allFiles.sort();
      return allFiles;
    },
    ps: function (ip: any = workerScript.hostname): any {
      updateDynamicRam("ps", getRamCost("ps"));
      const server = GetServer(ip);
      if (server == null) {
        throw makeRuntimeErrorMsg("ps", `Invalid IP/hostname: ${ip}`);
      }
      const processes = [];
      for (const i in server.runningScripts) {
        const script = server.runningScripts[i];
        processes.push({
          filename: script.filename,
          threads: script.threads,
          args: script.args.slice(),
          pid: script.pid,
        });
      }
      return processes;
    },
    hasRootAccess: function (ip: any): any {
      updateDynamicRam("hasRootAccess", getRamCost("hasRootAccess"));
      if (ip === undefined) {
        throw makeRuntimeErrorMsg("hasRootAccess", "Takes 1 argument");
      }
      const server = GetServer(ip);
      if (server == null) {
        throw makeRuntimeErrorMsg("hasRootAccess", `Invalid IP/hostname: ${ip}`);
      }
      return server.hasAdminRights;
    },
    getIp: function (): any {
      updateDynamicRam("getIp", getRamCost("getIp"));
      const scriptServer = GetServer(workerScript.hostname);
      if (scriptServer == null) {
        throw makeRuntimeErrorMsg("getIp", "Could not find server. This is a bug. Report to dev.");
      }
      return scriptServer.hostname;
    },
    getHostname: function (): any {
      updateDynamicRam("getHostname", getRamCost("getHostname"));
      const scriptServer = GetServer(workerScript.hostname);
      if (scriptServer == null) {
        throw makeRuntimeErrorMsg("getHostname", "Could not find server. This is a bug. Report to dev.");
      }
      return scriptServer.hostname;
    },
    getHackingLevel: function (): any {
      updateDynamicRam("getHackingLevel", getRamCost("getHackingLevel"));
      Player.updateSkillLevels();
      workerScript.log("getHackingLevel", `returned ${Player.hacking_skill}`);
      return Player.hacking_skill;
    },
    getHackingMultipliers: function (): any {
      updateDynamicRam("getHackingMultipliers", getRamCost("getHackingMultipliers"));
      return {
        chance: Player.hacking_chance_mult,
        speed: Player.hacking_speed_mult,
        money: Player.hacking_money_mult,
        growth: Player.hacking_grow_mult,
      };
    },
    getHacknetMultipliers: function (): any {
      updateDynamicRam("getHacknetMultipliers", getRamCost("getHacknetMultipliers"));
      return {
        production: Player.hacknet_node_money_mult,
        purchaseCost: Player.hacknet_node_purchase_cost_mult,
        ramCost: Player.hacknet_node_ram_cost_mult,
        coreCost: Player.hacknet_node_core_cost_mult,
        levelCost: Player.hacknet_node_level_cost_mult,
      };
    },
    getBitNodeMultipliers: function (): any {
      updateDynamicRam("getBitNodeMultipliers", getRamCost("getBitNodeMultipliers"));
      if (SourceFileFlags[5] <= 0 && Player.bitNodeN !== 5) {
        throw makeRuntimeErrorMsg("getBitNodeMultipliers", "Requires Source-File 5 to run.");
      }
      const copy = Object.assign({}, BitNodeMultipliers);
      return copy;
    },
    getServer: function (ip: any): any {
      updateDynamicRam("getServer", getRamCost("getServer"));
      const server = safeGetServer(ip, "getServer");
      const copy = Object.assign({}, server);
      // These fields should be hidden.
      copy.contracts = [];
      copy.messages = [];
      copy.runningScripts = [];
      copy.scripts = [];
      copy.textFiles = [];
      copy.programs = [];
      copy.serversOnNetwork = [];
      return copy;
    },
    getServerMoneyAvailable: function (ip: any): any {
      updateDynamicRam("getServerMoneyAvailable", getRamCost("getServerMoneyAvailable"));
      const server = safeGetServer(ip, "getServerMoneyAvailable");
      if (!(server instanceof Server)) {
        workerScript.log("getServerNumPortsRequired", "Cannot be executed on this server.");
        return 0;
      }
      if (failOnHacknetServer(server, "getServerMoneyAvailable")) {
        return 0;
      }
      if (server.hostname == "home") {
        // Return player's money
        workerScript.log(
          "getServerMoneyAvailable",
          `returned player's money: ${numeralWrapper.formatMoney(Player.money.toNumber())}`,
        );
        return Player.money.toNumber();
      }
      workerScript.log(
        "getServerMoneyAvailable",
        `returned ${numeralWrapper.formatMoney(server.moneyAvailable)} for '${server.hostname}'`,
      );
      return server.moneyAvailable;
    },
    getServerSecurityLevel: function (ip: any): any {
      updateDynamicRam("getServerSecurityLevel", getRamCost("getServerSecurityLevel"));
      const server = safeGetServer(ip, "getServerSecurityLevel");
      if (!(server instanceof Server)) {
        workerScript.log("getServerNumPortsRequired", "Cannot be executed on this server.");
        return 1;
      }
      if (failOnHacknetServer(server, "getServerSecurityLevel")) {
        return 1;
      }
      workerScript.log(
        "getServerSecurityLevel",
        `returned ${numeralWrapper.formatServerSecurity(server.hackDifficulty)} for '${server.hostname}'`,
      );
      return server.hackDifficulty;
    },
    getServerBaseSecurityLevel: function (ip: any): any {
      updateDynamicRam("getServerBaseSecurityLevel", getRamCost("getServerBaseSecurityLevel"));
      const server = safeGetServer(ip, "getServerBaseSecurityLevel");
      if (!(server instanceof Server)) {
        workerScript.log("getServerNumPortsRequired", "Cannot be executed on this server.");
        return 1;
      }
      if (failOnHacknetServer(server, "getServerBaseSecurityLevel")) {
        return 1;
      }
      workerScript.log(
        "getServerBaseSecurityLevel",
        `returned ${numeralWrapper.formatServerSecurity(server.baseDifficulty)} for '${server.hostname}'`,
      );
      return server.baseDifficulty;
    },
    getServerMinSecurityLevel: function (ip: any): any {
      updateDynamicRam("getServerMinSecurityLevel", getRamCost("getServerMinSecurityLevel"));
      const server = safeGetServer(ip, "getServerMinSecurityLevel");
      if (!(server instanceof Server)) {
        workerScript.log("getServerNumPortsRequired", "Cannot be executed on this server.");
        return 1;
      }
      if (failOnHacknetServer(server, "getServerMinSecurityLevel")) {
        return 1;
      }
      workerScript.log(
        "getServerMinSecurityLevel",
        `returned ${numeralWrapper.formatServerSecurity(server.minDifficulty)} for ${server.hostname}`,
      );
      return server.minDifficulty;
    },
    getServerRequiredHackingLevel: function (ip: any): any {
      updateDynamicRam("getServerRequiredHackingLevel", getRamCost("getServerRequiredHackingLevel"));
      const server = safeGetServer(ip, "getServerRequiredHackingLevel");
      if (!(server instanceof Server)) {
        workerScript.log("getServerNumPortsRequired", "Cannot be executed on this server.");
        return 1;
      }
      if (failOnHacknetServer(server, "getServerRequiredHackingLevel")) {
        return 1;
      }
      workerScript.log(
        "getServerRequiredHackingLevel",
        `returned ${numeralWrapper.formatSkill(server.requiredHackingSkill)} for '${server.hostname}'`,
      );
      return server.requiredHackingSkill;
    },
    getServerMaxMoney: function (ip: any): any {
      updateDynamicRam("getServerMaxMoney", getRamCost("getServerMaxMoney"));
      const server = safeGetServer(ip, "getServerMaxMoney");
      if (!(server instanceof Server)) {
        workerScript.log("getServerNumPortsRequired", "Cannot be executed on this server.");
        return 0;
      }
      if (failOnHacknetServer(server, "getServerMaxMoney")) {
        return 0;
      }
      workerScript.log(
        "getServerMaxMoney",
        `returned ${numeralWrapper.formatMoney(server.moneyMax)} for '${server.hostname}'`,
      );
      return server.moneyMax;
    },
    getServerGrowth: function (ip: any): any {
      updateDynamicRam("getServerGrowth", getRamCost("getServerGrowth"));
      const server = safeGetServer(ip, "getServerGrowth");
      if (!(server instanceof Server)) {
        workerScript.log("getServerNumPortsRequired", "Cannot be executed on this server.");
        return 1;
      }
      if (failOnHacknetServer(server, "getServerGrowth")) {
        return 1;
      }
      workerScript.log("getServerGrowth", `returned ${server.serverGrowth} for '${server.hostname}'`);
      return server.serverGrowth;
    },
    getServerNumPortsRequired: function (ip: any): any {
      updateDynamicRam("getServerNumPortsRequired", getRamCost("getServerNumPortsRequired"));
      const server = safeGetServer(ip, "getServerNumPortsRequired");
      if (!(server instanceof Server)) {
        workerScript.log("getServerNumPortsRequired", "Cannot be executed on this server.");
        return 5;
      }
      if (failOnHacknetServer(server, "getServerNumPortsRequired")) {
        return 5;
      }
      workerScript.log("getServerNumPortsRequired", `returned ${server.numOpenPortsRequired} for '${server.hostname}'`);
      return server.numOpenPortsRequired;
    },
    getServerRam: function (ip: any): any {
      updateDynamicRam("getServerRam", getRamCost("getServerRam"));
      const server = safeGetServer(ip, "getServerRam");
      workerScript.log(
        "getServerRam",
        `returned [${numeralWrapper.formatRAM(server.maxRam)}, ${numeralWrapper.formatRAM(server.ramUsed)}]`,
      );
      return [server.maxRam, server.ramUsed];
    },
    getServerMaxRam: function (ip: any): any {
      updateDynamicRam("getServerMaxRam", getRamCost("getServerMaxRam"));
      const server = safeGetServer(ip, "getServerMaxRam");
      workerScript.log("getServerMaxRam", `returned ${numeralWrapper.formatRAM(server.maxRam)}`);
      return server.maxRam;
    },
    getServerUsedRam: function (ip: any): any {
      updateDynamicRam("getServerUsedRam", getRamCost("getServerUsedRam"));
      const server = safeGetServer(ip, "getServerUsedRam");
      workerScript.log("getServerUsedRam", `returned ${numeralWrapper.formatRAM(server.ramUsed)}`);
      return server.ramUsed;
    },
    serverExists: function (ip: any): any {
      updateDynamicRam("serverExists", getRamCost("serverExists"));
      return GetServer(ip) !== null;
    },
    fileExists: function (filename: any, ip: any = workerScript.hostname): any {
      updateDynamicRam("fileExists", getRamCost("fileExists"));
      if (filename === undefined) {
        throw makeRuntimeErrorMsg("fileExists", "Usage: fileExists(scriptname, [server])");
      }
      const server = GetServer(ip);
      if (server == null) {
        throw makeRuntimeErrorMsg("fileExists", `Invalid IP/hostname: ${ip}`);
      }
      for (let i = 0; i < server.scripts.length; ++i) {
        if (filename == server.scripts[i].filename) {
          return true;
        }
      }
      for (let i = 0; i < server.programs.length; ++i) {
        if (filename.toLowerCase() == server.programs[i].toLowerCase()) {
          return true;
        }
      }
      for (let i = 0; i < server.messages.length; ++i) {
        if (filename.toLowerCase() === server.messages[i]) {
          return true;
        }
      }
      const txtFile = getTextFile(filename, server);
      if (txtFile != null) {
        return true;
      }
      return false;
    },
    isRunning: function (fn: any, ip: any = workerScript.hostname, ...scriptArgs: any): any {
      updateDynamicRam("isRunning", getRamCost("isRunning"));
      if (fn === undefined || ip === undefined) {
        throw makeRuntimeErrorMsg("isRunning", "Usage: isRunning(scriptname, server, [arg1], [arg2]...)");
      }
      if (typeof fn === "number") {
        return getRunningScriptByPid(fn, "isRunning") != null;
      } else {
        return getRunningScript(fn, ip, "isRunning", scriptArgs) != null;
      }
    },
    getStockSymbols: function (): any {
      updateDynamicRam("getStockSymbols", getRamCost("getStockSymbols"));
      checkTixApiAccess("getStockSymbols");
      return Object.values(StockSymbols);
    },
    getStockPrice: function (symbol: any): any {
      updateDynamicRam("getStockPrice", getRamCost("getStockPrice"));
      checkTixApiAccess("getStockPrice");
      const stock = getStockFromSymbol(symbol, "getStockPrice");

      return stock.price;
    },
    getStockAskPrice: function (symbol: any): any {
      updateDynamicRam("getStockAskPrice", getRamCost("getStockAskPrice"));
      checkTixApiAccess("getStockAskPrice");
      const stock = getStockFromSymbol(symbol, "getStockAskPrice");

      return stock.getAskPrice();
    },
    getStockBidPrice: function (symbol: any): any {
      updateDynamicRam("getStockBidPrice", getRamCost("getStockBidPrice"));
      checkTixApiAccess("getStockBidPrice");
      const stock = getStockFromSymbol(symbol, "getStockBidPrice");

      return stock.getBidPrice();
    },
    getStockPosition: function (symbol: any): any {
      updateDynamicRam("getStockPosition", getRamCost("getStockPosition"));
      checkTixApiAccess("getStockPosition");
      const stock = SymbolToStockMap[symbol];
      if (stock == null) {
        throw makeRuntimeErrorMsg("getStockPosition", `Invalid stock symbol: ${symbol}`);
      }
      return [stock.playerShares, stock.playerAvgPx, stock.playerShortShares, stock.playerAvgShortPx];
    },
    getStockMaxShares: function (symbol: any): any {
      updateDynamicRam("getStockMaxShares", getRamCost("getStockMaxShares"));
      checkTixApiAccess("getStockMaxShares");
      const stock = getStockFromSymbol(symbol, "getStockMaxShares");

      return stock.maxShares;
    },
    getStockPurchaseCost: function (symbol: any, shares: any, posType: any): any {
      updateDynamicRam("getStockPurchaseCost", getRamCost("getStockPurchaseCost"));
      checkTixApiAccess("getStockPurchaseCost");
      const stock = getStockFromSymbol(symbol, "getStockPurchaseCost");
      shares = Math.round(shares);

      let pos;
      const sanitizedPosType = posType.toLowerCase();
      if (sanitizedPosType.includes("l")) {
        pos = PositionTypes.Long;
      } else if (sanitizedPosType.includes("s")) {
        pos = PositionTypes.Short;
      } else {
        return Infinity;
      }

      const res = getBuyTransactionCost(stock, shares, pos);
      if (res == null) {
        return Infinity;
      }

      return res;
    },
    getStockSaleGain: function (symbol: any, shares: any, posType: any): any {
      updateDynamicRam("getStockSaleGain", getRamCost("getStockSaleGain"));
      checkTixApiAccess("getStockSaleGain");
      const stock = getStockFromSymbol(symbol, "getStockSaleGain");
      shares = Math.round(shares);

      let pos;
      const sanitizedPosType = posType.toLowerCase();
      if (sanitizedPosType.includes("l")) {
        pos = PositionTypes.Long;
      } else if (sanitizedPosType.includes("s")) {
        pos = PositionTypes.Short;
      } else {
        return 0;
      }

      const res = getSellTransactionGain(stock, shares, pos);
      if (res == null) {
        return 0;
      }

      return res;
    },
    buyStock: function (symbol: any, shares: any): any {
      updateDynamicRam("buyStock", getRamCost("buyStock"));
      checkTixApiAccess("buyStock");
      const stock = getStockFromSymbol(symbol, "buyStock");
      const res = buyStock(stock, shares, workerScript, {});
      return res ? stock.price : 0;
    },
    sellStock: function (symbol: any, shares: any): any {
      updateDynamicRam("sellStock", getRamCost("sellStock"));
      checkTixApiAccess("sellStock");
      const stock = getStockFromSymbol(symbol, "sellStock");
      const res = sellStock(stock, shares, workerScript, {});

      return res ? stock.price : 0;
    },
    shortStock: function (symbol: any, shares: any): any {
      updateDynamicRam("shortStock", getRamCost("shortStock"));
      checkTixApiAccess("shortStock");
      if (Player.bitNodeN !== 8) {
        if (SourceFileFlags[8] <= 1) {
          throw makeRuntimeErrorMsg(
            "shortStock",
            "You must either be in BitNode-8 or you must have Source-File 8 Level 2.",
          );
        }
      }
      const stock = getStockFromSymbol(symbol, "shortStock");
      const res = shortStock(stock, shares, workerScript, {});

      return res ? stock.price : 0;
    },
    sellShort: function (symbol: any, shares: any): any {
      updateDynamicRam("sellShort", getRamCost("sellShort"));
      checkTixApiAccess("sellShort");
      if (Player.bitNodeN !== 8) {
        if (SourceFileFlags[8] <= 1) {
          throw makeRuntimeErrorMsg(
            "sellShort",
            "You must either be in BitNode-8 or you must have Source-File 8 Level 2.",
          );
        }
      }
      const stock = getStockFromSymbol(symbol, "sellShort");
      const res = sellShort(stock, shares, workerScript, {});

      return res ? stock.price : 0;
    },
    placeOrder: function (symbol: any, shares: any, price: any, type: any, pos: any): any {
      updateDynamicRam("placeOrder", getRamCost("placeOrder"));
      checkTixApiAccess("placeOrder");
      if (Player.bitNodeN !== 8) {
        if (SourceFileFlags[8] <= 2) {
          throw makeRuntimeErrorMsg(
            "placeOrder",
            "You must either be in BitNode-8 or you must have Source-File 8 Level 3.",
          );
        }
      }
      const stock = getStockFromSymbol(symbol, "placeOrder");

      let orderType;
      let orderPos;
      const ltype = type.toLowerCase();
      if (ltype.includes("limit") && ltype.includes("buy")) {
        orderType = OrderTypes.LimitBuy;
      } else if (ltype.includes("limit") && ltype.includes("sell")) {
        orderType = OrderTypes.LimitSell;
      } else if (ltype.includes("stop") && ltype.includes("buy")) {
        orderType = OrderTypes.StopBuy;
      } else if (ltype.includes("stop") && ltype.includes("sell")) {
        orderType = OrderTypes.StopSell;
      } else {
        throw makeRuntimeErrorMsg("placeOrder", `Invalid order type: ${type}`);
      }

      const lpos = pos.toLowerCase();
      if (lpos.includes("l")) {
        orderPos = PositionTypes.Long;
      } else if (lpos.includes("s")) {
        orderPos = PositionTypes.Short;
      } else {
        throw makeRuntimeErrorMsg("placeOrder", `Invalid position type: ${pos}`);
      }

      return placeOrder(stock, shares, price, orderType, orderPos, workerScript);
    },
    cancelOrder: function (symbol: any, shares: any, price: any, type: any, pos: any): any {
      updateDynamicRam("cancelOrder", getRamCost("cancelOrder"));
      checkTixApiAccess("cancelOrder");
      if (Player.bitNodeN !== 8) {
        if (SourceFileFlags[8] <= 2) {
          throw makeRuntimeErrorMsg(
            "cancelOrder",
            "You must either be in BitNode-8 or you must have Source-File 8 Level 3.",
          );
        }
      }
      const stock = getStockFromSymbol(symbol, "cancelOrder");
      if (isNaN(shares) || isNaN(price)) {
        throw makeRuntimeErrorMsg(
          "cancelOrder",
          `Invalid shares or price. Must be numeric. shares=${shares}, price=${price}`,
        );
      }
      let orderType;
      let orderPos;
      const ltype = type.toLowerCase();
      if (ltype.includes("limit") && ltype.includes("buy")) {
        orderType = OrderTypes.LimitBuy;
      } else if (ltype.includes("limit") && ltype.includes("sell")) {
        orderType = OrderTypes.LimitSell;
      } else if (ltype.includes("stop") && ltype.includes("buy")) {
        orderType = OrderTypes.StopBuy;
      } else if (ltype.includes("stop") && ltype.includes("sell")) {
        orderType = OrderTypes.StopSell;
      } else {
        throw makeRuntimeErrorMsg("cancelOrder", `Invalid order type: ${type}`);
      }

      const lpos = pos.toLowerCase();
      if (lpos.includes("l")) {
        orderPos = PositionTypes.Long;
      } else if (lpos.includes("s")) {
        orderPos = PositionTypes.Short;
      } else {
        throw makeRuntimeErrorMsg("cancelOrder", `Invalid position type: ${pos}`);
      }
      const params = {
        stock: stock,
        shares: shares,
        price: price,
        type: orderType,
        pos: orderPos,
      };
      return cancelOrder(params, workerScript);
    },
    getOrders: function (): any {
      updateDynamicRam("getOrders", getRamCost("getOrders"));
      checkTixApiAccess("getOrders");
      if (Player.bitNodeN !== 8) {
        if (SourceFileFlags[8] <= 2) {
          throw makeRuntimeErrorMsg("getOrders", "You must either be in BitNode-8 or have Source-File 8 Level 3.");
        }
      }

      const orders: any = {};

      const stockMarketOrders = StockMarket["Orders"];
      for (const symbol in stockMarketOrders) {
        const orderBook = stockMarketOrders[symbol];
        if (orderBook.constructor === Array && orderBook.length > 0) {
          orders[symbol] = [];
          for (let i = 0; i < orderBook.length; ++i) {
            orders[symbol].push({
              shares: orderBook[i].shares,
              price: orderBook[i].price,
              type: orderBook[i].type,
              position: orderBook[i].pos,
            });
          }
        }
      }

      return orders;
    },
    getStockVolatility: function (symbol: any): any {
      updateDynamicRam("getStockVolatility", getRamCost("getStockVolatility"));
      if (!Player.has4SDataTixApi) {
        throw makeRuntimeErrorMsg("getStockVolatility", "You don't have 4S Market Data TIX API Access!");
      }
      const stock = getStockFromSymbol(symbol, "getStockVolatility");

      return stock.mv / 100; // Convert from percentage to decimal
    },
    getStockForecast: function (symbol: any): any {
      updateDynamicRam("getStockForecast", getRamCost("getStockForecast"));
      if (!Player.has4SDataTixApi) {
        throw makeRuntimeErrorMsg("getStockForecast", "You don't have 4S Market Data TIX API Access!");
      }
      const stock = getStockFromSymbol(symbol, "getStockForecast");

      let forecast = 50;
      stock.b ? (forecast += stock.otlkMag) : (forecast -= stock.otlkMag);
      return forecast / 100; // Convert from percentage to decimal
    },
    purchase4SMarketData: function () {
      updateDynamicRam("purchase4SMarketData", getRamCost("purchase4SMarketData"));
      checkTixApiAccess("purchase4SMarketData");

      if (Player.has4SData) {
        workerScript.log("purchase4SMarketData", "Already purchased 4S Market Data.");
        return true;
      }

      if (Player.money.lt(getStockMarket4SDataCost())) {
        workerScript.log("purchase4SMarketData", "Not enough money to purchase 4S Market Data.");
        return false;
      }

      Player.has4SData = true;
      Player.loseMoney(getStockMarket4SDataCost());
      workerScript.log("purchase4SMarketData", "Purchased 4S Market Data");
      return true;
    },
    purchase4SMarketDataTixApi: function () {
      updateDynamicRam("purchase4SMarketDataTixApi", getRamCost("purchase4SMarketDataTixApi"));
      checkTixApiAccess("purchase4SMarketDataTixApi");

      if (Player.has4SDataTixApi) {
        workerScript.log("purchase4SMarketDataTixApi", "Already purchased 4S Market Data TIX API");
        return true;
      }

      if (Player.money.lt(getStockMarket4STixApiCost())) {
        workerScript.log("purchase4SMarketDataTixApi", "Not enough money to purchase 4S Market Data TIX API");
        return false;
      }

      Player.has4SDataTixApi = true;
      Player.loseMoney(getStockMarket4STixApiCost());
      workerScript.log("purchase4SMarketDataTixApi", "Purchased 4S Market Data TIX API");
      return true;
    },
    getPurchasedServerLimit: function (): any {
      updateDynamicRam("getPurchasedServerLimit", getRamCost("getPurchasedServerLimit"));

      return getPurchaseServerLimit();
    },
    getPurchasedServerMaxRam: function (): any {
      updateDynamicRam("getPurchasedServerMaxRam", getRamCost("getPurchasedServerMaxRam"));

      return getPurchaseServerMaxRam();
    },
    getPurchasedServerCost: function (ram: any): any {
      updateDynamicRam("getPurchasedServerCost", getRamCost("getPurchasedServerCost"));

      const cost = getPurchaseServerCost(ram);
      if (cost === Infinity) {
        workerScript.log("getPurchasedServerCost", `Invalid argument: ram='${ram}'`);
        return Infinity;
      }

      return cost;
    },
    purchaseServer: function (hostname: any, ram: any): any {
      updateDynamicRam("purchaseServer", getRamCost("purchaseServer"));
      let hostnameStr = String(hostname);
      hostnameStr = hostnameStr.replace(/\s+/g, "");
      if (hostnameStr == "") {
        workerScript.log("purchaseServer", `Invalid argument: hostname='${hostnameStr}'`);
        return "";
      }

      if (Player.purchasedServers.length >= getPurchaseServerLimit()) {
        workerScript.log(
          "purchaseServer",
          `You have reached the maximum limit of ${getPurchaseServerLimit()} servers. You cannot purchase any more.`,
        );
        return "";
      }

      const cost = getPurchaseServerCost(ram);
      if (cost === Infinity) {
        workerScript.log("purchaseServer", `Invalid argument: ram='${ram}'`);
        return "";
      }

      if (Player.money.lt(cost)) {
        workerScript.log(
          "purchaseServer",
          `Not enough money to purchase server. Need ${numeralWrapper.formatMoney(cost)}`,
        );
        return "";
      }
      const newServ = safetlyCreateUniqueServer({
        ip: createUniqueRandomIp(),
        hostname: hostnameStr,
        organizationName: "",
        isConnectedTo: false,
        adminRights: true,
        purchasedByPlayer: true,
        maxRam: ram,
      });
      AddToAllServers(newServ);

      Player.purchasedServers.push(newServ.hostname);
      const homeComputer = Player.getHomeComputer();
      homeComputer.serversOnNetwork.push(newServ.hostname);
      newServ.serversOnNetwork.push(homeComputer.hostname);
      Player.loseMoney(cost);
      workerScript.log(
        "purchaseServer",
        `Purchased new server with hostname '${newServ.hostname}' for ${numeralWrapper.formatMoney(cost)}`,
      );
      return newServ.hostname;
    },
    deleteServer: function (hostname: any): any {
      updateDynamicRam("deleteServer", getRamCost("deleteServer"));
      let hostnameStr = String(hostname);
      hostnameStr = hostnameStr.replace(/\s\s+/g, "");
      const server = GetServer(hostnameStr);
      if (!(server instanceof Server)) {
        workerScript.log("deleteServer", `Invalid argument: hostname='${hostnameStr}'`);
        return false;
      }
      if (server == null) {
        workerScript.log("deleteServer", `Invalid argument: hostname='${hostnameStr}'`);
        return false;
      }

      if (!server.purchasedByPlayer || server.hostname === "home") {
        workerScript.log("deleteServer", "Cannot delete non-purchased server.");
        return false;
      }

      const ip = server.hostname;

      // Can't delete server you're currently connected to
      if (server.isConnectedTo) {
        workerScript.log("deleteServer", "You are currently connected to the server you are trying to delete.");
        return false;
      }

      // A server cannot delete itself
      if (ip === workerScript.hostname) {
        workerScript.log("deleteServer", "Cannot delete the server this script is running on.");
        return false;
      }

      // Delete all scripts running on server
      if (server.runningScripts.length > 0) {
        workerScript.log(
          "deleteServer",
          `Cannot delete server '${server.hostname}' because it still has scripts running.`,
        );
        return false;
      }

      // Delete from player's purchasedServers array
      let found = false;
      for (let i = 0; i < Player.purchasedServers.length; ++i) {
        if (ip == Player.purchasedServers[i]) {
          found = true;
          Player.purchasedServers.splice(i, 1);
          break;
        }
      }

      if (!found) {
        workerScript.log(
          "deleteServer",
          `Could not identify server ${server.hostname} as a purchased server. This is a bug. Report to dev.`,
        );
        return false;
      }

      // Delete from all servers
      DeleteServer(ip);

      // Delete from home computer
      found = false;
      const homeComputer = Player.getHomeComputer();
      for (let i = 0; i < homeComputer.serversOnNetwork.length; ++i) {
        if (ip == homeComputer.serversOnNetwork[i]) {
          homeComputer.serversOnNetwork.splice(i, 1);
          workerScript.log("deleteServer", `Deleted server '${hostnameStr}`);
          return true;
        }
      }
      // Wasn't found on home computer
      workerScript.log(
        "deleteServer",
        `Could not find server ${server.hostname} as a purchased server. This is a bug. Report to dev.`,
      );
      return false;
    },
    getPurchasedServers: function (hostname: any = true): any {
      updateDynamicRam("getPurchasedServers", getRamCost("getPurchasedServers"));
      const res: string[] = [];
      Player.purchasedServers.forEach(function (ip) {
        if (hostname) {
          const server = GetServer(ip);
          if (server == null) {
            throw makeRuntimeErrorMsg("getPurchasedServers", "Could not find server. This is a bug. Report to dev.");
          }
          res.push(server.hostname);
        } else {
          res.push(ip);
        }
      });
      return res;
    },
    write: function (port: any, data: any = "", mode: any = "a"): any {
      updateDynamicRam("write", getRamCost("write"));
      if (!isNaN(port)) {
        // Write to port
        // Port 1-10
        port = Math.round(port);
        if (port < 1 || port > CONSTANTS.NumNetscriptPorts) {
          throw makeRuntimeErrorMsg(
            "write",
            `Trying to write to invalid port: ${port}. Only ports 1-${CONSTANTS.NumNetscriptPorts} are valid.`,
          );
        }
        const iport = NetscriptPorts[port - 1];
        if (iport == null || !(iport instanceof Object)) {
          throw makeRuntimeErrorMsg("write", `Could not find port: ${port}. This is a bug. Report to dev.`);
        }
        return iport.write(data);
      } else if (isString(port)) {
        // Write to script or text file
        let fn = port;
        if (!isValidFilePath(fn)) {
          throw makeRuntimeErrorMsg("write", `Invalid filepath: ${fn}`);
        }

        if (fn.lastIndexOf("/") === 0) {
          fn = removeLeadingSlash(fn);
        }

        // Coerce 'data' to be a string
        try {
          data = String(data);
        } catch (e: any) {
          throw makeRuntimeErrorMsg("write", `Invalid data (${e}). Data being written must be convertible to a string`);
        }

        const server = workerScript.getServer();
        if (server == null) {
          throw makeRuntimeErrorMsg("write", "Error getting Server. This is a bug. Report to dev.");
        }
        if (isScriptFilename(fn)) {
          // Write to script
          let script = workerScript.getScriptOnServer(fn, server);
          if (script == null) {
            // Create a new script
            script = new Script(fn, data, server.hostname, server.scripts);
            server.scripts.push(script);
            return script.updateRamUsage(server.scripts);
          }
          mode === "w" ? (script.code = data) : (script.code += data);
          return script.updateRamUsage(server.scripts);
        } else {
          // Write to text file
          const txtFile = getTextFile(fn, server);
          if (txtFile == null) {
            createTextFile(fn, data, server);
            return Promise.resolve();
          }
          if (mode === "w") {
            txtFile.write(data);
          } else {
            txtFile.append(data);
          }
        }
        return Promise.resolve();
      } else {
        throw makeRuntimeErrorMsg("write", `Invalid argument: ${port}`);
      }
    },
    tryWrite: function (port: any, data: any = ""): any {
      updateDynamicRam("tryWrite", getRamCost("tryWrite"));
      if (!isNaN(port)) {
        port = Math.round(port);
        if (port < 1 || port > CONSTANTS.NumNetscriptPorts) {
          throw makeRuntimeErrorMsg(
            "tryWrite",
            `Invalid port: ${port}. Only ports 1-${CONSTANTS.NumNetscriptPorts} are valid.`,
          );
        }
        const iport = NetscriptPorts[port - 1];
        if (iport == null || !(iport instanceof Object)) {
          throw makeRuntimeErrorMsg("tryWrite", `Could not find port: ${port}. This is a bug. Report to dev.`);
        }
        return iport.tryWrite(data);
      } else {
        throw makeRuntimeErrorMsg("tryWrite", `Invalid argument: ${port}`);
      }
    },
    read: function (port: any): any {
      updateDynamicRam("read", getRamCost("read"));
      if (!isNaN(port)) {
        // Read from port
        // Port 1-10
        port = Math.round(port);
        if (port < 1 || port > CONSTANTS.NumNetscriptPorts) {
          throw makeRuntimeErrorMsg(
            "read",
            `Invalid port: ${port}. Only ports 1-${CONSTANTS.NumNetscriptPorts} are valid.`,
          );
        }
        const iport = NetscriptPorts[port - 1];
        if (iport == null || !(iport instanceof Object)) {
          throw makeRuntimeErrorMsg("read", `Could not find port: ${port}. This is a bug. Report to dev.`);
        }
        const x = iport.read();
        console.log(x);
        return x;
      } else if (isString(port)) {
        // Read from script or text file
        const fn = port;
        const server = GetServer(workerScript.hostname);
        if (server == null) {
          throw makeRuntimeErrorMsg("read", "Error getting Server. This is a bug. Report to dev.");
        }
        if (isScriptFilename(fn)) {
          // Read from script
          const script = workerScript.getScriptOnServer(fn, server);
          if (script == null) {
            return "";
          }
          return script.code;
        } else {
          // Read from text file
          const txtFile = getTextFile(fn, server);
          if (txtFile !== null) {
            return txtFile.text;
          } else {
            return "";
          }
        }
      } else {
        throw makeRuntimeErrorMsg("read", `Invalid argument: ${port}`);
      }
    },
    peek: function (port: any): any {
      updateDynamicRam("peek", getRamCost("peek"));
      if (isNaN(port)) {
        throw makeRuntimeErrorMsg(
          "peek",
          `Invalid argument. Must be a port number between 1 and ${CONSTANTS.NumNetscriptPorts}, is ${port}`,
        );
      }
      port = Math.round(port);
      if (port < 1 || port > CONSTANTS.NumNetscriptPorts) {
        throw makeRuntimeErrorMsg(
          "peek",
          `Invalid argument. Must be a port number between 1 and ${CONSTANTS.NumNetscriptPorts}, is ${port}`,
        );
      }
      const iport = NetscriptPorts[port - 1];
      if (iport == null || !(iport instanceof Object)) {
        throw makeRuntimeErrorMsg("peek", `Could not find port: ${port}. This is a bug. Report to dev.`);
      }
      const x = iport.peek();
      console.log(x);
      return x;
    },
    clear: function (port: any): any {
      updateDynamicRam("clear", getRamCost("clear"));
      if (!isNaN(port)) {
        // Clear port
        port = Math.round(port);
        if (port < 1 || port > CONSTANTS.NumNetscriptPorts) {
          throw makeRuntimeErrorMsg(
            "clear",
            `Trying to clear invalid port: ${port}. Only ports 1-${CONSTANTS.NumNetscriptPorts} are valid`,
          );
        }
        const iport = NetscriptPorts[port - 1];
        if (iport == null || !(iport instanceof Object)) {
          throw makeRuntimeErrorMsg("clear", `Could not find port: ${port}. This is a bug. Report to dev.`);
        }
        return iport.clear();
      } else if (isString(port)) {
        // Clear text file
        const fn = port;
        const server = GetServer(workerScript.hostname);
        if (server == null) {
          throw makeRuntimeErrorMsg("clear", "Error getting Server. This is a bug. Report to dev.");
        }
        const txtFile = getTextFile(fn, server);
        if (txtFile != null) {
          txtFile.write("");
        }
      } else {
        throw makeRuntimeErrorMsg("clear", `Invalid argument: ${port}`);
      }
      return 0;
    },
    getPortHandle: function (port: any): any {
      updateDynamicRam("getPortHandle", getRamCost("getPortHandle"));
      if (isNaN(port)) {
        throw makeRuntimeErrorMsg(
          "getPortHandle",
          `Invalid port: ${port} Must be an integer between 1 and ${CONSTANTS.NumNetscriptPorts}.`,
        );
      }
      port = Math.round(port);
      if (port < 1 || port > CONSTANTS.NumNetscriptPorts) {
        throw makeRuntimeErrorMsg(
          "getPortHandle",
          `Invalid port: ${port}. Only ports 1-${CONSTANTS.NumNetscriptPorts} are valid.`,
        );
      }
      const iport = NetscriptPorts[port - 1];
      if (iport == null || !(iport instanceof Object)) {
        throw makeRuntimeErrorMsg("getPortHandle", `Could not find port: ${port}. This is a bug. Report to dev.`);
      }
      return iport;
    },
    rm: function (fn: any, ip: any): any {
      updateDynamicRam("rm", getRamCost("rm"));

      if (ip == null || ip === "") {
        ip = workerScript.hostname;
      }
      const s = safeGetServer(ip, "rm");

      const status = s.removeFile(fn);
      if (!status.res) {
        workerScript.log("rm", status.msg + "");
      }

      return status.res;
    },
    scriptRunning: function (scriptname: any, ip: any): any {
      updateDynamicRam("scriptRunning", getRamCost("scriptRunning"));
      const server = GetServer(ip);
      if (server == null) {
        throw makeRuntimeErrorMsg("scriptRunning", `Invalid IP/hostname: ${ip}`);
      }
      for (let i = 0; i < server.runningScripts.length; ++i) {
        if (server.runningScripts[i].filename == scriptname) {
          return true;
        }
      }
      return false;
    },
    scriptKill: function (scriptname: any, ip: any): any {
      updateDynamicRam("scriptKill", getRamCost("scriptKill"));
      const server = GetServer(ip);
      if (server == null) {
        throw makeRuntimeErrorMsg("scriptKill", `Invalid IP/hostname: ${ip}`);
      }
      let suc = false;
      for (let i = 0; i < server.runningScripts.length; ++i) {
        if (server.runningScripts[i].filename == scriptname) {
          killWorkerScript(server.runningScripts[i], server.hostname);
          suc = true;
        }
      }
      return suc;
    },
    getScriptName: function (): any {
      return workerScript.name;
    },
    getScriptRam: function (scriptname: any, ip: any = workerScript.hostname): any {
      updateDynamicRam("getScriptRam", getRamCost("getScriptRam"));
      const server = GetServer(ip);
      if (server == null) {
        throw makeRuntimeErrorMsg("getScriptRam", `Invalid IP/hostname: ${ip}`);
      }
      for (let i = 0; i < server.scripts.length; ++i) {
        if (server.scripts[i].filename == scriptname) {
          return server.scripts[i].ramUsage;
        }
      }
      return 0;
    },
    getRunningScript: function (fn: any, ip: any, ...args: any[]): any {
      updateDynamicRam("getRunningScript", getRamCost("getRunningScript"));

      let runningScript;
      if (args.length === 0) {
        runningScript = workerScript.scriptRef;
      } else if (typeof fn === "number") {
        runningScript = getRunningScriptByPid(fn, "getRunningScript");
      } else {
        const scriptArgs = [];
        for (let i = 2; i < args.length; ++i) {
          scriptArgs.push(args[i]);
        }
        runningScript = getRunningScript(fn, ip, "getRunningScript", scriptArgs);
      }
      if (runningScript === null) return null;
      return {
        args: runningScript.args.slice(),
        filename: runningScript.filename,
        logs: runningScript.logs.slice(),
        offlineExpGained: runningScript.offlineExpGained,
        offlineMoneyMade: runningScript.offlineMoneyMade,
        offlineRunningTime: runningScript.offlineRunningTime,
        onlineExpGained: runningScript.onlineExpGained,
        onlineMoneyMade: runningScript.onlineMoneyMade,
        onlineRunningTime: runningScript.onlineRunningTime,
        pid: runningScript.pid,
        ramUsage: runningScript.ramUsage,
        server: runningScript.server,
        threads: runningScript.threads,
      };
    },
    getHackTime: function (ip: any): any {
      updateDynamicRam("getHackTime", getRamCost("getHackTime"));
      const server = safeGetServer(ip, "getHackTime");
      if (!(server instanceof Server)) {
        workerScript.log("getHackTime", "invalid for this kind of server");
        return Infinity;
      }
      if (failOnHacknetServer(server, "getHackTime")) {
        return Infinity;
      }

      return calculateHackingTime(server, Player); // Returns seconds
    },
    getGrowTime: function (ip: any): any {
      updateDynamicRam("getGrowTime", getRamCost("getGrowTime"));
      const server = safeGetServer(ip, "getGrowTime");
      if (!(server instanceof Server)) {
        workerScript.log("getGrowTime", "invalid for this kind of server");
        return Infinity;
      }
      if (failOnHacknetServer(server, "getGrowTime")) {
        return Infinity;
      }

      return calculateGrowTime(server, Player); // Returns seconds
    },
    getWeakenTime: function (ip: any): any {
      updateDynamicRam("getWeakenTime", getRamCost("getWeakenTime"));
      const server = safeGetServer(ip, "getWeakenTime");
      if (!(server instanceof Server)) {
        workerScript.log("getWeakenTime", "invalid for this kind of server");
        return Infinity;
      }
      if (failOnHacknetServer(server, "getWeakenTime")) {
        return Infinity;
      }

      return calculateWeakenTime(server, Player); // Returns seconds
    },
    getScriptIncome: function (scriptname: any, ip: any, ...args: any[]): any {
      updateDynamicRam("getScriptIncome", getRamCost("getScriptIncome"));
      if (arguments.length === 0) {
        const res = [];

        // First element is total income of all currently running scripts
        let total = 0;
        for (const script of workerScripts.values()) {
          total += script.scriptRef.onlineMoneyMade / script.scriptRef.onlineRunningTime;
        }
        res.push(total);

        // Second element is total income you've earned from scripts since you installed Augs
        res.push(Player.scriptProdSinceLastAug / (Player.playtimeSinceLastAug / 1000));
        return res;
      } else {
        // Get income for a particular script
        const server = GetServer(ip);
        if (server == null) {
          throw makeRuntimeErrorMsg("getScriptIncome", `Invalid IP/hostnamed: ${ip}`);
        }
        const runningScriptObj = findRunningScript(scriptname, args, server);
        if (runningScriptObj == null) {
          workerScript.log(
            "getScriptIncome",
            `No such script '${scriptname}' on '${server.hostname}' with args: ${arrayToString(args)}`,
          );
          return -1;
        }
        return runningScriptObj.onlineMoneyMade / runningScriptObj.onlineRunningTime;
      }
    },
    getScriptExpGain: function (scriptname: any, ip: any, ...args: any[]): any {
      updateDynamicRam("getScriptExpGain", getRamCost("getScriptExpGain"));
      if (arguments.length === 0) {
        let total = 0;
        for (const ws of workerScripts.values()) {
          total += ws.scriptRef.onlineExpGained / ws.scriptRef.onlineRunningTime;
        }
        return total;
      } else {
        // Get income for a particular script
        const server = GetServer(ip);
        if (server == null) {
          throw makeRuntimeErrorMsg("getScriptExpGain", `Invalid IP/hostnamed: ${ip}`);
        }
        const runningScriptObj = findRunningScript(scriptname, args, server);
        if (runningScriptObj == null) {
          workerScript.log(
            "getScriptExpGain",
            `No such script '${scriptname}' on '${server.hostname}' with args: ${arrayToString(args)}`,
          );
          return -1;
        }
        return runningScriptObj.onlineExpGained / runningScriptObj.onlineRunningTime;
      }
    },
    nFormat: function (n: any, format: any): any {
      if (isNaN(n) || isNaN(parseFloat(n)) || typeof format !== "string") {
        return "";
      }

      return numeralWrapper.format(parseFloat(n), format);
    },
    tFormat: function (milliseconds: any, milliPrecision: any = false): any {
      return convertTimeMsToTimeElapsedString(milliseconds, milliPrecision);
    },
    getTimeSinceLastAug: function (): any {
      updateDynamicRam("getTimeSinceLastAug", getRamCost("getTimeSinceLastAug"));
      return Player.playtimeSinceLastAug;
    },
    alert: function (message: any): void {
      dialogBoxCreate(message);
    },
    toast: function (message: any, variant: any = "success"): void {
      if (!["success", "info", "warning", "error"].includes(variant))
        throw new Error(`variant must be one of "success", "info", "warning", or "error"`);
      SnackbarEvents.emit(message, variant);
    },
    prompt: function (txt: any): any {
      if (!isString(txt)) {
        txt = JSON.stringify(txt);
      }

      return new Promise(function (resolve) {
        PromptEvent.emit({
          txt: txt,
          resolve: resolve,
        });
      });
    },
    wget: async function (url: any, target: any, ip: any = workerScript.hostname): Promise<boolean> {
      if (!isScriptFilename(target) && !target.endsWith(".txt")) {
        workerScript.log("wget", `Invalid target file: '${target}'. Must be a script or text file.`);
        return Promise.resolve(false);
      }
      const s = safeGetServer(ip, "wget");
      return new Promise(function (resolve) {
        $.get(
          url,
          function (data) {
            let res;
            if (isScriptFilename(target)) {
              res = s.writeToScriptFile(target, data);
            } else {
              res = s.writeToTextFile(target, data);
            }
            if (!res.success) {
              workerScript.log("wget", "Failed.");
              return resolve(false);
            }
            if (res.overwritten) {
              workerScript.log("wget", `Successfully retrieved content and overwrote '${target}' on '${ip}'`);
              return resolve(true);
            }
            workerScript.log("wget", `Successfully retrieved content to new file '${target}' on '${ip}'`);
            return resolve(true);
          },
          "text",
        ).fail(function (e) {
          workerScript.log("wget", JSON.stringify(e));
          return resolve(false);
        });
      });
    },
    getFavorToDonate: function (): any {
      updateDynamicRam("getFavorToDonate", getRamCost("getFavorToDonate"));
      return Math.floor(CONSTANTS.BaseFavorToDonate * BitNodeMultipliers.RepToDonateToFaction);
    },

    /* Singularity Functions */
    universityCourse: function (universityName: any, className: any): any {
      updateDynamicRam("universityCourse", getRamCost("universityCourse"));
      checkSingularityAccess("universityCourse", 1);
      if (Player.isWorking) {
        const txt = Player.singularityStopWork();
        workerScript.log("universityCourse", txt);
      }

      let costMult, expMult;
      switch (universityName.toLowerCase()) {
        case LocationName.AevumSummitUniversity.toLowerCase():
          if (Player.city != CityName.Aevum) {
            workerScript.log(
              "universityCourse",
              "You cannot study at 'Summit University' because you are not in 'Aevum'.",
            );
            return false;
          }
          Player.gotoLocation(LocationName.AevumSummitUniversity);
          costMult = 4;
          expMult = 3;
          break;
        case LocationName.Sector12RothmanUniversity.toLowerCase():
          if (Player.city != CityName.Sector12) {
            workerScript.log(
              "universityCourse",
              "You cannot study at 'Rothman University' because you are not in 'Sector-12'.",
            );
            return false;
          }
          Player.location = LocationName.Sector12RothmanUniversity;
          costMult = 3;
          expMult = 2;
          break;
        case LocationName.VolhavenZBInstituteOfTechnology.toLowerCase():
          if (Player.city != CityName.Volhaven) {
            workerScript.log(
              "universityCourse",
              "You cannot study at 'ZB Institute of Technology' because you are not in 'Volhaven'.",
            );
            return false;
          }
          Player.location = LocationName.VolhavenZBInstituteOfTechnology;
          costMult = 5;
          expMult = 4;
          break;
        default:
          workerScript.log("universityCourse", `Invalid university name: '${universityName}'.`);
          return false;
      }

      let task;
      switch (className.toLowerCase()) {
        case "Study Computer Science".toLowerCase():
          task = CONSTANTS.ClassStudyComputerScience;
          break;
        case "Data Structures".toLowerCase():
          task = CONSTANTS.ClassDataStructures;
          break;
        case "Networks".toLowerCase():
          task = CONSTANTS.ClassNetworks;
          break;
        case "Algorithms".toLowerCase():
          task = CONSTANTS.ClassAlgorithms;
          break;
        case "Management".toLowerCase():
          task = CONSTANTS.ClassManagement;
          break;
        case "Leadership".toLowerCase():
          task = CONSTANTS.ClassLeadership;
          break;
        default:
          workerScript.log("universityCourse", `Invalid class name: ${className}.`);
          return false;
      }
      Player.startClass(Router, costMult, expMult, task);
      workerScript.log("universityCourse", `Started ${task} at ${universityName}`);
      return true;
    },

    gymWorkout: function (gymName: any, stat: any): any {
      updateDynamicRam("gymWorkout", getRamCost("gymWorkout"));
      checkSingularityAccess("gymWorkout", 1);
      if (Player.isWorking) {
        const txt = Player.singularityStopWork();
        workerScript.log("gymWorkout", txt);
      }
      let costMult, expMult;
      switch (gymName.toLowerCase()) {
        case LocationName.AevumCrushFitnessGym.toLowerCase():
          if (Player.city != CityName.Aevum) {
            workerScript.log("gymWorkout", "You cannot workout at 'Crush Fitness' because you are not in 'Aevum'.");
            return false;
          }
          Player.location = LocationName.AevumCrushFitnessGym;
          costMult = 3;
          expMult = 2;
          break;
        case LocationName.AevumSnapFitnessGym.toLowerCase():
          if (Player.city != CityName.Aevum) {
            workerScript.log("gymWorkout", "You cannot workout at 'Snap Fitness' because you are not in 'Aevum'.");
            return false;
          }
          Player.location = LocationName.AevumSnapFitnessGym;
          costMult = 10;
          expMult = 5;
          break;
        case LocationName.Sector12IronGym.toLowerCase():
          if (Player.city != CityName.Sector12) {
            workerScript.log("gymWorkout", "You cannot workout at 'Iron Gym' because you are not in 'Sector-12'.");
            return false;
          }
          Player.location = LocationName.Sector12IronGym;
          costMult = 1;
          expMult = 1;
          break;
        case LocationName.Sector12PowerhouseGym.toLowerCase():
          if (Player.city != CityName.Sector12) {
            workerScript.log(
              "gymWorkout",
              "You cannot workout at 'Powerhouse Gym' because you are not in 'Sector-12'.",
            );
            return false;
          }
          Player.location = LocationName.Sector12PowerhouseGym;
          costMult = 20;
          expMult = 10;
          break;
        case LocationName.VolhavenMilleniumFitnessGym.toLowerCase():
          if (Player.city != CityName.Volhaven) {
            workerScript.log(
              "gymWorkout",
              "You cannot workout at 'Millenium Fitness Gym' because you are not in 'Volhaven'.",
            );
            return false;
          }
          Player.location = LocationName.VolhavenMilleniumFitnessGym;
          costMult = 7;
          expMult = 4;
          break;
        default:
          workerScript.log("gymWorkout", `Invalid gym name: ${gymName}. gymWorkout() failed`);
          return false;
      }

      switch (stat.toLowerCase()) {
        case "strength".toLowerCase():
        case "str".toLowerCase():
          Player.startClass(Router, costMult, expMult, CONSTANTS.ClassGymStrength);
          break;
        case "defense".toLowerCase():
        case "def".toLowerCase():
          Player.startClass(Router, costMult, expMult, CONSTANTS.ClassGymDefense);
          break;
        case "dexterity".toLowerCase():
        case "dex".toLowerCase():
          Player.startClass(Router, costMult, expMult, CONSTANTS.ClassGymDexterity);
          break;
        case "agility".toLowerCase():
        case "agi".toLowerCase():
          Player.startClass(Router, costMult, expMult, CONSTANTS.ClassGymAgility);
          break;
        default:
          workerScript.log("gymWorkout", `Invalid stat: ${stat}.`);
          return false;
      }
      workerScript.log("gymWorkout", `Started training ${stat} at ${gymName}`);
      return true;
    },

    travelToCity: function (cityname: any): any {
      updateDynamicRam("travelToCity", getRamCost("travelToCity"));
      checkSingularityAccess("travelToCity", 1);

      switch (cityname) {
        case CityName.Aevum:
        case CityName.Chongqing:
        case CityName.Sector12:
        case CityName.NewTokyo:
        case CityName.Ishima:
        case CityName.Volhaven:
          if (Player.money.lt(CONSTANTS.TravelCost)) {
            throw makeRuntimeErrorMsg("travelToCity", "Not enough money to travel.");
          }
          Player.loseMoney(CONSTANTS.TravelCost);
          Player.city = cityname;
          workerScript.log("travelToCity", `Traveled to ${cityname}`);
          return true;
        default:
          workerScript.log("travelToCity", `Invalid city name: '${cityname}'.`);
          return false;
      }
    },

    purchaseTor: function (): any {
      updateDynamicRam("purchaseTor", getRamCost("purchaseTor"));
      checkSingularityAccess("purchaseTor", 1);

      if (Player.hasTorRouter()) {
        workerScript.log("purchaseTor", "You already have a TOR router!");
        return false;
      }

      if (Player.money.lt(CONSTANTS.TorRouterCost)) {
        workerScript.log("purchaseTor", "You cannot afford to purchase a Tor router.");
        return false;
      }
      Player.loseMoney(CONSTANTS.TorRouterCost);

      const darkweb = safetlyCreateUniqueServer({
        ip: createUniqueRandomIp(),
        hostname: "darkweb",
        organizationName: "",
        isConnectedTo: false,
        adminRights: false,
        purchasedByPlayer: false,
        maxRam: 1,
      });
      AddToAllServers(darkweb);

      Player.getHomeComputer().serversOnNetwork.push(darkweb.hostname);
      darkweb.serversOnNetwork.push(Player.getHomeComputer().hostname);
      Player.gainIntelligenceExp(CONSTANTS.IntelligenceSingFnBaseExpGain);
      workerScript.log("purchaseTor", "You have purchased a Tor router!");
      return true;
    },
    purchaseProgram: function (programName: any): any {
      updateDynamicRam("purchaseProgram", getRamCost("purchaseProgram"));
      checkSingularityAccess("purchaseProgram", 1);

      if (!Player.hasTorRouter()) {
        workerScript.log("purchaseProgram", "You do not have the TOR router.");
        return false;
      }

      programName = programName.toLowerCase();

      let item = null;
      for (const key in DarkWebItems) {
        const i = DarkWebItems[key];
        if (i.program.toLowerCase() == programName) {
          item = i;
        }
      }

      if (item == null) {
        workerScript.log("purchaseProgram", `Invalid program name: '${programName}.`);
        return false;
      }

      if (Player.money.lt(item.price)) {
        workerScript.log(
          "purchaseProgram",
          `Not enough money to purchase '${item.program}'. Need ${numeralWrapper.formatMoney(item.price)}`,
        );
        return false;
      }

      if (Player.hasProgram(item.program)) {
        workerScript.log("purchaseProgram", `You already have the '${item.program}' program`);
        return true;
      }

      Player.loseMoney(item.price);
      Player.getHomeComputer().programs.push(item.program);
      workerScript.log(
        "purchaseProgram",
        `You have purchased the '${item.program}' program. The new program can be found on your home computer.`,
      );
      return true;
    },
    getCurrentServer: function (): any {
      updateDynamicRam("getCurrentServer", getRamCost("getCurrentServer"));
      checkSingularityAccess("getCurrentServer", 1);
      return Player.getCurrentServer().hostname;
    },
    connect: function (hostname: any): any {
      updateDynamicRam("connect", getRamCost("connect"));
      checkSingularityAccess("connect", 1);
      if (!hostname) {
        throw makeRuntimeErrorMsg("connect", `Invalid hostname: '${hostname}'`);
      }

      const target = GetServer(hostname);
      if (target == null) {
        throw makeRuntimeErrorMsg("connect", `Invalid hostname: '${hostname}'`);
        return;
      }

      if (hostname === "home") {
        Player.getCurrentServer().isConnectedTo = false;
        Player.currentServer = Player.getHomeComputer().hostname;
        Player.getCurrentServer().isConnectedTo = true;
        Terminal.setcwd("/");
        return true;
      }

      const server = Player.getCurrentServer();
      for (let i = 0; i < server.serversOnNetwork.length; i++) {
        const other = getServerOnNetwork(server, i);
        if (other === null) continue;
        if (other.hostname == hostname) {
          Player.getCurrentServer().isConnectedTo = false;
          Player.currentServer = target.hostname;
          Player.getCurrentServer().isConnectedTo = true;
          Terminal.setcwd("/");
          return true;
        }
      }

      return false;
    },
    manualHack: function (): any {
      updateDynamicRam("manualHack", getRamCost("manualHack"));
      checkSingularityAccess("manualHack", 1);
      const server = Player.getCurrentServer();
      return hack(server.hostname, true);
    },
    installBackdoor: function (): any {
      updateDynamicRam("installBackdoor", getRamCost("installBackdoor"));
      checkSingularityAccess("installBackdoor", 1);
      const baseserver = Player.getCurrentServer();
      if (!(baseserver instanceof Server)) {
        workerScript.log("installBackdoor", "cannot backdoor this kind of server");
        return Promise.resolve();
      }
      const server = baseserver as Server;
      const installTime = (calculateHackingTime(server, Player) / 4) * 1000;

      // No root access or skill level too low
      const canHack = netscriptCanHack(server, Player);
      if (!canHack.res) {
        throw makeRuntimeErrorMsg("installBackdoor", canHack.msg || "");
      }

      workerScript.log(
        "installBackdoor",
        `Installing backdoor on '${server.hostname}' in ${convertTimeMsToTimeElapsedString(installTime, true)}`,
      );

      return netscriptDelay(installTime, workerScript).then(function () {
        if (workerScript.env.stopFlag) {
          return Promise.reject(workerScript);
        }
        workerScript.log("installBackdoor", `Successfully installed backdoor on '${server.hostname}'`);

        server.backdoorInstalled = true;

        if (SpecialServers.WorldDaemon === server.hostname) {
          Router.toBitVerse(false, false);
        }
        return Promise.resolve();
      });
    },
    getStats: function (): any {
      updateDynamicRam("getStats", getRamCost("getStats"));
      checkSingularityAccess("getStats", 1);
      workerScript.log("getStats", `getStats is deprecated, please use getPlayer`);

      return {
        hacking: Player.hacking_skill,
        strength: Player.strength,
        defense: Player.defense,
        dexterity: Player.dexterity,
        agility: Player.agility,
        charisma: Player.charisma,
        intelligence: Player.intelligence,
      };
    },
    getCharacterInformation: function (): any {
      updateDynamicRam("getCharacterInformation", getRamCost("getCharacterInformation"));
      checkSingularityAccess("getCharacterInformation", 1);
      workerScript.log("getCharacterInformation", `getCharacterInformation is deprecated, please use getPlayer`);

      return {
        bitnode: Player.bitNodeN,
        city: Player.city,
        factions: Player.factions.slice(),
        hp: Player.hp,
        jobs: Object.keys(Player.jobs),
        jobTitles: Object.values(Player.jobs),
        maxHp: Player.max_hp,
        mult: {
          agility: Player.agility_mult,
          agilityExp: Player.agility_exp_mult,
          companyRep: Player.company_rep_mult,
          crimeMoney: Player.crime_money_mult,
          crimeSuccess: Player.crime_success_mult,
          defense: Player.defense_mult,
          defenseExp: Player.defense_exp_mult,
          dexterity: Player.dexterity_mult,
          dexterityExp: Player.dexterity_exp_mult,
          factionRep: Player.faction_rep_mult,
          hacking: Player.hacking_mult,
          hackingExp: Player.hacking_exp_mult,
          strength: Player.strength_mult,
          strengthExp: Player.strength_exp_mult,
          workMoney: Player.work_money_mult,
        },
        timeWorked: Player.timeWorked,
        tor: Player.hasTorRouter(),
        workHackExpGain: Player.workHackExpGained,
        workStrExpGain: Player.workStrExpGained,
        workDefExpGain: Player.workDefExpGained,
        workDexExpGain: Player.workDexExpGained,
        workAgiExpGain: Player.workAgiExpGained,
        workChaExpGain: Player.workChaExpGained,
        workRepGain: Player.workRepGained,
        workMoneyGain: Player.workMoneyGained,
        hackingExp: Player.hacking_exp,
        strengthExp: Player.strength_exp,
        defenseExp: Player.defense_exp,
        dexterityExp: Player.dexterity_exp,
        agilityExp: Player.agility_exp,
        charismaExp: Player.charisma_exp,
      };
    },
    getPlayer: function (): any {
      updateDynamicRam("getPlayer", getRamCost("getPlayer"));

      const data = {
        hacking_skill: Player.hacking_skill,
        hp: Player.hp,
        max_hp: Player.max_hp,
        strength: Player.strength,
        defense: Player.defense,
        dexterity: Player.dexterity,
        agility: Player.agility,
        charisma: Player.charisma,
        intelligence: Player.intelligence,
        hacking_chance_mult: Player.hacking_chance_mult,
        hacking_speed_mult: Player.hacking_speed_mult,
        hacking_money_mult: Player.hacking_money_mult,
        hacking_grow_mult: Player.hacking_grow_mult,
        hacking_exp: Player.hacking_exp,
        strength_exp: Player.strength_exp,
        defense_exp: Player.defense_exp,
        dexterity_exp: Player.dexterity_exp,
        agility_exp: Player.agility_exp,
        charisma_exp: Player.charisma_exp,
        hacking_mult: Player.hacking_mult,
        strength_mult: Player.strength_mult,
        defense_mult: Player.defense_mult,
        dexterity_mult: Player.dexterity_mult,
        agility_mult: Player.agility_mult,
        charisma_mult: Player.charisma_mult,
        hacking_exp_mult: Player.hacking_exp_mult,
        strength_exp_mult: Player.strength_exp_mult,
        defense_exp_mult: Player.defense_exp_mult,
        dexterity_exp_mult: Player.dexterity_exp_mult,
        agility_exp_mult: Player.agility_exp_mult,
        charisma_exp_mult: Player.charisma_exp_mult,
        company_rep_mult: Player.company_rep_mult,
        faction_rep_mult: Player.faction_rep_mult,
        numPeopleKilled: Player.numPeopleKilled,
        money: Player.money.toNumber(),
        city: Player.city,
        location: Player.location,
        companyName: Player.companyName,
        crime_money_mult: Player.crime_money_mult,
        crime_success_mult: Player.crime_success_mult,
        isWorking: Player.isWorking,
        workType: Player.workType,
        currentWorkFactionName: Player.currentWorkFactionName,
        currentWorkFactionDescription: Player.currentWorkFactionDescription,
        workHackExpGainRate: Player.workHackExpGainRate,
        workStrExpGainRate: Player.workStrExpGainRate,
        workDefExpGainRate: Player.workDefExpGainRate,
        workDexExpGainRate: Player.workDexExpGainRate,
        workAgiExpGainRate: Player.workAgiExpGainRate,
        workChaExpGainRate: Player.workChaExpGainRate,
        workRepGainRate: Player.workRepGainRate,
        workMoneyGainRate: Player.workMoneyGainRate,
        workMoneyLossRate: Player.workMoneyLossRate,
        workHackExpGained: Player.workHackExpGained,
        workStrExpGained: Player.workStrExpGained,
        workDefExpGained: Player.workDefExpGained,
        workDexExpGained: Player.workDexExpGained,
        workAgiExpGained: Player.workAgiExpGained,
        workChaExpGained: Player.workChaExpGained,
        workRepGained: Player.workRepGained,
        workMoneyGained: Player.workMoneyGained,
        createProgramName: Player.createProgramName,
        createProgramReqLvl: Player.createProgramReqLvl,
        className: Player.className,
        crimeType: Player.crimeType,
        work_money_mult: Player.work_money_mult,
        hacknet_node_money_mult: Player.hacknet_node_money_mult,
        hacknet_node_purchase_cost_mult: Player.hacknet_node_purchase_cost_mult,
        hacknet_node_ram_cost_mult: Player.hacknet_node_ram_cost_mult,
        hacknet_node_core_cost_mult: Player.hacknet_node_core_cost_mult,
        hacknet_node_level_cost_mult: Player.hacknet_node_level_cost_mult,
        hasWseAccount: Player.hasWseAccount,
        hasTixApiAccess: Player.hasTixApiAccess,
        has4SData: Player.has4SData,
        has4SDataTixApi: Player.has4SDataTixApi,
        bladeburner_max_stamina_mult: Player.bladeburner_max_stamina_mult,
        bladeburner_stamina_gain_mult: Player.bladeburner_stamina_gain_mult,
        bladeburner_analysis_mult: Player.bladeburner_analysis_mult,
        bladeburner_success_chance_mult: Player.bladeburner_success_chance_mult,
        bitNodeN: Player.bitNodeN,
        totalPlaytime: Player.totalPlaytime,
        playtimeSinceLastAug: Player.playtimeSinceLastAug,
        playtimeSinceLastBitnode: Player.playtimeSinceLastBitnode,
        jobs: {},
        factions: Player.factions.slice(),
        tor: Player.hasTorRouter(),
      };
      Object.assign(data.jobs, Player.jobs);
      return data;
    },
    hospitalize: function (): any {
      updateDynamicRam("hospitalize", getRamCost("hospitalize"));
      checkSingularityAccess("hospitalize", 1);
      if (Player.isWorking || Router.page() === Page.Infiltration || Router.page() === Page.BitVerse) {
        workerScript.log("hospitalize", "Cannot go to the hospital because the player is busy.");
        return;
      }
      return Player.hospitalize();
    },
    isBusy: function (): any {
      updateDynamicRam("isBusy", getRamCost("isBusy"));
      checkSingularityAccess("isBusy", 1);
      return Player.isWorking || Router.page() === Page.Infiltration || Router.page() === Page.BitVerse;
    },
    stopAction: function (): any {
      updateDynamicRam("stopAction", getRamCost("stopAction"));
      checkSingularityAccess("stopAction", 1);
      if (Player.isWorking) {
        Router.toTerminal();
        const txt = Player.singularityStopWork();
        workerScript.log("stopAction", txt);
        return true;
      }
      return false;
    },
    upgradeHomeRam: function (): any {
      updateDynamicRam("upgradeHomeRam", getRamCost("upgradeHomeRam"));
      checkSingularityAccess("upgradeHomeRam", 2);

      // Check if we're at max RAM
      const homeComputer = Player.getHomeComputer();
      if (homeComputer.maxRam >= CONSTANTS.HomeComputerMaxRam) {
        workerScript.log("upgradeHomeRam", `Your home computer is at max RAM.`);
        return false;
      }

      const cost = Player.getUpgradeHomeRamCost();
      if (Player.money.lt(cost)) {
        workerScript.log("upgradeHomeRam", `You don't have enough money. Need ${numeralWrapper.formatMoney(cost)}`);
        return false;
      }

      homeComputer.maxRam *= 2;
      Player.loseMoney(cost);

      Player.gainIntelligenceExp(CONSTANTS.IntelligenceSingFnBaseExpGain);
      workerScript.log(
        "upgradeHomeRam",
        `Purchased additional RAM for home computer! It now has ${numeralWrapper.formatRAM(
          homeComputer.maxRam,
        )} of RAM.`,
      );
      return true;
    },
    getUpgradeHomeRamCost: function (): any {
      updateDynamicRam("getUpgradeHomeRamCost", getRamCost("getUpgradeHomeRamCost"));
      checkSingularityAccess("getUpgradeHomeRamCost", 2);

      return Player.getUpgradeHomeRamCost();
    },
    workForCompany: function (companyName: any): any {
      updateDynamicRam("workForCompany", getRamCost("workForCompany"));
      checkSingularityAccess("workForCompany", 2);

      // Sanitize input
      if (companyName == null) {
        companyName = Player.companyName;
      }

      // Make sure its a valid company
      if (companyName == null || companyName === "" || !(Companies[companyName] instanceof Company)) {
        workerScript.log("workForCompany", `Invalid company: '${companyName}'`);
        return false;
      }

      // Make sure player is actually employed at the comapny
      if (!Object.keys(Player.jobs).includes(companyName)) {
        workerScript.log("workForCompany", `You do not have a job at '${companyName}'`);
        return false;
      }

      // Check to make sure company position data is valid
      const companyPositionName = Player.jobs[companyName];
      const companyPosition = CompanyPositions[companyPositionName];
      if (companyPositionName === "" || !(companyPosition instanceof CompanyPosition)) {
        workerScript.log("workForCompany", "You do not have a job");
        return false;
      }

      if (Player.isWorking) {
        const txt = Player.singularityStopWork();
        workerScript.log("workForCompany", txt);
      }

      if (companyPosition.isPartTimeJob()) {
        Player.startWorkPartTime(Router, companyName);
      } else {
        Player.startWork(Router, companyName);
      }
      workerScript.log("workForCompany", `Began working at '${Player.companyName}' as a '${companyPositionName}'`);
      return true;
    },
    applyToCompany: function (companyName: any, field: any): any {
      updateDynamicRam("applyToCompany", getRamCost("applyToCompany"));
      checkSingularityAccess("applyToCompany", 2);
      getCompany("applyToCompany", companyName);

      Player.location = companyName;
      let res;
      switch (field.toLowerCase()) {
        case "software":
          res = Player.applyForSoftwareJob(true);
          break;
        case "software consultant":
          res = Player.applyForSoftwareConsultantJob(true);
          break;
        case "it":
          res = Player.applyForItJob(true);
          break;
        case "security engineer":
          res = Player.applyForSecurityEngineerJob(true);
          break;
        case "network engineer":
          res = Player.applyForNetworkEngineerJob(true);
          break;
        case "business":
          res = Player.applyForBusinessJob(true);
          break;
        case "business consultant":
          res = Player.applyForBusinessConsultantJob(true);
          break;
        case "security":
          res = Player.applyForSecurityJob(true);
          break;
        case "agent":
          res = Player.applyForAgentJob(true);
          break;
        case "employee":
          res = Player.applyForEmployeeJob(true);
          break;
        case "part-time employee":
          res = Player.applyForPartTimeEmployeeJob(true);
          break;
        case "waiter":
          res = Player.applyForWaiterJob(true);
          break;
        case "part-time waiter":
          res = Player.applyForPartTimeWaiterJob(true);
          break;
        default:
          workerScript.log("applyToCompany", `Invalid job: '${field}'.`);
          return false;
      }
      // TODO https://github.com/danielyxie/bitburner/issues/1378
      // The Player object's applyForJob function can return string with special error messages
      // if (isString(res)) {
      //   workerScript.log("applyToCompany", res);
      //   return false;
      // }
      if (res) {
        workerScript.log(
          "applyToCompany",
          `You were offered a new job at '${companyName}' as a '${Player.jobs[companyName]}'`,
        );
      } else {
        workerScript.log(
          "applyToCompany",
          `You failed to get a new job/promotion at '${companyName}' in the '${field}' field.`,
        );
      }
      return res;
    },
    getCompanyRep: function (companyName: any): any {
      updateDynamicRam("getCompanyRep", getRamCost("getCompanyRep"));
      checkSingularityAccess("getCompanyRep", 2);
      const company = getCompany("getCompanyRep", companyName);
      return company.playerReputation;
    },
    getCompanyFavor: function (companyName: any): any {
      updateDynamicRam("getCompanyFavor", getRamCost("getCompanyFavor"));
      checkSingularityAccess("getCompanyFavor", 2);
      const company = getCompany("getCompanyFavor", companyName);
      return company.favor;
    },
    getCompanyFavorGain: function (companyName: any): any {
      updateDynamicRam("getCompanyFavorGain", getRamCost("getCompanyFavorGain"));
      checkSingularityAccess("getCompanyFavorGain", 2);
      const company = getCompany("getCompanyFavorGain", companyName);
      return company.getFavorGain()[0];
    },
    checkFactionInvitations: function (): any {
      updateDynamicRam("checkFactionInvitations", getRamCost("checkFactionInvitations"));
      checkSingularityAccess("checkFactionInvitations", 2);
      // Make a copy of Player.factionInvitations
      return Player.factionInvitations.slice();
    },
    joinFaction: function (name: any): any {
      updateDynamicRam("joinFaction", getRamCost("joinFaction"));
      checkSingularityAccess("joinFaction", 2);
      getFaction("joinFaction", name);

      if (!Player.factionInvitations.includes(name)) {
        workerScript.log("joinFaction", `You have not been invited by faction '${name}'`);
        return false;
      }
      const fac = Factions[name];
      joinFaction(fac);

      // Update Faction Invitation list to account for joined + banned factions
      for (let i = 0; i < Player.factionInvitations.length; ++i) {
        if (Player.factionInvitations[i] == name || Factions[Player.factionInvitations[i]].isBanned) {
          Player.factionInvitations.splice(i, 1);
          i--;
        }
      }
      Player.gainIntelligenceExp(CONSTANTS.IntelligenceSingFnBaseExpGain);
      workerScript.log("joinFaction", `Joined the '${name}' faction.`);
      return true;
    },
    workForFaction: function (name: any, type: any): any {
      updateDynamicRam("workForFaction", getRamCost("workForFaction"));
      checkSingularityAccess("workForFaction", 2);
      getFaction("workForFaction", name);

      // if the player is in a gang and the target faction is any of the gang faction, fail
      if (Player.inGang() && AllGangs[name] !== undefined) {
        workerScript.log("workForFaction", `Faction '${name}' does not offer work at the moment.`);
        return;
      }

      if (!Player.factions.includes(name)) {
        workerScript.log("workForFaction", `You are not a member of '${name}'`);
        return false;
      }

      if (Player.isWorking) {
        const txt = Player.singularityStopWork();
        workerScript.log("workForFaction", txt);
      }

      const fac = Factions[name];
      // Arrays listing factions that allow each time of work
      const hackAvailable = [
        "Illuminati",
        "Daedalus",
        "The Covenant",
        "ECorp",
        "MegaCorp",
        "Bachman & Associates",
        "Blade Industries",
        "NWO",
        "Clarke Incorporated",
        "OmniTek Incorporated",
        "Four Sigma",
        "KuaiGong International",
        "Fulcrum Secret Technologies",
        "BitRunners",
        "The Black Hand",
        "NiteSec",
        "Chongqing",
        "Sector-12",
        "New Tokyo",
        "Aevum",
        "Ishima",
        "Volhaven",
        "Speakers for the Dead",
        "The Dark Army",
        "The Syndicate",
        "Silhouette",
        "Netburners",
        "Tian Di Hui",
        "CyberSec",
      ];
      const fdWkAvailable = [
        "Illuminati",
        "Daedalus",
        "The Covenant",
        "ECorp",
        "MegaCorp",
        "Bachman & Associates",
        "Blade Industries",
        "NWO",
        "Clarke Incorporated",
        "OmniTek Incorporated",
        "Four Sigma",
        "KuaiGong International",
        "The Black Hand",
        "Chongqing",
        "Sector-12",
        "New Tokyo",
        "Aevum",
        "Ishima",
        "Volhaven",
        "Speakers for the Dead",
        "The Dark Army",
        "The Syndicate",
        "Silhouette",
        "Tetrads",
        "Slum Snakes",
      ];
      const scWkAvailable = [
        "ECorp",
        "MegaCorp",
        "Bachman & Associates",
        "Blade Industries",
        "NWO",
        "Clarke Incorporated",
        "OmniTek Incorporated",
        "Four Sigma",
        "KuaiGong International",
        "Fulcrum Secret Technologies",
        "Chongqing",
        "Sector-12",
        "New Tokyo",
        "Aevum",
        "Ishima",
        "Volhaven",
        "Speakers for the Dead",
        "The Syndicate",
        "Tetrads",
        "Slum Snakes",
        "Tian Di Hui",
      ];

      switch (type.toLowerCase()) {
        case "hacking":
        case "hacking contracts":
        case "hackingcontracts":
          if (!hackAvailable.includes(fac.name)) {
            workerScript.log("workForFaction", `Faction '${fac.name}' do not need help with hacking contracts.`);
            return false;
          }
          Player.startFactionHackWork(Router, fac);
          workerScript.log("workForFaction", `Started carrying out hacking contracts for '${fac.name}'`);
          return true;
        case "field":
        case "fieldwork":
        case "field work":
          if (!fdWkAvailable.includes(fac.name)) {
            workerScript.log("workForFaction", `Faction '${fac.name}' do not need help with field missions.`);
            return false;
          }
          Player.startFactionFieldWork(Router, fac);
          workerScript.log("workForFaction", `Started carrying out field missions for '${fac.name}'`);
          return true;
        case "security":
        case "securitywork":
        case "security work":
          if (!scWkAvailable.includes(fac.name)) {
            workerScript.log("workForFaction", `Faction '${fac.name}' do not need help with security work.`);
            return false;
          }
          Player.startFactionSecurityWork(Router, fac);
          workerScript.log("workForFaction", `Started carrying out security work for '${fac.name}'`);
          return true;
        default:
          workerScript.log("workForFaction", `Invalid work type: '${type}`);
      }
      return true;
    },
    getFactionRep: function (name: any): any {
      updateDynamicRam("getFactionRep", getRamCost("getFactionRep"));
      checkSingularityAccess("getFactionRep", 2);
      const faction = getFaction("getFactionRep", name);
      return faction.playerReputation;
    },
    getFactionFavor: function (name: any): any {
      updateDynamicRam("getFactionFavor", getRamCost("getFactionFavor"));
      checkSingularityAccess("getFactionFavor", 2);
      const faction = getFaction("getFactionFavor", name);
      return faction.favor;
    },
    getFactionFavorGain: function (name: any): any {
      updateDynamicRam("getFactionFavorGain", getRamCost("getFactionFavorGain"));
      checkSingularityAccess("getFactionFavorGain", 2);
      const faction = getFaction("getFactionFavorGain", name);
      return faction.getFavorGain()[0];
    },
    donateToFaction: function (name: any, amt: any): any {
      updateDynamicRam("donateToFaction", getRamCost("donateToFaction"));
      checkSingularityAccess("donateToFaction", 3);
      const faction = getFaction("donateToFaction", name);

      if (typeof amt !== "number" || amt <= 0) {
        workerScript.log("donateToFaction", `Invalid donation amount: '${amt}'.`);
        return false;
      }
      if (Player.money.lt(amt)) {
        workerScript.log(
          "donateToFaction",
          `You do not have enough money to donate ${numeralWrapper.formatMoney(amt)} to '${name}'`,
        );
        return false;
      }
      const repNeededToDonate = Math.round(CONSTANTS.BaseFavorToDonate * BitNodeMultipliers.RepToDonateToFaction);
      if (faction.favor < repNeededToDonate) {
        workerScript.log(
          "donateToFaction",
          `You do not have enough favor to donate to this faction. Have ${faction.favor}, need ${repNeededToDonate}`,
        );
        return false;
      }
      const repGain = (amt / CONSTANTS.DonateMoneyToRepDivisor) * Player.faction_rep_mult;
      faction.playerReputation += repGain;
      Player.loseMoney(amt);
      workerScript.log(
        "donateToFaction",
        `${numeralWrapper.formatMoney(amt)} donated to '${name}' for ${numeralWrapper.formatReputation(
          repGain,
        )} reputation`,
      );
      return true;
    },
    createProgram: function (name: any): any {
      updateDynamicRam("createProgram", getRamCost("createProgram"));
      checkSingularityAccess("createProgram", 3);

      if (Player.isWorking) {
        const txt = Player.singularityStopWork();
        workerScript.log("createProgram", txt);
      }

      name = name.toLowerCase();

      let p = null;
      for (const key in Programs) {
        if (Programs[key].name.toLowerCase() == name) {
          p = Programs[key];
        }
      }

      if (p == null) {
        workerScript.log("createProgram", `The specified program does not exist: '${name}`);
        return false;
      }

      if (Player.hasProgram(p.name)) {
        workerScript.log("createProgram", `You already have the '${p.name}' program`);
        return false;
      }

      const create = p.create;
      if (create === null) {
        workerScript.log("createProgram", `You cannot create the '${p.name}' program`);
        return false;
      }

      if (!create.req(Player)) {
        workerScript.log("createProgram", `Hacking level is too low to create '${p.name}' (level ${create.level} req)`);
        return false;
      }

      Player.startCreateProgramWork(Router, p.name, create.time, create.level);
      workerScript.log("createProgram", `Began creating program: '${name}'`);
      return true;
    },
    commitCrime: function (crimeRoughName: any): any {
      updateDynamicRam("commitCrime", getRamCost("commitCrime"));
      checkSingularityAccess("commitCrime", 3);

      if (Player.isWorking) {
        const txt = Player.singularityStopWork();
        workerScript.log("commitCrime", txt);
      }

      // Set Location to slums
      Player.gotoLocation(LocationName.Slums);

      const crime = findCrime(crimeRoughName.toLowerCase());
      if (crime == null) {
        // couldn't find crime
        throw makeRuntimeErrorMsg("commitCrime", `Invalid crime: '${crimeRoughName}'`);
      }
      workerScript.log("commitCrime", `Attempting to commit ${crime.name}...`);
      return crime.commit(Router, Player, 1, workerScript);
    },
    getCrimeChance: function (crimeRoughName: any): any {
      updateDynamicRam("getCrimeChance", getRamCost("getCrimeChance"));
      checkSingularityAccess("getCrimeChance", 3);

      const crime = findCrime(crimeRoughName.toLowerCase());
      if (crime == null) {
        throw makeRuntimeErrorMsg("getCrimeChance", `Invalid crime: ${crimeRoughName}`);
      }

      return crime.successRate(Player);
    },
    getCrimeStats: function (crimeRoughName: any): any {
      updateDynamicRam("getCrimeStats", getRamCost("getCrimeStats"));
      checkSingularityAccess("getCrimeStats", 3);

      const crime = findCrime(crimeRoughName.toLowerCase());
      if (crime == null) {
        throw makeRuntimeErrorMsg("getCrimeStats", `Invalid crime: ${crimeRoughName}`);
      }

      return Object.assign({}, crime);
    },
    getOwnedAugmentations: function (purchased: any = false): any {
      updateDynamicRam("getOwnedAugmentations", getRamCost("getOwnedAugmentations"));
      checkSingularityAccess("getOwnedAugmentations", 3);
      const res = [];
      for (let i = 0; i < Player.augmentations.length; ++i) {
        res.push(Player.augmentations[i].name);
      }
      if (purchased) {
        for (let i = 0; i < Player.queuedAugmentations.length; ++i) {
          res.push(Player.queuedAugmentations[i].name);
        }
      }
      return res;
    },
    getOwnedSourceFiles: function (): any {
      updateDynamicRam("getOwnedSourceFiles", getRamCost("getOwnedSourceFiles"));
      checkSingularityAccess("getOwnedSourceFiles", 3);
      const res = [];
      for (let i = 0; i < Player.sourceFiles.length; ++i) {
        res.push({
          n: Player.sourceFiles[i].n,
          lvl: Player.sourceFiles[i].lvl,
        });
      }
      return res;
    },
    getAugmentationsFromFaction: function (facname: any): any {
      updateDynamicRam("getAugmentationsFromFaction", getRamCost("getAugmentationsFromFaction"));
      checkSingularityAccess("getAugmentationsFromFaction", 3);
      const faction = getFaction("getAugmentationsFromFaction", facname);

      // If player has a gang with this faction, return all augmentations.
      if (Player.hasGangWith(facname)) {
        const res = [];
        for (const augName in Augmentations) {
          const aug = Augmentations[augName];
          if (!aug.isSpecial) {
            res.push(augName);
          }
        }

        return res;
      }

      return faction.augmentations.slice();
    },
    getAugmentationCost: function (name: any): any {
      updateDynamicRam("getAugmentationCost", getRamCost("getAugmentationCost"));
      checkSingularityAccess("getAugmentationCost", 3);
      const aug = getAugmentation("getAugmentationCost", name);
      return [aug.baseRepRequirement, aug.baseCost];
    },
    getAugmentationPrereq: function (name: any): any {
      updateDynamicRam("getAugmentationPrereq", getRamCost("getAugmentationPrereq"));
      checkSingularityAccess("getAugmentationPrereq", 3);
      const aug = getAugmentation("getAugmentationPrereq", name);
      return aug.prereqs.slice();
    },
    getAugmentationPrice: function (name: any): any {
      updateDynamicRam("getAugmentationPrice", getRamCost("getAugmentationPrice"));
      checkSingularityAccess("getAugmentationPrice", 3);
      const aug = getAugmentation("getAugmentationPrice", name);
      return aug.baseCost;
    },
    getAugmentationRepReq: function (name: any): any {
      updateDynamicRam("getAugmentationRepReq", getRamCost("getAugmentationRepReq"));
      checkSingularityAccess("getAugmentationRepReq", 3);
      const aug = getAugmentation("getAugmentationRepReq", name);
      return aug.baseRepRequirement;
    },
    getAugmentationStats: function (name: any): any {
      updateDynamicRam("getAugmentationStats", getRamCost("getAugmentationStats"));
      checkSingularityAccess("getAugmentationStats", 3);
      const aug = getAugmentation("getAugmentationStats", name);
      return Object.assign({}, aug.mults);
    },
    purchaseAugmentation: function (faction: any, name: any): any {
      updateDynamicRam("purchaseAugmentation", getRamCost("purchaseAugmentation"));
      checkSingularityAccess("purchaseAugmentation", 3);
      const fac = getFaction("purchaseAugmentation", faction);
      const aug = getAugmentation("purchaseAugmentation", name);

      let augs = [];
      if (Player.hasGangWith(faction)) {
        for (const augName in Augmentations) {
          const tempAug = Augmentations[augName];
          if (!tempAug.isSpecial) {
            augs.push(augName);
          }
        }
      } else {
        augs = fac.augmentations;
      }

      if (!augs.includes(name)) {
        workerScript.log("purchaseAugmentation", `Faction '${faction}' does not have the '${name}' augmentation.`);
        return false;
      }

      const isNeuroflux = aug.name === AugmentationNames.NeuroFluxGovernor;
      if (!isNeuroflux) {
        for (let j = 0; j < Player.queuedAugmentations.length; ++j) {
          if (Player.queuedAugmentations[j].name === aug.name) {
            workerScript.log("purchaseAugmentation", `You already have the '${name}' augmentation.`);
            return false;
          }
        }
        for (let j = 0; j < Player.augmentations.length; ++j) {
          if (Player.augmentations[j].name === aug.name) {
            workerScript.log("purchaseAugmentation", `You already have the '${name}' augmentation.`);
            return false;
          }
        }
      }

      if (fac.playerReputation < aug.baseRepRequirement) {
        workerScript.log("purchaseAugmentation", `You do not have enough reputation with '${fac.name}'.`);
        return false;
      }

      const res = purchaseAugmentation(aug, fac, true);
      workerScript.log("purchaseAugmentation", res);
      if (isString(res) && res.startsWith("You purchased")) {
        Player.gainIntelligenceExp(CONSTANTS.IntelligenceSingFnBaseExpGain);
        return true;
      } else {
        return false;
      }
    },
    softReset: function (cbScript: any): any {
      updateDynamicRam("softReset", getRamCost("softReset"));
      checkSingularityAccess("softReset", 3);

      workerScript.log("softReset", "Soft resetting. This will cause this script to be killed");
      setTimeout(() => {
        prestigeAugmentation();
        runAfterReset(cbScript);
      }, 0);

      // Prevent workerScript from "finishing execution naturally"
      workerScript.running = false;
      killWorkerScript(workerScript);
    },
    installAugmentations: function (cbScript: any): any {
      updateDynamicRam("installAugmentations", getRamCost("installAugmentations"));
      checkSingularityAccess("installAugmentations", 3);

      if (Player.queuedAugmentations.length === 0) {
        workerScript.log("installAugmentations", "You do not have any Augmentations to be installed.");
        return false;
      }
      Player.gainIntelligenceExp(CONSTANTS.IntelligenceSingFnBaseExpGain);
      workerScript.log("installAugmentations", "Installing Augmentations. This will cause this script to be killed");
      setTimeout(() => {
        installAugmentations();
        runAfterReset(cbScript);
      }, 0);

      workerScript.running = false; // Prevent workerScript from "finishing execution naturally"
      killWorkerScript(workerScript);
    },

    // Gang API
    gang: gang,

    // Bladeburner API
    bladeburner: {
      getContractNames: function (): any {
        updateDynamicRam("getContractNames", getRamCost("bladeburner", "getContractNames"));
        checkBladeburnerAccess("getContractNames");
        const bladeburner = Player.bladeburner;
        if (bladeburner === null) throw new Error("Should not be called without Bladeburner");
        return bladeburner.getContractNamesNetscriptFn();
      },
      getOperationNames: function (): any {
        updateDynamicRam("getOperationNames", getRamCost("bladeburner", "getOperationNames"));
        checkBladeburnerAccess("getOperationNames");
        const bladeburner = Player.bladeburner;
        if (bladeburner === null) throw new Error("Should not be called without Bladeburner");
        return bladeburner.getOperationNamesNetscriptFn();
      },
      getBlackOpNames: function (): any {
        updateDynamicRam("getBlackOpNames", getRamCost("bladeburner", "getBlackOpNames"));
        checkBladeburnerAccess("getBlackOpNames");
        const bladeburner = Player.bladeburner;
        if (bladeburner === null) throw new Error("Should not be called without Bladeburner");
        return bladeburner.getBlackOpNamesNetscriptFn();
      },
      getBlackOpRank: function (name: any = ""): any {
        updateDynamicRam("getBlackOpRank", getRamCost("bladeburner", "getBlackOpRank"));
        checkBladeburnerAccess("getBlackOpRank");
        const action: any = getBladeburnerActionObject("getBlackOpRank", "blackops", name);
        return action.reqdRank;
      },
      getGeneralActionNames: function (): any {
        updateDynamicRam("getGeneralActionNames", getRamCost("bladeburner", "getGeneralActionNames"));
        checkBladeburnerAccess("getGeneralActionNames");
        const bladeburner = Player.bladeburner;
        if (bladeburner === null) throw new Error("Should not be called without Bladeburner");
        return bladeburner.getGeneralActionNamesNetscriptFn();
      },
      getSkillNames: function (): any {
        updateDynamicRam("getSkillNames", getRamCost("bladeburner", "getSkillNames"));
        checkBladeburnerAccess("getSkillNames");
        const bladeburner = Player.bladeburner;
        if (bladeburner === null) throw new Error("Should not be called without Bladeburner");
        return bladeburner.getSkillNamesNetscriptFn();
      },
      startAction: function (type: any = "", name: any = ""): any {
        updateDynamicRam("startAction", getRamCost("bladeburner", "startAction"));
        checkBladeburnerAccess("startAction");
        const bladeburner = Player.bladeburner;
        if (bladeburner === null) throw new Error("Should not be called without Bladeburner");
        try {
          return bladeburner.startActionNetscriptFn(Player, type, name, workerScript);
        } catch (e: any) {
          throw makeRuntimeErrorMsg("bladeburner.startAction", e);
        }
      },
      stopBladeburnerAction: function (): any {
        updateDynamicRam("stopBladeburnerAction", getRamCost("bladeburner", "stopBladeburnerAction"));
        checkBladeburnerAccess("stopBladeburnerAction");
        const bladeburner = Player.bladeburner;
        if (bladeburner === null) throw new Error("Should not be called without Bladeburner");
        return bladeburner.resetAction();
      },
      getCurrentAction: function (): any {
        updateDynamicRam("getCurrentAction", getRamCost("bladeburner", "getCurrentAction"));
        checkBladeburnerAccess("getCurrentAction");
        const bladeburner = Player.bladeburner;
        if (bladeburner === null) throw new Error("Should not be called without Bladeburner");
        return bladeburner.getTypeAndNameFromActionId(bladeburner.action);
      },
      getActionTime: function (type: any = "", name: any = ""): any {
        updateDynamicRam("getActionTime", getRamCost("bladeburner", "getActionTime"));
        checkBladeburnerAccess("getActionTime");
        const bladeburner = Player.bladeburner;
        if (bladeburner === null) throw new Error("Should not be called without Bladeburner");
        try {
          return bladeburner.getActionTimeNetscriptFn(Player, type, name, workerScript);
        } catch (e: any) {
          throw makeRuntimeErrorMsg("bladeburner.getActionTime", e);
        }
      },
      getActionEstimatedSuccessChance: function (type: any = "", name: any = ""): any {
        updateDynamicRam(
          "getActionEstimatedSuccessChance",
          getRamCost("bladeburner", "getActionEstimatedSuccessChance"),
        );
        checkBladeburnerAccess("getActionEstimatedSuccessChance");
        const bladeburner = Player.bladeburner;
        if (bladeburner === null) throw new Error("Should not be called without Bladeburner");
        try {
          return bladeburner.getActionEstimatedSuccessChanceNetscriptFn(Player, type, name, workerScript);
        } catch (e: any) {
          throw makeRuntimeErrorMsg("bladeburner.getActionEstimatedSuccessChance", e);
        }
      },
      getActionRepGain: function (type: any = "", name: any = "", level: any): any {
        updateDynamicRam("getActionRepGain", getRamCost("bladeburner", "getActionRepGain"));
        checkBladeburnerAccess("getActionRepGain");
        const action = getBladeburnerActionObject("getActionRepGain", type, name);
        let rewardMultiplier;
        if (level == null || isNaN(level)) {
          rewardMultiplier = Math.pow(action.rewardFac, action.level - 1);
        } else {
          rewardMultiplier = Math.pow(action.rewardFac, level - 1);
        }

        return action.rankGain * rewardMultiplier * BitNodeMultipliers.BladeburnerRank;
      },
      getActionCountRemaining: function (type: any = "", name: any = ""): any {
        updateDynamicRam("getActionCountRemaining", getRamCost("bladeburner", "getActionCountRemaining"));
        checkBladeburnerAccess("getActionCountRemaining");
        const bladeburner = Player.bladeburner;
        if (bladeburner === null) throw new Error("Should not be called without Bladeburner");
        try {
          return bladeburner.getActionCountRemainingNetscriptFn(type, name, workerScript);
        } catch (e: any) {
          throw makeRuntimeErrorMsg("bladeburner.getActionCountRemaining", e);
        }
      },
      getActionMaxLevel: function (type: any = "", name: any = ""): any {
        updateDynamicRam("getActionMaxLevel", getRamCost("bladeburner", "getActionMaxLevel"));
        checkBladeburnerAccess("getActionMaxLevel");
        const action = getBladeburnerActionObject("getActionMaxLevel", type, name);
        return action.maxLevel;
      },
      getActionCurrentLevel: function (type: any = "", name: any = ""): any {
        updateDynamicRam("getActionCurrentLevel", getRamCost("bladeburner", "getActionCurrentLevel"));
        checkBladeburnerAccess("getActionCurrentLevel");
        const action = getBladeburnerActionObject("getActionCurrentLevel", type, name);
        return action.level;
      },
      getActionAutolevel: function (type: any = "", name: any = ""): any {
        updateDynamicRam("getActionAutolevel", getRamCost("bladeburner", "getActionAutolevel"));
        checkBladeburnerAccess("getActionAutolevel");
        const action = getBladeburnerActionObject("getActionCurrentLevel", type, name);
        return action.autoLevel;
      },
      setActionAutolevel: function (type: any = "", name: any = "", autoLevel: any = true): any {
        updateDynamicRam("setActionAutolevel", getRamCost("bladeburner", "setActionAutolevel"));
        checkBladeburnerAccess("setActionAutolevel");
        const action = getBladeburnerActionObject("setActionAutolevel", type, name);
        action.autoLevel = autoLevel;
      },
      setActionLevel: function (type: any = "", name: any = "", level: any = 1): any {
        updateDynamicRam("setActionLevel", getRamCost("bladeburner", "setActionLevel"));
        checkBladeburnerAccess("setActionLevel");
        const action = getBladeburnerActionObject("setActionLevel", type, name);
        if (level < 1 || level > action.maxLevel) {
          throw makeRuntimeErrorMsg(
            "bladeburner.setActionLevel",
            `Level must be between 1 and ${action.maxLevel}, is ${level}`,
          );
        }
        action.level = level;
      },
      getRank: function (): any {
        updateDynamicRam("getRank", getRamCost("bladeburner", "getRank"));
        checkBladeburnerAccess("getRank");
        const bladeburner = Player.bladeburner;
        if (bladeburner === null) throw new Error("Should not be called without Bladeburner");
        return bladeburner.rank;
      },
      getSkillPoints: function (): any {
        updateDynamicRam("getSkillPoints", getRamCost("bladeburner", "getSkillPoints"));
        checkBladeburnerAccess("getSkillPoints");
        const bladeburner = Player.bladeburner;
        if (bladeburner === null) throw new Error("Should not be called without Bladeburner");
        return bladeburner.skillPoints;
      },
      getSkillLevel: function (skillName: any = ""): any {
        updateDynamicRam("getSkillLevel", getRamCost("bladeburner", "getSkillLevel"));
        checkBladeburnerAccess("getSkillLevel");
        const bladeburner = Player.bladeburner;
        if (bladeburner === null) throw new Error("Should not be called without Bladeburner");
        try {
          return bladeburner.getSkillLevelNetscriptFn(skillName, workerScript);
        } catch (e: any) {
          throw makeRuntimeErrorMsg("bladeburner.getSkillLevel", e);
        }
      },
      getSkillUpgradeCost: function (skillName: any = ""): any {
        updateDynamicRam("getSkillUpgradeCost", getRamCost("bladeburner", "getSkillUpgradeCost"));
        checkBladeburnerAccess("getSkillUpgradeCost");
        const bladeburner = Player.bladeburner;
        if (bladeburner === null) throw new Error("Should not be called without Bladeburner");
        try {
          return bladeburner.getSkillUpgradeCostNetscriptFn(skillName, workerScript);
        } catch (e: any) {
          throw makeRuntimeErrorMsg("bladeburner.getSkillUpgradeCost", e);
        }
      },
      upgradeSkill: function (skillName: any): any {
        updateDynamicRam("upgradeSkill", getRamCost("bladeburner", "upgradeSkill"));
        checkBladeburnerAccess("upgradeSkill");
        const bladeburner = Player.bladeburner;
        if (bladeburner === null) throw new Error("Should not be called without Bladeburner");
        try {
          return bladeburner.upgradeSkillNetscriptFn(skillName, workerScript);
        } catch (e: any) {
          throw makeRuntimeErrorMsg("bladeburner.upgradeSkill", e);
        }
      },
      getTeamSize: function (type: any = "", name: any = ""): any {
        updateDynamicRam("getTeamSize", getRamCost("bladeburner", "getTeamSize"));
        checkBladeburnerAccess("getTeamSize");
        const bladeburner = Player.bladeburner;
        if (bladeburner === null) throw new Error("Should not be called without Bladeburner");
        try {
          return bladeburner.getTeamSizeNetscriptFn(type, name, workerScript);
        } catch (e: any) {
          throw makeRuntimeErrorMsg("bladeburner.getTeamSize", e);
        }
      },
      setTeamSize: function (type: any = "", name: any = "", size: any): any {
        updateDynamicRam("setTeamSize", getRamCost("bladeburner", "setTeamSize"));
        checkBladeburnerAccess("setTeamSize");
        const bladeburner = Player.bladeburner;
        if (bladeburner === null) throw new Error("Should not be called without Bladeburner");
        try {
          return bladeburner.setTeamSizeNetscriptFn(type, name, size, workerScript);
        } catch (e: any) {
          throw makeRuntimeErrorMsg("bladeburner.setTeamSize", e);
        }
      },
      getCityEstimatedPopulation: function (cityName: any): any {
        updateDynamicRam("getCityEstimatedPopulation", getRamCost("bladeburner", "getCityEstimatedPopulation"));
        checkBladeburnerAccess("getCityEstimatedPopulation");
        checkBladeburnerCity("getCityEstimatedPopulation", cityName);
        const bladeburner = Player.bladeburner;
        if (bladeburner === null) throw new Error("Should not be called without Bladeburner");
        return bladeburner.cities[cityName].popEst;
      },
      getCityEstimatedCommunities: function (cityName: any): any {
        updateDynamicRam("getCityEstimatedCommunities", getRamCost("bladeburner", "getCityEstimatedCommunities"));
        checkBladeburnerAccess("getCityEstimatedCommunities");
        checkBladeburnerCity("getCityEstimatedCommunities", cityName);
        const bladeburner = Player.bladeburner;
        if (bladeburner === null) throw new Error("Should not be called without Bladeburner");
        return bladeburner.cities[cityName].commsEst;
      },
      getCityChaos: function (cityName: any): any {
        updateDynamicRam("getCityChaos", getRamCost("bladeburner", "getCityChaos"));
        checkBladeburnerAccess("getCityChaos");
        checkBladeburnerCity("getCityChaos", cityName);
        const bladeburner = Player.bladeburner;
        if (bladeburner === null) throw new Error("Should not be called without Bladeburner");
        return bladeburner.cities[cityName].chaos;
      },
      getCity: function (): any {
        updateDynamicRam("getCity", getRamCost("bladeburner", "getCity"));
        checkBladeburnerAccess("getCityChaos");
        const bladeburner = Player.bladeburner;
        if (bladeburner === null) throw new Error("Should not be called without Bladeburner");
        return bladeburner.city;
      },
      switchCity: function (cityName: any): any {
        updateDynamicRam("switchCity", getRamCost("bladeburner", "switchCity"));
        checkBladeburnerAccess("switchCity");
        checkBladeburnerCity("switchCity", cityName);
        const bladeburner = Player.bladeburner;
        if (bladeburner === null) throw new Error("Should not be called without Bladeburner");
        return (bladeburner.city = cityName);
      },
      getStamina: function (): any {
        updateDynamicRam("getStamina", getRamCost("bladeburner", "getStamina"));
        checkBladeburnerAccess("getStamina");
        const bladeburner = Player.bladeburner;
        if (bladeburner === null) throw new Error("Should not be called without Bladeburner");
        return [bladeburner.stamina, bladeburner.maxStamina];
      },
      joinBladeburnerFaction: function (): any {
        updateDynamicRam("joinBladeburnerFaction", getRamCost("bladeburner", "joinBladeburnerFaction"));
        checkBladeburnerAccess("joinBladeburnerFaction", true);
        const bladeburner = Player.bladeburner;
        if (bladeburner === null) throw new Error("Should not be called without Bladeburner");
        return bladeburner.joinBladeburnerFactionNetscriptFn(workerScript);
      },
      joinBladeburnerDivision: function (): any {
        updateDynamicRam("joinBladeburnerDivision", getRamCost("bladeburner", "joinBladeburnerDivision"));
        if (Player.bitNodeN === 7 || SourceFileFlags[7] > 0) {
          if (Player.bitNodeN === 8) {
            return false;
          }
          if (Player.bladeburner instanceof Bladeburner) {
            return true; // Already member
          } else if (
            Player.strength >= 100 &&
            Player.defense >= 100 &&
            Player.dexterity >= 100 &&
            Player.agility >= 100
          ) {
            Player.bladeburner = new Bladeburner(Player);
            workerScript.log("joinBladeburnerDivision", "You have been accepted into the Bladeburner division");

            return true;
          } else {
            workerScript.log(
              "joinBladeburnerDivision",
              "You do not meet the requirements for joining the Bladeburner division",
            );
            return false;
          }
        }
      },
      getBonusTime: function (): any {
        updateDynamicRam("getBonusTime", getRamCost("bladeburner", "getBonusTime"));
        checkBladeburnerAccess("getBonusTime");
        const bladeburner = Player.bladeburner;
        if (bladeburner === null) throw new Error("Should not be called without Bladeburner");
        return Math.round(bladeburner.storedCycles / 5);
      },
    }, // End Bladeburner

    // Hi, if you're reading this you're a bit nosy.
    // There's a corporation API but it's very imbalanced right now.
    // It's here so players can test with if they want.
    corporation: {
      expandIndustry: function (industryName: any, divisionName: any): any {
        const corporation = Player.corporation;
        if (corporation === null) throw new Error("Should not be called without a corporation");
        NewIndustry(corporation, industryName, divisionName);
      },
      expandCity: function (divisionName: any, cityName: any): any {
        const division = getDivision(divisionName);
        const corporation = Player.corporation;
        if (corporation === null) throw new Error("Should not be called without a corporation");
        NewCity(corporation, division, cityName);
      },
      unlockUpgrade: function (upgradeName: any): any {
        const upgrade = Object.values(CorporationUnlockUpgrades).find((upgrade) => upgrade[2] === upgradeName);
        if (upgrade === undefined) throw new Error(`No upgrade named '${upgradeName}'`);
        const corporation = Player.corporation;
        if (corporation === null) throw new Error("Should not be called without a corporation");
        UnlockUpgrade(corporation, upgrade);
      },
      levelUpgrade: function (upgradeName: any): any {
        const upgrade = Object.values(CorporationUpgrades).find((upgrade) => upgrade[4] === upgradeName);
        if (upgrade === undefined) throw new Error(`No upgrade named '${upgradeName}'`);
        const corporation = Player.corporation;
        if (corporation === null) throw new Error("Should not be called without a corporation");
        LevelUpgrade(corporation, upgrade);
      },
      issueDividends: function (percent: any): any {
        const corporation = Player.corporation;
        if (corporation === null) throw new Error("Should not be called without a corporation");
        IssueDividends(corporation, percent);
      },
      sellMaterial: function (divisionName: any, cityName: any, materialName: any, amt: any, price: any): any {
        const material = getMaterial(divisionName, cityName, materialName);
        SellMaterial(material, amt, price);
      },
      sellProduct: function (divisionName: any, cityName: any, productName: any, amt: any, price: any, all: any): any {
        const product = getProduct(divisionName, productName);
        SellProduct(product, cityName, amt, price, all);
      },
      discontinueProduct: function (divisionName: any, productName: any): any {
        getDivision(divisionName).discontinueProduct(getProduct(divisionName, productName));
      },
      setSmartSupply: function (divisionName: any, cityName: any, enabled: any): any {
        const warehouse = getWarehouse(divisionName, cityName);
        SetSmartSupply(warehouse, enabled);
      },
      // setSmartSupplyUseLeftovers: function (): any {},
      buyMaterial: function (divisionName: any, cityName: any, materialName: any, amt: any): any {
        const material = getMaterial(divisionName, cityName, materialName);
        BuyMaterial(material, amt);
      },
      employees: function (divisionName: any, cityName: any): any {
        const office = getOffice(divisionName, cityName);
        return office.employees.map((e) => Object.assign({}, e));
      },
      assignJob: function (divisionName: any, cityName: any, employeeName: any, job: any): any {
        const employee = getEmployee(divisionName, cityName, employeeName);
        AssignJob(employee, job);
      },
      hireEmployee: function (divisionName: any, cityName: any): any {
        const office = getOffice(divisionName, cityName);
        office.hireRandomEmployee();
      },
      upgradeOfficeSize: function (divisionName: any, cityName: any, size: any): any {
        const office = getOffice(divisionName, cityName);
        const corporation = Player.corporation;
        if (corporation === null) throw new Error("Should not be called without a corporation");
        UpgradeOfficeSize(corporation, office, size);
      },
      throwParty: function (divisionName: any, cityName: any, costPerEmployee: any): any {
        const office = getOffice(divisionName, cityName);
        const corporation = Player.corporation;
        if (corporation === null) throw new Error("Should not be called without a corporation");
        ThrowParty(corporation, office, costPerEmployee);
      },
      purchaseWarehouse: function (divisionName: any, cityName: any): any {
        const corporation = Player.corporation;
        if (corporation === null) throw new Error("Should not be called without a corporation");
        PurchaseWarehouse(corporation, getDivision(divisionName), cityName);
      },
      upgradeWarehouse: function (divisionName: any, cityName: any): any {
        const corporation = Player.corporation;
        if (corporation === null) throw new Error("Should not be called without a corporation");
        UpgradeWarehouse(corporation, getDivision(divisionName), getWarehouse(divisionName, cityName));
      },
      buyCoffee: function (divisionName: any, cityName: any): any {
        const corporation = Player.corporation;
        if (corporation === null) throw new Error("Should not be called without a corporation");
        BuyCoffee(corporation, getDivision(divisionName), getOffice(divisionName, cityName));
      },
      hireAdVert: function (divisionName: any): any {
        const corporation = Player.corporation;
        if (corporation === null) throw new Error("Should not be called without a corporation");
        HireAdVert(corporation, getDivision(divisionName), getOffice(divisionName, "Sector-12"));
      },
      makeProduct: function (
        divisionName: any,
        cityName: any,
        productName: any,
        designInvest: any,
        marketingInvest: any,
      ): any {
        const corporation = Player.corporation;
        if (corporation === null) throw new Error("Should not be called without a corporation");
        MakeProduct(corporation, getDivision(divisionName), cityName, productName, designInvest, marketingInvest);
      },
      research: function (divisionName: any, researchName: any): any {
        Research(getDivision(divisionName), researchName);
      },
      exportMaterial: function (
        sourceDivision: any,
        sourceCity: any,
        targetDivision: any,
        targetCity: any,
        materialName: any,
        amt: any,
      ): any {
        ExportMaterial(targetDivision, targetCity, getMaterial(sourceDivision, sourceCity, materialName), amt + "");
      },
      cancelExportMaterial: function (
        sourceDivision: any,
        sourceCity: any,
        targetDivision: any,
        targetCity: any,
        materialName: any,
        amt: any,
      ): any {
        CancelExportMaterial(
          targetDivision,
          targetCity,
          getMaterial(sourceDivision, sourceCity, materialName),
          amt + "",
        );
      },
      setMaterialMarketTA1: function (divisionName: any, cityName: any, materialName: any, on: any): any {
        SetMaterialMarketTA1(getMaterial(divisionName, cityName, materialName), on);
      },
      setMaterialMarketTA2: function (divisionName: any, cityName: any, materialName: any, on: any) {
        SetMaterialMarketTA2(getMaterial(divisionName, cityName, materialName), on);
      },
      setProductMarketTA1: function (divisionName: any, productName: any, on: any): any {
        SetProductMarketTA1(getProduct(divisionName, productName), on);
      },
      setProductMarketTA2: function (divisionName: any, productName: any, on: any) {
        SetProductMarketTA2(getProduct(divisionName, productName), on);
      },
      // If you modify these objects you will affect them for real, it's not
      // copies.
      getDivision: function (divisionName: any): any {
        return getDivision(divisionName);
      },
      getOffice: function (divisionName: any, cityName: any): any {
        return getOffice(divisionName, cityName);
      },
      getWarehouse: function (divisionName: any, cityName: any): any {
        return getWarehouse(divisionName, cityName);
      },
      getMaterial: function (divisionName: any, cityName: any, materialName: any): any {
        return getMaterial(divisionName, cityName, materialName);
      },
      getProduct: function (divisionName: any, productName: any): any {
        return getProduct(divisionName, productName);
      },
      getEmployee: function (divisionName: any, cityName: any, employeeName: any): any {
        return getEmployee(divisionName, cityName, employeeName);
      },
    }, // End Corporation API

    // Coding Contract API
    codingcontract: {
      attempt: function (answer: any, fn: any, ip: any = workerScript.hostname, { returnReward }: any = {}): any {
        updateDynamicRam("attempt", getRamCost("codingcontract", "attempt"));
        const contract = getCodingContract("attempt", ip, fn);

        // Convert answer to string. If the answer is a 2D array, then we have to
        // manually add brackets for the inner arrays
        if (is2DArray(answer)) {
          const answerComponents = [];
          for (let i = 0; i < answer.length; ++i) {
            answerComponents.push(["[", answer[i].toString(), "]"].join(""));
          }

          answer = answerComponents.join(",");
        } else {
          answer = String(answer);
        }

        const creward = contract.reward;
        if (creward === null) throw new Error("Somehow solved a contract that didn't have a reward");

        const serv = safeGetServer(ip, "codingcontract.attempt");
        if (contract.isSolution(answer)) {
          const reward = Player.gainCodingContractReward(creward, contract.getDifficulty());
          workerScript.log("attempt", `Successfully completed Coding Contract '${fn}'. Reward: ${reward}`);
          serv.removeContract(fn);
          return returnReward ? reward : true;
        } else {
          ++contract.tries;
          if (contract.tries >= contract.getMaxNumTries()) {
            workerScript.log("attempt", `Coding Contract attempt '${fn}' failed. Contract is now self-destructing`);
            serv.removeContract(fn);
          } else {
            workerScript.log(
              "attempt",
              `Coding Contract attempt '${fn}' failed. ${
                contract.getMaxNumTries() - contract.tries
              } attempts remaining.`,
            );
          }

          return returnReward ? "" : false;
        }
      },
      getContractType: function (fn: any, ip: any = workerScript.hostname): any {
        updateDynamicRam("getContractType", getRamCost("codingcontract", "getContractType"));
        const contract = getCodingContract("getContractType", ip, fn);
        return contract.getType();
      },
      getData: function (fn: any, ip: any = workerScript.hostname): any {
        updateDynamicRam("getData", getRamCost("codingcontract", "getData"));
        const contract = getCodingContract("getData", ip, fn);
        const data = contract.getData();
        if (data.constructor === Array) {
          // For two dimensional arrays, we have to copy the internal arrays using
          // slice() as well. As of right now, no contract has arrays that have
          // more than two dimensions
          const copy = data.slice();
          for (let i = 0; i < copy.length; ++i) {
            if (data[i].constructor === Array) {
              copy[i] = data[i].slice();
            }
          }

          return copy;
        } else {
          return data;
        }
      },
      getDescription: function (fn: any, ip: any = workerScript.hostname): any {
        updateDynamicRam("getDescription", getRamCost("codingcontract", "getDescription"));
        const contract = getCodingContract("getDescription", ip, fn);
        return contract.getDescription();
      },
      getNumTriesRemaining: function (fn: any, ip: any = workerScript.hostname): any {
        updateDynamicRam("getNumTriesRemaining", getRamCost("codingcontract", "getNumTriesRemaining"));
        const contract = getCodingContract("getNumTriesRemaining", ip, fn);
        return contract.getMaxNumTries() - contract.tries;
      },
    }, // End coding contracts

    // Duplicate Sleeve API
    sleeve: sleeve,

    stanek: stanek,

    formulas: {
      basic: {
        calculateSkill: function (exp: any, mult: any = 1): any {
          checkFormulasAccess("basic.calculateSkill", 5);
          return calculateSkill(exp, mult);
        },
        calculateExp: function (skill: any, mult: any = 1): any {
          checkFormulasAccess("basic.calculateExp", 5);
          return calculateExp(skill, mult);
        },
        hackChance: function (server: any, player: any): any {
          checkFormulasAccess("basic.hackChance", 5);
          return calculateHackingChance(server, player);
        },
        hackExp: function (server: any, player: any): any {
          checkFormulasAccess("basic.hackExp", 5);
          return calculateHackingExpGain(server, player);
        },
        hackPercent: function (server: any, player: any): any {
          checkFormulasAccess("basic.hackPercent", 5);
          return calculatePercentMoneyHacked(server, player);
        },
        growPercent: function (server: any, threads: any, player: any, cores: any = 1): any {
          checkFormulasAccess("basic.growPercent", 5);
          return calculateServerGrowth(server, threads, player, cores);
        },
        hackTime: function (server: any, player: any): any {
          checkFormulasAccess("basic.hackTime", 5);
          return calculateHackingTime(server, player);
        },
        growTime: function (server: any, player: any): any {
          checkFormulasAccess("basic.growTime", 5);
          return calculateGrowTime(server, player);
        },
        weakenTime: function (server: any, player: any): any {
          checkFormulasAccess("basic.weakenTime", 5);
          return calculateWeakenTime(server, player);
        },
      },
      hacknetNodes: {
        moneyGainRate: function (level: any, ram: any, cores: any, mult: any = 1): any {
          checkFormulasAccess("hacknetNodes.moneyGainRate", 5);
          return calculateMoneyGainRate(level, ram, cores, mult);
        },
        levelUpgradeCost: function (startingLevel: any, extraLevels: any = 1, costMult: any = 1): any {
          checkFormulasAccess("hacknetNodes.levelUpgradeCost", 5);
          return calculateLevelUpgradeCost(startingLevel, extraLevels, costMult);
        },
        ramUpgradeCost: function (startingRam: any, extraLevels: any = 1, costMult: any = 1): any {
          checkFormulasAccess("hacknetNodes.ramUpgradeCost", 5);
          return calculateRamUpgradeCost(startingRam, extraLevels, costMult);
        },
        coreUpgradeCost: function (startingCore: any, extraCores: any = 1, costMult: any = 1): any {
          checkFormulasAccess("hacknetNodes.coreUpgradeCost", 5);
          return calculateCoreUpgradeCost(startingCore, extraCores, costMult);
        },
        hacknetNodeCost: function (n: any, mult: any): any {
          checkFormulasAccess("hacknetNodes.hacknetNodeCost", 5);
          return calculateNodeCost(n, mult);
        },
        constants: function (): any {
          checkFormulasAccess("hacknetNodes.constants", 5);
          return Object.assign({}, HacknetNodeConstants);
        },
      },
      hacknetServers: {
        hashGainRate: function (level: any, ramUsed: any, maxRam: any, cores: any, mult: any = 1): any {
          checkFormulasAccess("hacknetServers.hashGainRate", 9);
          return HScalculateHashGainRate(level, ramUsed, maxRam, cores, mult);
        },
        levelUpgradeCost: function (startingLevel: any, extraLevels: any = 1, costMult: any = 1): any {
          checkFormulasAccess("hacknetServers.levelUpgradeCost", 9);
          return HScalculateLevelUpgradeCost(startingLevel, extraLevels, costMult);
        },
        ramUpgradeCost: function (startingRam: any, extraLevels: any = 1, costMult: any = 1): any {
          checkFormulasAccess("hacknetServers.ramUpgradeCost", 9);
          return HScalculateRamUpgradeCost(startingRam, extraLevels, costMult);
        },
        coreUpgradeCost: function (startingCore: any, extraCores: any = 1, costMult: any = 1): any {
          checkFormulasAccess("hacknetServers.coreUpgradeCost", 9);
          return HScalculateCoreUpgradeCost(startingCore, extraCores, costMult);
        },
        cacheUpgradeCost: function (startingCache: any, extraCache: any = 1): any {
          checkFormulasAccess("hacknetServers.cacheUpgradeCost", 9);
          return HScalculateCacheUpgradeCost(startingCache, extraCache);
        },
        hashUpgradeCost: function (upgName: any, level: any): any {
          checkFormulasAccess("hacknetServers.hashUpgradeCost", 9);
          const upg = Player.hashManager.getUpgrade(upgName);
          if (!upg) {
            throw makeRuntimeErrorMsg(
              "formulas.hacknetServers.calculateHashUpgradeCost",
              `Invalid Hash Upgrade: ${upgName}`,
            );
          }
          return upg.getCost(level);
        },
        hacknetServerCost: function (n: any, mult: any): any {
          checkFormulasAccess("hacknetServers.hacknetServerCost", 9);
          return HScalculateServerCost(n, mult);
        },
        constants: function (): any {
          checkFormulasAccess("hacknetServers.constants", 9);
          return Object.assign({}, HacknetServerConstants);
        },
      },
    }, // end formulas
    flags: function (data: any): any {
      data = toNative(data);
      // We always want the help flag.
      const args: {
        [key: string]: any;
      } = {};

      for (const d of data) {
        let t: any = String;
        if (typeof d[1] === "number") {
          t = Number;
        } else if (typeof d[1] === "boolean") {
          t = Boolean;
        } else if (Array.isArray(d[1])) {
          t = [String];
        }
        const numDashes = d[0].length > 1 ? 2 : 1;
        args["-".repeat(numDashes) + d[0]] = t;
      }
      const ret = libarg(args, { argv: workerScript.args });
      for (const d of data) {
        if (!ret.hasOwnProperty("--" + d[0]) || !ret.hasOwnProperty("-" + d[0])) ret[d[0]] = d[1];
      }
      for (const key of Object.keys(ret)) {
        if (!key.startsWith("-")) continue;
        const value = ret[key];
        delete ret[key];
        const numDashes = key.length === 2 ? 1 : 2;
        ret[key.slice(numDashes)] = value;
      }
      return ret;
    },
    ...extra,
  };

  function getFunctionNames(obj: NS, prefix: string): string[] {
    const functionNames: string[] = [];
    for (const [key, value] of Object.entries(obj)) {
      if (typeof value == "function") {
        functionNames.push(prefix + key);
      } else if (typeof value == "object") {
        functionNames.push(...getFunctionNames(value, key + "."));
      }
    }
    return functionNames;
  }

  const possibleLogs = Object.fromEntries([...getFunctionNames(functions, "")].map((a) => [a, true]));

  return functions;
} // End NetscriptFunction()

export { NetscriptFunctions };<|MERGE_RESOLUTION|>--- conflicted
+++ resolved
@@ -81,7 +81,6 @@
 import { Terminal } from "./Terminal";
 import { calculateSkill, calculateExp } from "./PersonObjects/formulas/skill";
 
-import { Message } from "./Message/Message";
 import { Player } from "./Player";
 import { Programs } from "./Programs/Programs";
 import { Script } from "./Script/Script";
@@ -146,12 +145,9 @@
 import { INetscriptSleeve, NetscriptSleeve } from "./NetscriptFunctions/Sleeve";
 import { INetscriptExtra, NetscriptExtra } from "./NetscriptFunctions/Extra";
 import { INetscriptHacknet, NetscriptHacknet } from "./NetscriptFunctions/Hacknet";
-<<<<<<< HEAD
 import { INetscriptStanek, NetscriptStanek } from "./NetscriptFunctions/Stanek";
-=======
 import { dialogBoxCreate } from "./ui/React/DialogBox";
 import { SnackbarEvents } from "./ui/React/Snackbar";
->>>>>>> e245c2d3
 
 const defaultInterpreter = new Interpreter("", () => undefined);
 
@@ -482,15 +478,6 @@
     }
 
     return contract;
-  };
-
-  const checkStanekAPIAccess = function (func: string): void {
-    if (Player.bitNodeN !== 13 && !SourceFileFlags[13]) {
-      throw makeRuntimeErrorMsg(
-        `stanek.${func}`,
-        "You do not currently have access to the Stanek API. This is either because you are not in BitNode-13 or because you do not have Source-File 13",
-      );
-    }
   };
 
   const getBladeburnerActionObject = function (func: any, type: any, name: any): any {
