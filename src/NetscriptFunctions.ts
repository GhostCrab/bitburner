--- conflicted
+++ resolved
@@ -600,11 +600,7 @@
 
       return calculateHackingChance(server, Player);
     },
-<<<<<<< HEAD
-    sleep: async function (_time: unknown = 0): Promise<void> {
-=======
     sleep: async function (_time: unknown = 0): Promise<true> {
->>>>>>> 4fc352a7
       updateDynamicRam("sleep", getRamCost(Player, "sleep"));
       const time = helper.number("sleep", "time", _time);
       if (time === undefined) {
@@ -615,11 +611,7 @@
         return Promise.resolve(true);
       });
     },
-<<<<<<< HEAD
-    asleep: function (_time: unknown = 0): Promise<void> {
-=======
     asleep: function (_time: unknown = 0): Promise<true> {
->>>>>>> 4fc352a7
       updateDynamicRam("asleep", getRamCost(Player, "asleep"));
       const time = helper.number("asleep", "time", _time);
       if (time === undefined) {
