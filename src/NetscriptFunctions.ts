--- conflicted
+++ resolved
@@ -1646,11 +1646,7 @@
       return cost;
     },
     purchaseServer: function (aname: any, aram: any): any {
-<<<<<<< HEAD
-      updateDynamicRam("purchaseServer", getRamCost(Player, "purchaseServer"));
-=======
       if (arguments.length !== 2) throw makeRuntimeErrorMsg("purchaseServer", "Takes 2 arguments");
->>>>>>> 3917ef26
       const name = helper.string("purchaseServer", "name", aname);
       const ram = helper.number("purchaseServer", "ram", aram);
       updateDynamicRam("purchaseServer", getRamCost(Player, "purchaseServer"));
