--- conflicted
+++ resolved
@@ -428,17 +428,9 @@
           server.moneyAvailable = 0;
         }
 
-<<<<<<< HEAD
-        let moneyGained = 0;
-        if (manual) {
-          moneyGained = moneyDrained * BitNodeMultipliers.ManualHackMoney;
-        } else {
-          moneyGained = moneyDrained * BitNodeMultipliers.ScriptHackMoneyGain;
-=======
         let moneyGained = moneyDrained * BitNodeMultipliers.ScriptHackMoneyGain;
         if (manual) {
           moneyGained = moneyDrained * BitNodeMultipliers.ManualHackMoney;
->>>>>>> ddf4ab26
         }
 
         Player.gainMoney(moneyGained, "hacking");
