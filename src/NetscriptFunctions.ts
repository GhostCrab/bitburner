import { vsprintf, sprintf } from "sprintf-js";

import { getRamCost } from "./Netscript/RamCostGenerator";
import { WorkerScriptStartStopEventEmitter } from "./Netscript/WorkerScriptStartStopEventEmitter";

import { BitNodeMultipliers } from "./BitNode/BitNodeMultipliers";

import { CONSTANTS } from "./Constants";

import {
  calculateHackingChance,
  calculateHackingExpGain,
  calculatePercentMoneyHacked,
  calculateHackingTime,
  calculateGrowTime,
  calculateWeakenTime,
} from "./Hacking";

import { netscriptCanGrow, netscriptCanHack, netscriptCanWeaken } from "./Hacking/netscriptCanHack";

import { HacknetServer } from "./Hacknet/HacknetServer";

import { Terminal } from "./Terminal";

import { Player } from "./Player";
import { Programs } from "./Programs/Programs";
import { Script } from "./Script/Script";
import { findRunningScript, findRunningScriptByPid } from "./Script/ScriptHelpers";
import { isScriptFilename } from "./Script/isScriptFilename";
import { PromptEvent } from "./ui/React/PromptManager";

import { GetServer, GetAllServers, DeleteServer, AddToAllServers, createUniqueRandomIp } from "./Server/AllServers";
import { RunningScript } from "./Script/RunningScript";
import {
  getServerOnNetwork,
  numCycleForGrowth,
  processSingleServerGrowth,
  safetlyCreateUniqueServer,
} from "./Server/ServerHelpers";
import { getPurchaseServerCost, getPurchaseServerLimit, getPurchaseServerMaxRam } from "./Server/ServerPurchases";
import { Server } from "./Server/Server";
import { SourceFileFlags } from "./SourceFile/SourceFileFlags";
import { influenceStockThroughServerHack, influenceStockThroughServerGrow } from "./StockMarket/PlayerInfluencing";

import { isValidFilePath, removeLeadingSlash } from "./Terminal/DirectoryHelpers";
import { TextFile, getTextFile, createTextFile } from "./TextFile";

import { NetscriptPorts, runScriptFromScript } from "./NetscriptWorker";
import { killWorkerScript } from "./Netscript/killWorkerScript";
import { workerScripts } from "./Netscript/WorkerScripts";
import { WorkerScript } from "./Netscript/WorkerScript";
import { makeRuntimeRejectMsg, netscriptDelay, resolveNetscriptRequestedThreads } from "./NetscriptEvaluator";

import { numeralWrapper } from "./ui/numeralFormat";
import { convertTimeMsToTimeElapsedString } from "./utils/StringHelperFunctions";

import { LogBoxEvents } from "./ui/React/LogBoxManager";
import { arrayToString } from "./utils/helpers/arrayToString";
import { isString } from "./utils/helpers/isString";

import { BaseServer } from "./Server/BaseServer";
import { NetscriptGang } from "./NetscriptFunctions/Gang";
import { NetscriptSleeve } from "./NetscriptFunctions/Sleeve";
import { NetscriptExtra } from "./NetscriptFunctions/Extra";
import { NetscriptHacknet } from "./NetscriptFunctions/Hacknet";
import { NetscriptStanek } from "./NetscriptFunctions/Stanek";
import { NetscriptUserInterface } from "./NetscriptFunctions/UserInterface";
import { NetscriptBladeburner } from "./NetscriptFunctions/Bladeburner";
import { NetscriptCodingContract } from "./NetscriptFunctions/CodingContract";
import { NetscriptCorporation } from "./NetscriptFunctions/Corporation";
import { NetscriptFormulas } from "./NetscriptFunctions/Formulas";
import { NetscriptStockMarket } from "./NetscriptFunctions/StockMarket";
import { NetscriptGrafting } from "./NetscriptFunctions/Grafting";
import { IPort } from "./NetscriptPort";

import {
  NS as INS,
  Player as INetscriptPlayer,
  Gang as IGang,
  Bladeburner as IBladeburner,
  Stanek as IStanek,
  RunningScript as IRunningScript,
  RecentScript as IRecentScript,
  SourceFileLvl,
  BasicHGWOptions,
  ProcessInfo,
  HackingMultipliers,
  HacknetMultipliers,
  BitNodeMultipliers as IBNMults,
  Server as IServerDef,
  RunningScript as IRunningScriptDef,
} from "./ScriptEditor/NetscriptDefinitions";
import { NetscriptSingularity } from "./NetscriptFunctions/Singularity";

import { toNative } from "./NetscriptFunctions/toNative";

import { dialogBoxCreate } from "./ui/React/DialogBox";
import { SnackbarEvents } from "./ui/React/Snackbar";

import { Flags } from "./NetscriptFunctions/Flags";
import { calculateIntelligenceBonus } from "./PersonObjects/formulas/intelligence";
import { CalculateShareMult, StartSharing } from "./NetworkShare/Share";
<<<<<<< HEAD
import { recentScripts } from "./Netscript/RecentScripts";
=======
import { CityName } from "./Locations/data/CityNames";
import { wrapAPI } from "./Netscript/APIWrapper";
>>>>>>> 219b9589

interface NS extends INS {
  [key: string]: any;
  gang: IGang;
  bladeburner: IBladeburner;
  stanek: IStanek;
}

export function NetscriptFunctions(workerScript: WorkerScript): NS {
  const updateDynamicRam = function (fnName: string, ramCost: number): void {
    if (workerScript.dynamicLoadedFns[fnName]) {
      return;
    }
    workerScript.dynamicLoadedFns[fnName] = true;

    let threads = workerScript.scriptRef.threads;
    if (typeof threads !== "number") {
      console.warn(`WorkerScript detected NaN for threadcount for ${workerScript.name} on ${workerScript.hostname}`);
      threads = 1;
    }
    workerScript.dynamicRamUsage += ramCost;
    if (workerScript.dynamicRamUsage > 1.01 * workerScript.ramUsage) {
      throw makeRuntimeRejectMsg(
        workerScript,
        `Dynamic RAM usage calculated to be greater than initial RAM usage on fn: ${fnName}.
        This is probably because you somehow circumvented the static RAM calculation.

        Threads: ${threads}
        Dynamic RAM Usage: ${numeralWrapper.formatRAM(workerScript.dynamicRamUsage)}
        Static RAM Usage: ${numeralWrapper.formatRAM(workerScript.ramUsage)}

        One of these could be the reason:
        * Using eval() to get a reference to a ns function
        &nbsp;&nbsp;const myScan = eval('ns.scan');

        * Using map access to do the same
        &nbsp;&nbsp;const myScan = ns['scan'];

        Sorry :(`,
      );
    }
  };

  /**
   * Gets the Server for a specific hostname/ip, throwing an error
   * if the server doesn't exist.
   * @param {string} hostname - Hostname or IP of the server
   * @param {string} callingFnName - Name of calling function. For logging purposes
   * @returns {BaseServer} The specified server as a BaseServer
   */
  const safeGetServer = function (hostname: string, callingFnName: string): BaseServer {
    const server = GetServer(hostname);
    if (server == null) {
      throw makeRuntimeErrorMsg(callingFnName, `Invalid hostname: ${hostname}`);
    }
    return server;
  };

  /**
   * Searches for and returns the RunningScript object for the specified script.
   * If the 'fn' argument is not specified, this returns the current RunningScript.
   * @param {string} fn - Filename of script
   * @param {string} hostname - Hostname/ip of the server on which the script resides
   * @param {any[]} scriptArgs - Running script's arguments
   * @returns {RunningScript}
   *      Running script identified by the parameters, or null if no such script
   *      exists, or the current running script if the first argument 'fn'
   *      is not specified.
   */
  const getRunningScript = function (
    fn: string,
    hostname: string,
    callingFnName: string,
    scriptArgs: any,
  ): RunningScript | null {
    if (typeof callingFnName !== "string" || callingFnName === "") {
      callingFnName = "getRunningScript";
    }

    if (!Array.isArray(scriptArgs)) {
      throw makeRuntimeRejectMsg(
        workerScript,
        `Invalid scriptArgs argument passed into getRunningScript() from ${callingFnName}(). ` +
          `This is probably a bug. Please report to game developer`,
      );
    }

    if (fn != null && typeof fn === "string") {
      // Get Logs of another script
      if (hostname == null) {
        hostname = workerScript.hostname;
      }
      const server = safeGetServer(hostname, callingFnName);

      return findRunningScript(fn, scriptArgs, server);
    }

    // If no arguments are specified, return the current RunningScript
    return workerScript.scriptRef;
  };

  const getRunningScriptByPid = function (pid: number, callingFnName: string): RunningScript | null {
    if (typeof callingFnName !== "string" || callingFnName === "") {
      callingFnName = "getRunningScriptgetRunningScriptByPid";
    }

    for (const server of GetAllServers()) {
      const runningScript = findRunningScriptByPid(pid, server);
      if (runningScript) return runningScript;
    }
    return null;
  };

  /**
   * Sanitizes a `RunningScript` to remove sensitive information, making it suitable for
   * return through an NS function.
   * @see NS.getRecentScripts
   * @see NS.getRunningScript
   * @param runningScript Existing, internal RunningScript
   * @returns A sanitized, NS-facing copy of the RunningScript
   */
  const createPublicRunningScript = function (runningScript: RunningScript): IRunningScript {
    return {
      args: runningScript.args.slice(),
      filename: runningScript.filename,
      logs: runningScript.logs.slice(),
      offlineExpGained: runningScript.offlineExpGained,
      offlineMoneyMade: runningScript.offlineMoneyMade,
      offlineRunningTime: runningScript.offlineRunningTime,
      onlineExpGained: runningScript.onlineExpGained,
      onlineMoneyMade: runningScript.onlineMoneyMade,
      onlineRunningTime: runningScript.onlineRunningTime,
      pid: runningScript.pid,
      ramUsage: runningScript.ramUsage,
      server: runningScript.server,
      threads: runningScript.threads,
    };
  };

  /**
   * Helper function for getting the error log message when the user specifies
   * a nonexistent running script
   * @param {string} fn - Filename of script
   * @param {string} hostname - Hostname/ip of the server on which the script resides
   * @param {any[]} scriptArgs - Running script's arguments
   * @returns {string} Error message to print to logs
   */
  const getCannotFindRunningScriptErrorMessage = function (fn: string, hostname: string, scriptArgs: any): string {
    if (!Array.isArray(scriptArgs)) {
      scriptArgs = [];
    }

    return `Cannot find running script ${fn} on server ${hostname} with args: ${arrayToString(scriptArgs)}`;
  };

  /**
   * Used to fail a function if the function's target is a Hacknet Server.
   * This is used for functions that should run on normal Servers, but not Hacknet Servers
   * @param {Server} server - Target server
   * @param {string} callingFn - Name of calling function. For logging purposes
   * @returns {boolean} True if the server is a Hacknet Server, false otherwise
   */
  const failOnHacknetServer = function (server: BaseServer, callingFn = ""): boolean {
    if (server instanceof HacknetServer) {
      workerScript.log(callingFn, () => `Does not work on Hacknet Servers`);
      return true;
    } else {
      return false;
    }
  };

  const makeRuntimeErrorMsg = function (caller: string, msg: string): string {
    const errstack = new Error().stack;
    if (errstack === undefined) throw new Error("how did we not throw an error?");
    const stack = errstack.split("\n").slice(1);
    const scripts = workerScript.getServer().scripts;
    const userstack = [];
    for (const stackline of stack) {
      let filename;
      for (const script of scripts) {
        if (script.url && stackline.includes(script.url)) {
          filename = script.filename;
        }
        for (const dependency of script.dependencies) {
          if (stackline.includes(dependency.url)) {
            filename = dependency.filename;
          }
        }
      }
      if (!filename) continue;

      interface ILine {
        line: string;
        func: string;
      }

      function parseChromeStackline(line: string): ILine | null {
        const lineRe = /.*:(\d+):\d+.*/;
        const funcRe = /.*at (.+) \(.*/;

        const lineMatch = line.match(lineRe);
        const funcMatch = line.match(funcRe);
        if (lineMatch && funcMatch) {
          return { line: lineMatch[1], func: funcMatch[1] };
        }
        return null;
      }
      let call = { line: "-1", func: "unknown" };
      const chromeCall = parseChromeStackline(stackline);
      if (chromeCall) {
        call = chromeCall;
      }

      function parseFirefoxStackline(line: string): ILine | null {
        const lineRe = /.*:(\d+):\d+$/;
        const lineMatch = line.match(lineRe);

        const lio = line.lastIndexOf("@");

        if (lineMatch && lio !== -1) {
          return { line: lineMatch[1], func: line.slice(0, lio) };
        }
        return null;
      }

      const firefoxCall = parseFirefoxStackline(stackline);
      if (firefoxCall) {
        call = firefoxCall;
      }

      userstack.push(`${filename}:L${call.line}@${call.func}`);
    }

    workerScript.log(caller, () => msg);
    let rejectMsg = `${caller}: ${msg}`;
    if (userstack.length !== 0) rejectMsg += `<br><br>Stack:<br>${userstack.join("<br>")}`;
    return makeRuntimeRejectMsg(workerScript, rejectMsg);
  };

  const checkSingularityAccess = function (func: string): void {
    if (Player.bitNodeN !== 4) {
      if (Player.sourceFileLvl(4) === 0) {
        throw makeRuntimeErrorMsg(
          func,
          `This singularity function requires Source-File 4 to run. A power up you obtain later in the game. It will be very obvious when and how you can obtain it.`,
        );
      }
    }
  };

  const hack = function (
    hostname: string,
    manual: boolean,
    { threads: requestedThreads, stock }: any = {},
  ): Promise<number> {
    if (hostname === undefined) {
      throw makeRuntimeErrorMsg("hack", "Takes 1 argument.");
    }
    const threads = resolveNetscriptRequestedThreads(workerScript, "hack", requestedThreads);
    const server = safeGetServer(hostname, "hack");
    if (!(server instanceof Server)) {
      throw makeRuntimeErrorMsg("hack", "Cannot be executed on this server.");
    }

    // Calculate the hacking time
    const hackingTime = calculateHackingTime(server, Player); // This is in seconds

    // No root access or skill level too low
    const canHack = netscriptCanHack(server, Player);
    if (!canHack.res) {
      throw makeRuntimeErrorMsg("hack", canHack.msg || "");
    }

    workerScript.log(
      "hack",
      () =>
        `Executing on '${server.hostname}' in ${convertTimeMsToTimeElapsedString(
          hackingTime * 1000,
          true,
        )} (t=${numeralWrapper.formatThreads(threads)})`,
    );

    return netscriptDelay(hackingTime * 1000, workerScript).then(function () {
      const hackChance = calculateHackingChance(server, Player);
      const rand = Math.random();
      let expGainedOnSuccess = calculateHackingExpGain(server, Player) * threads;
      const expGainedOnFailure = expGainedOnSuccess / 4;
      if (rand < hackChance) {
        // Success!
        const percentHacked = calculatePercentMoneyHacked(server, Player);
        let maxThreadNeeded = Math.ceil(1 / percentHacked);
        if (isNaN(maxThreadNeeded)) {
          // Server has a 'max money' of 0 (probably). We'll set this to an arbitrarily large value
          maxThreadNeeded = 1e6;
        }

        let moneyDrained = Math.floor(server.moneyAvailable * percentHacked) * threads;

        // Over-the-top safety checks
        if (moneyDrained <= 0) {
          moneyDrained = 0;
          expGainedOnSuccess = expGainedOnFailure;
        }
        if (moneyDrained > server.moneyAvailable) {
          moneyDrained = server.moneyAvailable;
        }
        server.moneyAvailable -= moneyDrained;
        if (server.moneyAvailable < 0) {
          server.moneyAvailable = 0;
        }

        const moneyGained = moneyDrained * BitNodeMultipliers.ScriptHackMoneyGain;

        Player.gainMoney(moneyGained, "hacking");
        workerScript.scriptRef.onlineMoneyMade += moneyGained;
        Player.scriptProdSinceLastAug += moneyGained;
        workerScript.scriptRef.recordHack(server.hostname, moneyGained, threads);
        Player.gainHackingExp(expGainedOnSuccess);
        if (manual) Player.gainIntelligenceExp(0.005);
        workerScript.scriptRef.onlineExpGained += expGainedOnSuccess;
        workerScript.log(
          "hack",
          () =>
            `Successfully hacked '${server.hostname}' for ${numeralWrapper.formatMoney(
              moneyGained,
            )} and ${numeralWrapper.formatExp(expGainedOnSuccess)} exp (t=${numeralWrapper.formatThreads(threads)})`,
        );
        server.fortify(CONSTANTS.ServerFortifyAmount * Math.min(threads, maxThreadNeeded));
        if (stock) {
          influenceStockThroughServerHack(server, moneyDrained);
        }
        if (manual) {
          server.backdoorInstalled = true;
        }
        return Promise.resolve(moneyGained);
      } else {
        // Player only gains 25% exp for failure?
        Player.gainHackingExp(expGainedOnFailure);
        workerScript.scriptRef.onlineExpGained += expGainedOnFailure;
        workerScript.log(
          "hack",
          () =>
            `Failed to hack '${server.hostname}'. Gained ${numeralWrapper.formatExp(
              expGainedOnFailure,
            )} exp (t=${numeralWrapper.formatThreads(threads)})`,
        );
        return Promise.resolve(0);
      }
    });
  };

  const argsToString = function (args: any[]): string {
    let out = "";
    for (let arg of args) {
      arg = toNative(arg);
      out += typeof arg === "object" ? JSON.stringify(arg) : `${arg}`;
    }

    return out;
  };

  const helper = {
    updateDynamicRam: updateDynamicRam,
    makeRuntimeErrorMsg: makeRuntimeErrorMsg,
    string: (funcName: string, argName: string, v: unknown): string => {
      if (typeof v === "string") return v;
      if (typeof v === "number") return v + ""; // cast to string;
      throw makeRuntimeErrorMsg(funcName, `${argName} should be a string.`);
    },
    number: (funcName: string, argName: string, v: unknown): number => {
      if (typeof v === "string") {
        const x = parseFloat(v);
        if (!isNaN(x)) return x; // otherwise it wasn't even a string representing a number.
      } else if (typeof v === "number") {
        if (isNaN(v)) throw makeRuntimeErrorMsg(funcName, `${argName} is NaN.`);
        return v;
      }
      throw makeRuntimeErrorMsg(funcName, `${argName} should be a number.`);
    },
    boolean: (v: unknown): boolean => {
      return !!v; // Just convert it to boolean.
    },
    city: (funcName: string, argName: string, v: unknown): CityName => {
      if (typeof v !== "string") throw makeRuntimeErrorMsg(funcName, `${argName} should be a city name.`);
      const s = v as CityName;
      if (!Object.values(CityName).includes(s))
        throw makeRuntimeErrorMsg(funcName, `${argName} should be a city name.`);
      return s;
    },
    getServer: safeGetServer,
    checkSingularityAccess: checkSingularityAccess,
    hack: hack,
    getValidPort: (funcName: string, port: number): IPort => {
      if (isNaN(port)) {
        throw makeRuntimeErrorMsg(
          funcName,
          `Invalid argument. Must be a port number between 1 and ${CONSTANTS.NumNetscriptPorts}, is ${port}`,
        );
      }
      port = Math.round(port);
      if (port < 1 || port > CONSTANTS.NumNetscriptPorts) {
        throw makeRuntimeErrorMsg(
          funcName,
          `Trying to use an invalid port: ${port}. Only ports 1-${CONSTANTS.NumNetscriptPorts} are valid.`,
        );
      }
      const iport = NetscriptPorts[port - 1];
      if (iport == null || !(iport instanceof Object)) {
        throw makeRuntimeErrorMsg(funcName, `Could not find port: ${port}. This is a bug. Report to dev.`);
      }
      return iport;
    },
  };

  const gang = NetscriptGang(Player, workerScript, helper);
  const sleeve = NetscriptSleeve(Player, workerScript, helper);
  const extra = NetscriptExtra(Player, workerScript, helper);
  const hacknet = NetscriptHacknet(Player, workerScript, helper);
  const stanek = wrapAPI(helper, {}, workerScript, NetscriptStanek(Player, workerScript, helper), "stanek")
    .stanek as unknown as IStanek;
  const bladeburner = NetscriptBladeburner(Player, workerScript, helper);
  const codingcontract = NetscriptCodingContract(Player, workerScript, helper);
  const corporation = NetscriptCorporation(Player, workerScript, helper);
  const formulas = NetscriptFormulas(Player, workerScript, helper);
  const singularity = NetscriptSingularity(Player, workerScript, helper);
  const stockmarket = NetscriptStockMarket(Player, workerScript, helper);
  const ui = NetscriptUserInterface(Player, workerScript, helper);
  const grafting = NetscriptGrafting(Player, workerScript, helper);

  const base: INS = {
    ...singularity,

    singularity: singularity,
    gang: gang,
    bladeburner: bladeburner,
    codingcontract: codingcontract,
    sleeve: sleeve,
    corporation: corporation,
    stanek: stanek,
    ui: ui,
    formulas: formulas,
    stock: stockmarket,
    grafting: grafting,
    args: workerScript.args,
    hacknet: hacknet,
    sprintf: sprintf,
    vsprintf: vsprintf,
    scan: function (_hostname: unknown = workerScript.hostname): string[] {
      updateDynamicRam("scan", getRamCost(Player, "scan"));
      const hostname = helper.string("scan", "hostname", _hostname);
      const server = safeGetServer(hostname, "scan");
      const out = [];
      for (let i = 0; i < server.serversOnNetwork.length; i++) {
        const s = getServerOnNetwork(server, i);
        if (s === null) continue;
        const entry = s.hostname;
        if (entry === null) continue;
        out.push(entry);
      }
      workerScript.log("scan", () => `returned ${server.serversOnNetwork.length} connections for ${server.hostname}`);
      return out;
    },
    hack: function (_hostname: unknown, { threads: requestedThreads, stock }: BasicHGWOptions = {}): Promise<number> {
      updateDynamicRam("hack", getRamCost(Player, "hack"));
      const hostname = helper.string("hack", "hostname", _hostname);
      return hack(hostname, false, { threads: requestedThreads, stock: stock });
    },
    hackAnalyzeThreads: function (_hostname: unknown, _hackAmount: unknown): number {
      updateDynamicRam("hackAnalyzeThreads", getRamCost(Player, "hackAnalyzeThreads"));
      const hostname = helper.string("hackAnalyzeThreads", "hostname", _hostname);
      const hackAmount = helper.number("hackAnalyzeThreads", "hackAmount", _hackAmount);

      // Check argument validity
      const server = safeGetServer(hostname, "hackAnalyzeThreads");
      if (!(server instanceof Server)) {
        workerScript.log("hackAnalyzeThreads", () => "Cannot be executed on this server.");
        return -1;
      }
      if (isNaN(hackAmount)) {
        throw makeRuntimeErrorMsg(
          "hackAnalyzeThreads",
          `Invalid hackAmount argument passed into hackAnalyzeThreads: ${hackAmount}. Must be numeric.`,
        );
      }

      if (hackAmount < 0 || hackAmount > server.moneyAvailable) {
        return -1;
      } else if (hackAmount === 0) {
        return 0;
      }

      const percentHacked = calculatePercentMoneyHacked(server, Player);

      if (percentHacked === 0 || server.moneyAvailable === 0) {
        return 0; // To prevent returning infinity below
      }

      return hackAmount / Math.floor(server.moneyAvailable * percentHacked);
    },
    hackAnalyze: function (_hostname: unknown): number {
      updateDynamicRam("hackAnalyze", getRamCost(Player, "hackAnalyze"));
      const hostname = helper.string("hackAnalyze", "hostname", _hostname);

      const server = safeGetServer(hostname, "hackAnalyze");
      if (!(server instanceof Server)) {
        workerScript.log("hackAnalyze", () => "Cannot be executed on this server.");
        return 0;
      }

      return calculatePercentMoneyHacked(server, Player);
    },
    hackAnalyzeSecurity: function (_threads: unknown, _hostname?: unknown): number {
      updateDynamicRam("hackAnalyzeSecurity", getRamCost(Player, "hackAnalyzeSecurity"));
      let threads = helper.number("hackAnalyzeSecurity", "threads", _threads);
      if (_hostname) {
        const hostname = helper.string("hackAnalyzeSecurity", "hostname", _hostname);
        const server = safeGetServer(hostname, "hackAnalyze");
        if (!(server instanceof Server)) {
          workerScript.log("hackAnalyzeSecurity", () => "Cannot be executed on this server.");
          return 0;
        }

        const percentHacked = calculatePercentMoneyHacked(server, Player);

        if (percentHacked > 0) {
          // thread count is limited to the maximum number of threads needed
          threads = Math.ceil(1 / percentHacked);
        }
      }

      return CONSTANTS.ServerFortifyAmount * threads;
    },
    hackAnalyzeChance: function (_hostname: unknown): number {
      updateDynamicRam("hackAnalyzeChance", getRamCost(Player, "hackAnalyzeChance"));
      const hostname = helper.string("hackAnalyzeChance", "hostname", _hostname);

      const server = safeGetServer(hostname, "hackAnalyzeChance");
      if (!(server instanceof Server)) {
        workerScript.log("hackAnalyzeChance", () => "Cannot be executed on this server.");
        return 0;
      }

      return calculateHackingChance(server, Player);
    },
    sleep: async function (_time: unknown = 0): Promise<true> {
      updateDynamicRam("sleep", getRamCost(Player, "sleep"));
      const time = helper.number("sleep", "time", _time);
      if (time === undefined) {
        throw makeRuntimeErrorMsg("sleep", "Takes 1 argument.");
      }
      workerScript.log("sleep", () => `Sleeping for ${time} milliseconds`);
      return netscriptDelay(time, workerScript).then(function () {
        return Promise.resolve(true);
      });
    },
    asleep: function (_time: unknown = 0): Promise<true> {
      updateDynamicRam("asleep", getRamCost(Player, "asleep"));
      const time = helper.number("asleep", "time", _time);
      if (time === undefined) {
        throw makeRuntimeErrorMsg("asleep", "Takes 1 argument.");
      }
      workerScript.log("asleep", () => `Sleeping for ${time} milliseconds`);
      return new Promise((resolve) => setTimeout(() => resolve(true), time));
    },
    grow: async function (
      _hostname: unknown,
      { threads: requestedThreads, stock }: BasicHGWOptions = {},
    ): Promise<number> {
      updateDynamicRam("grow", getRamCost(Player, "grow"));
      const hostname = helper.string("grow", "hostname", _hostname);
      const threads = resolveNetscriptRequestedThreads(
        workerScript,
        "grow",
        requestedThreads ?? workerScript.scriptRef.threads,
      );
      if (hostname === undefined) {
        throw makeRuntimeErrorMsg("grow", "Takes 1 argument.");
      }
      const server = safeGetServer(hostname, "grow");
      if (!(server instanceof Server)) {
        workerScript.log("grow", () => "Cannot be executed on this server.");
        return Promise.resolve(0);
      }

      const host = GetServer(workerScript.hostname);
      if (host === null) {
        throw new Error("Workerscript host is null");
      }

      // No root access or skill level too low
      const canHack = netscriptCanGrow(server);
      if (!canHack.res) {
        throw makeRuntimeErrorMsg("grow", canHack.msg || "");
      }

      const growTime = calculateGrowTime(server, Player);
      workerScript.log(
        "grow",
        () =>
          `Executing on '${server.hostname}' in ${convertTimeMsToTimeElapsedString(
            growTime * 1000,
            true,
          )} (t=${numeralWrapper.formatThreads(threads)}).`,
      );
      return netscriptDelay(growTime * 1000, workerScript).then(function () {
        const moneyBefore = server.moneyAvailable <= 0 ? 1 : server.moneyAvailable;
        processSingleServerGrowth(server, threads, Player, host.cpuCores);
        const moneyAfter = server.moneyAvailable;
        workerScript.scriptRef.recordGrow(server.hostname, threads);
        const expGain = calculateHackingExpGain(server, Player) * threads;
        const logGrowPercent = moneyAfter / moneyBefore - 1;
        workerScript.log(
          "grow",
          () =>
            `Available money on '${server.hostname}' grown by ${numeralWrapper.formatPercentage(
              logGrowPercent,
              6,
            )}. Gained ${numeralWrapper.formatExp(expGain)} hacking exp (t=${numeralWrapper.formatThreads(threads)}).`,
        );
        workerScript.scriptRef.onlineExpGained += expGain;
        Player.gainHackingExp(expGain);
        if (stock) {
          influenceStockThroughServerGrow(server, moneyAfter - moneyBefore);
        }
        return Promise.resolve(moneyAfter / moneyBefore);
      });
    },
    growthAnalyze: function (_hostname: unknown, _growth: unknown, _cores: unknown = 1): number {
      updateDynamicRam("growthAnalyze", getRamCost(Player, "growthAnalyze"));
      const hostname = helper.string("growthAnalyze", "hostname", _hostname);
      const growth = helper.number("growthAnalyze", "growth", _growth);
      const cores = helper.number("growthAnalyze", "cores", _cores);

      // Check argument validity
      const server = safeGetServer(hostname, "growthAnalyze");
      if (!(server instanceof Server)) {
        workerScript.log("growthAnalyze", () => "Cannot be executed on this server.");
        return 0;
      }
      if (typeof growth !== "number" || isNaN(growth) || growth < 1 || !isFinite(growth)) {
        throw makeRuntimeErrorMsg("growthAnalyze", `Invalid argument: growth must be numeric and >= 1, is ${growth}.`);
      }

      return numCycleForGrowth(server, Number(growth), Player, cores);
    },
    growthAnalyzeSecurity: function (_threads: unknown): number {
      updateDynamicRam("growthAnalyzeSecurity", getRamCost(Player, "growthAnalyzeSecurity"));
      const threads = helper.number("growthAnalyzeSecurity", "threads", _threads);
      return 2 * CONSTANTS.ServerFortifyAmount * threads;
    },
    weaken: async function (_hostname: unknown, { threads: requestedThreads }: BasicHGWOptions = {}): Promise<number> {
      updateDynamicRam("weaken", getRamCost(Player, "weaken"));
      const hostname = helper.string("weaken", "hostname", _hostname);
      const threads = resolveNetscriptRequestedThreads(
        workerScript,
        "weaken",
        requestedThreads ?? workerScript.scriptRef.threads,
      );
      if (hostname === undefined) {
        throw makeRuntimeErrorMsg("weaken", "Takes 1 argument.");
      }
      const server = safeGetServer(hostname, "weaken");
      if (!(server instanceof Server)) {
        workerScript.log("weaken", () => "Cannot be executed on this server.");
        return Promise.resolve(0);
      }

      // No root access or skill level too low
      const canHack = netscriptCanWeaken(server);
      if (!canHack.res) {
        throw makeRuntimeErrorMsg("weaken", canHack.msg || "");
      }

      const weakenTime = calculateWeakenTime(server, Player);
      workerScript.log(
        "weaken",
        () =>
          `Executing on '${server.hostname}' in ${convertTimeMsToTimeElapsedString(
            weakenTime * 1000,
            true,
          )} (t=${numeralWrapper.formatThreads(threads)})`,
      );
      return netscriptDelay(weakenTime * 1000, workerScript).then(function () {
        const host = GetServer(workerScript.hostname);
        if (host === null) {
          workerScript.log("weaken", () => "Server is null, did it die?");
          return Promise.resolve(0);
        }
        const coreBonus = 1 + (host.cpuCores - 1) / 16;
        server.weaken(CONSTANTS.ServerWeakenAmount * threads * coreBonus);
        workerScript.scriptRef.recordWeaken(server.hostname, threads);
        const expGain = calculateHackingExpGain(server, Player) * threads;
        workerScript.log(
          "weaken",
          () =>
            `'${server.hostname}' security level weakened to ${
              server.hackDifficulty
            }. Gained ${numeralWrapper.formatExp(expGain)} hacking exp (t=${numeralWrapper.formatThreads(threads)})`,
        );
        workerScript.scriptRef.onlineExpGained += expGain;
        Player.gainHackingExp(expGain);
        return Promise.resolve(CONSTANTS.ServerWeakenAmount * threads * coreBonus);
      });
    },
    weakenAnalyze: function (_threads: unknown, _cores: unknown = 1): number {
      updateDynamicRam("weakenAnalyze", getRamCost(Player, "weakenAnalyze"));
      const threads = helper.number("weakenAnalyze", "threads", _threads);
      const cores = helper.number("weakenAnalyze", "cores", _cores);
      const coreBonus = 1 + (cores - 1) / 16;
      return CONSTANTS.ServerWeakenAmount * threads * coreBonus * BitNodeMultipliers.ServerWeakenRate;
    },
    share: async function (): Promise<void> {
      updateDynamicRam("share", getRamCost(Player, "share"));
      workerScript.log("share", () => "Sharing this computer.");
      const end = StartSharing(workerScript.scriptRef.threads * calculateIntelligenceBonus(Player.intelligence, 2));
      return netscriptDelay(10000, workerScript).finally(function () {
        workerScript.log("share", () => "Finished sharing this computer.");
        end();
      });
    },
    getSharePower: function (): number {
      updateDynamicRam("getSharePower", getRamCost(Player, "getSharePower"));
      return CalculateShareMult();
    },
    print: function (...args: any[]): void {
      updateDynamicRam("print", getRamCost(Player, "print"));
      if (args.length === 0) {
        throw makeRuntimeErrorMsg("print", "Takes at least 1 argument.");
      }
      workerScript.print(argsToString(args));
    },
    printf: function (_format: unknown, ...args: any[]): void {
      updateDynamicRam("printf", getRamCost(Player, "printf"));
      const format = helper.string("printf", "format", _format);
      if (typeof format !== "string") {
        throw makeRuntimeErrorMsg("printf", "First argument must be string for the format.");
      }
      workerScript.print(vsprintf(format, args));
    },
    tprint: function (...args: any[]): void {
      updateDynamicRam("tprint", getRamCost(Player, "tprint"));
      if (args.length === 0) {
        throw makeRuntimeErrorMsg("tprint", "Takes at least 1 argument.");
      }
      const str = argsToString(args);
      if (str.startsWith("ERROR") || str.startsWith("FAIL")) {
        Terminal.error(`${workerScript.scriptRef.filename}: ${str}`);
        return;
      }
      if (str.startsWith("SUCCESS")) {
        Terminal.success(`${workerScript.scriptRef.filename}: ${str}`);
        return;
      }
      if (str.startsWith("WARN")) {
        Terminal.warn(`${workerScript.scriptRef.filename}: ${str}`);
        return;
      }
      if (str.startsWith("INFO")) {
        Terminal.info(`${workerScript.scriptRef.filename}: ${str}`);
        return;
      }
      Terminal.print(`${workerScript.scriptRef.filename}: ${str}`);
    },
    tprintf: function (_format: unknown, ...args: any[]): void {
      updateDynamicRam("tprintf", getRamCost(Player, "tprintf"));
      const format = helper.string("printf", "format", _format);
      if (typeof format !== "string") {
        throw makeRuntimeErrorMsg("tprintf", "First argument must be string for the format.");
      }
      const str = vsprintf(format, args);

      if (str.startsWith("ERROR") || str.startsWith("FAIL")) {
        Terminal.error(`${str}`);
        return;
      }
      if (str.startsWith("SUCCESS")) {
        Terminal.success(`${str}`);
        return;
      }
      if (str.startsWith("WARN")) {
        Terminal.warn(`${str}`);
        return;
      }
      if (str.startsWith("INFO")) {
        Terminal.info(`${str}`);
        return;
      }
      Terminal.print(`${str}`);
    },
    clearLog: function (): void {
      updateDynamicRam("clearLog", getRamCost(Player, "clearLog"));
      workerScript.scriptRef.clearLog();
    },
    disableLog: function (_fn: unknown): void {
      updateDynamicRam("disableLog", getRamCost(Player, "disableLog"));
      const fn = helper.string("disableLog", "fn", _fn);
      if (fn === "ALL") {
        for (const fn of Object.keys(possibleLogs)) {
          workerScript.disableLogs[fn] = true;
        }
        workerScript.log("disableLog", () => `Disabled logging for all functions`);
      } else if (possibleLogs[fn] === undefined) {
        throw makeRuntimeErrorMsg("disableLog", `Invalid argument: ${fn}.`);
      } else {
        workerScript.disableLogs[fn] = true;
        workerScript.log("disableLog", () => `Disabled logging for ${fn}`);
      }
    },
    enableLog: function (_fn: unknown): void {
      updateDynamicRam("enableLog", getRamCost(Player, "enableLog"));
      const fn = helper.string("enableLog", "fn", _fn);
      if (fn === "ALL") {
        for (const fn of Object.keys(possibleLogs)) {
          delete workerScript.disableLogs[fn];
        }
        workerScript.log("enableLog", () => `Enabled logging for all functions`);
      } else if (possibleLogs[fn] === undefined) {
        throw makeRuntimeErrorMsg("enableLog", `Invalid argument: ${fn}.`);
      }
      delete workerScript.disableLogs[fn];
      workerScript.log("enableLog", () => `Enabled logging for ${fn}`);
    },
    isLogEnabled: function (_fn: unknown): boolean {
      updateDynamicRam("isLogEnabled", getRamCost(Player, "isLogEnabled"));
      const fn = helper.string("isLogEnabled", "fn", _fn);
      if (possibleLogs[fn] === undefined) {
        throw makeRuntimeErrorMsg("isLogEnabled", `Invalid argument: ${fn}.`);
      }
      return !workerScript.disableLogs[fn];
    },
    getScriptLogs: function (fn: any, hostname: any, ...scriptArgs: any[]): string[] {
      updateDynamicRam("getScriptLogs", getRamCost(Player, "getScriptLogs"));
      const runningScriptObj = getRunningScript(fn, hostname, "getScriptLogs", scriptArgs);
      if (runningScriptObj == null) {
        workerScript.log("getScriptLogs", () => getCannotFindRunningScriptErrorMessage(fn, hostname, scriptArgs));
        return [];
      }

      return runningScriptObj.logs.slice();
    },
    tail: function (fn: any, hostname: any = workerScript.hostname, ...scriptArgs: any[]): void {
      updateDynamicRam("tail", getRamCost(Player, "tail"));
      let runningScriptObj;
      if (arguments.length === 0) {
        runningScriptObj = workerScript.scriptRef;
      } else if (typeof fn === "number") {
        runningScriptObj = getRunningScriptByPid(fn, "tail");
      } else {
        runningScriptObj = getRunningScript(fn, hostname, "tail", scriptArgs);
      }
      if (runningScriptObj == null) {
        workerScript.log("tail", () => getCannotFindRunningScriptErrorMessage(fn, hostname, scriptArgs));
        return;
      }

      LogBoxEvents.emit(runningScriptObj);
    },
    nuke: function (_hostname: unknown): boolean {
      updateDynamicRam("nuke", getRamCost(Player, "nuke"));
      const hostname = helper.string("tail", "hostname", _hostname);
      if (hostname === undefined) {
        throw makeRuntimeErrorMsg("nuke", "Takes 1 argument.");
      }
      const server = safeGetServer(hostname, "nuke");
      if (!(server instanceof Server)) {
        workerScript.log("nuke", () => "Cannot be executed on this server.");
        return false;
      }
      if (server.hasAdminRights) {
        workerScript.log("nuke", () => `Already have root access to '${server.hostname}'.`);
        return true;
      }
      if (!Player.hasProgram(Programs.NukeProgram.name)) {
        throw makeRuntimeErrorMsg("nuke", "You do not have the NUKE.exe virus!");
      }
      if (server.openPortCount < server.numOpenPortsRequired) {
        throw makeRuntimeErrorMsg("nuke", "Not enough ports opened to use NUKE.exe virus.");
      }
      server.hasAdminRights = true;
      workerScript.log("nuke", () => `Executed NUKE.exe virus on '${server.hostname}' to gain root access.`);
      return true;
    },
    brutessh: function (_hostname: unknown): boolean {
      updateDynamicRam("brutessh", getRamCost(Player, "brutessh"));
      const hostname = helper.string("brutessh", "hostname", _hostname);
      if (hostname === undefined) {
        throw makeRuntimeErrorMsg("brutessh", "Takes 1 argument.");
      }
      const server = safeGetServer(hostname, "brutessh");
      if (!(server instanceof Server)) {
        workerScript.log("brutessh", () => "Cannot be executed on this server.");
        return false;
      }
      if (!Player.hasProgram(Programs.BruteSSHProgram.name)) {
        throw makeRuntimeErrorMsg("brutessh", "You do not have the BruteSSH.exe program!");
      }
      if (!server.sshPortOpen) {
        workerScript.log("brutessh", () => `Executed BruteSSH.exe on '${server.hostname}' to open SSH port (22).`);
        server.sshPortOpen = true;
        ++server.openPortCount;
      } else {
        workerScript.log("brutessh", () => `SSH Port (22) already opened on '${server.hostname}'.`);
      }
      return true;
    },
    ftpcrack: function (_hostname: unknown): boolean {
      updateDynamicRam("ftpcrack", getRamCost(Player, "ftpcrack"));
      const hostname = helper.string("ftpcrack", "hostname", _hostname);
      if (hostname === undefined) {
        throw makeRuntimeErrorMsg("ftpcrack", "Takes 1 argument.");
      }
      const server = safeGetServer(hostname, "ftpcrack");
      if (!(server instanceof Server)) {
        workerScript.log("ftpcrack", () => "Cannot be executed on this server.");
        return false;
      }
      if (!Player.hasProgram(Programs.FTPCrackProgram.name)) {
        throw makeRuntimeErrorMsg("ftpcrack", "You do not have the FTPCrack.exe program!");
      }
      if (!server.ftpPortOpen) {
        workerScript.log("ftpcrack", () => `Executed FTPCrack.exe on '${server.hostname}' to open FTP port (21).`);
        server.ftpPortOpen = true;
        ++server.openPortCount;
      } else {
        workerScript.log("ftpcrack", () => `FTP Port (21) already opened on '${server.hostname}'.`);
      }
      return true;
    },
    relaysmtp: function (_hostname: unknown): boolean {
      updateDynamicRam("relaysmtp", getRamCost(Player, "relaysmtp"));
      const hostname = helper.string("relaysmtp", "hostname", _hostname);
      if (hostname === undefined) {
        throw makeRuntimeErrorMsg("relaysmtp", "Takes 1 argument.");
      }
      const server = safeGetServer(hostname, "relaysmtp");
      if (!(server instanceof Server)) {
        workerScript.log("relaysmtp", () => "Cannot be executed on this server.");
        return false;
      }
      if (!Player.hasProgram(Programs.RelaySMTPProgram.name)) {
        throw makeRuntimeErrorMsg("relaysmtp", "You do not have the relaySMTP.exe program!");
      }
      if (!server.smtpPortOpen) {
        workerScript.log("relaysmtp", () => `Executed relaySMTP.exe on '${server.hostname}' to open SMTP port (25).`);
        server.smtpPortOpen = true;
        ++server.openPortCount;
      } else {
        workerScript.log("relaysmtp", () => `SMTP Port (25) already opened on '${server.hostname}'.`);
      }
      return true;
    },
    httpworm: function (_hostname: unknown): boolean {
      updateDynamicRam("httpworm", getRamCost(Player, "httpworm"));
      const hostname = helper.string("httpworm", "hostname", _hostname);
      if (hostname === undefined) {
        throw makeRuntimeErrorMsg("httpworm", "Takes 1 argument");
      }
      const server = safeGetServer(hostname, "httpworm");
      if (!(server instanceof Server)) {
        workerScript.log("httpworm", () => "Cannot be executed on this server.");
        return false;
      }
      if (!Player.hasProgram(Programs.HTTPWormProgram.name)) {
        throw makeRuntimeErrorMsg("httpworm", "You do not have the HTTPWorm.exe program!");
      }
      if (!server.httpPortOpen) {
        workerScript.log("httpworm", () => `Executed HTTPWorm.exe on '${server.hostname}' to open HTTP port (80).`);
        server.httpPortOpen = true;
        ++server.openPortCount;
      } else {
        workerScript.log("httpworm", () => `HTTP Port (80) already opened on '${server.hostname}'.`);
      }
      return true;
    },
    sqlinject: function (_hostname: unknown): boolean {
      updateDynamicRam("sqlinject", getRamCost(Player, "sqlinject"));
      const hostname = helper.string("sqlinject", "hostname", _hostname);
      if (hostname === undefined) {
        throw makeRuntimeErrorMsg("sqlinject", "Takes 1 argument.");
      }
      const server = safeGetServer(hostname, "sqlinject");
      if (!(server instanceof Server)) {
        workerScript.log("sqlinject", () => "Cannot be executed on this server.");
        return false;
      }
      if (!Player.hasProgram(Programs.SQLInjectProgram.name)) {
        throw makeRuntimeErrorMsg("sqlinject", "You do not have the SQLInject.exe program!");
      }
      if (!server.sqlPortOpen) {
        workerScript.log("sqlinject", () => `Executed SQLInject.exe on '${server.hostname}' to open SQL port (1433).`);
        server.sqlPortOpen = true;
        ++server.openPortCount;
      } else {
        workerScript.log("sqlinject", () => `SQL Port (1433) already opened on '${server.hostname}'.`);
      }
      return true;
    },
    run: function (_scriptname: unknown, _threads: unknown = 1, ...args: any[]): number {
      updateDynamicRam("run", getRamCost(Player, "run"));
      const scriptname = helper.string("run", "scriptname", _scriptname);
      const threads = helper.number("run", "threads", _threads);
      if (scriptname === undefined) {
        throw makeRuntimeErrorMsg("run", "Usage: run(scriptname, [numThreads], [arg1], [arg2]...)");
      }
      if (isNaN(threads) || threads <= 0) {
        throw makeRuntimeErrorMsg("run", `Invalid thread count. Must be numeric and > 0, is ${threads}`);
      }
      const scriptServer = GetServer(workerScript.hostname);
      if (scriptServer == null) {
        throw makeRuntimeErrorMsg("run", "Could not find server. This is a bug. Report to dev.");
      }

      return runScriptFromScript(Player, "run", scriptServer, scriptname, args, workerScript, threads);
    },
    exec: function (_scriptname: unknown, _hostname: unknown, _threads: unknown = 1, ...args: any[]): number {
      updateDynamicRam("exec", getRamCost(Player, "exec"));
      const scriptname = helper.string("exec", "scriptname", _scriptname);
      const hostname = helper.string("exec", "hostname", _hostname);
      const threads = helper.number("exec", "threads", _threads);
      if (scriptname === undefined || hostname === undefined) {
        throw makeRuntimeErrorMsg("exec", "Usage: exec(scriptname, server, [numThreads], [arg1], [arg2]...)");
      }
      if (isNaN(threads) || threads <= 0) {
        throw makeRuntimeErrorMsg("exec", `Invalid thread count. Must be numeric and > 0, is ${threads}`);
      }
      const server = safeGetServer(hostname, "exec");
      return runScriptFromScript(Player, "exec", server, scriptname, args, workerScript, threads);
    },
    spawn: function (_scriptname: unknown, _threads: unknown = 1, ...args: any[]): void {
      updateDynamicRam("spawn", getRamCost(Player, "spawn"));
      const scriptname = helper.string("spawn", "scriptname", _scriptname);
      const threads = helper.number("spawn", "threads", _threads);
      if (!scriptname || !threads) {
        throw makeRuntimeErrorMsg("spawn", "Usage: spawn(scriptname, threads)");
      }

      const spawnDelay = 10;
      setTimeout(() => {
        if (isNaN(threads) || threads <= 0) {
          throw makeRuntimeErrorMsg("spawn", `Invalid thread count. Must be numeric and > 0, is ${threads}`);
        }
        const scriptServer = GetServer(workerScript.hostname);
        if (scriptServer == null) {
          throw makeRuntimeErrorMsg("spawn", "Could not find server. This is a bug. Report to dev");
        }

        return runScriptFromScript(Player, "spawn", scriptServer, scriptname, args, workerScript, threads);
      }, spawnDelay * 1e3);

      workerScript.log("spawn", () => `Will execute '${scriptname}' in ${spawnDelay} seconds`);

      workerScript.running = false; // Prevent workerScript from "finishing execution naturally"
      if (killWorkerScript(workerScript)) {
        workerScript.log("spawn", () => "Exiting...");
      }
    },
    kill: function (filename: any, hostname?: any, ...scriptArgs: any[]): boolean {
      updateDynamicRam("kill", getRamCost(Player, "kill"));

      let res;
      const killByPid = typeof filename === "number";
      if (killByPid) {
        // Kill by pid
        res = killWorkerScript(filename);
      } else {
        // Kill by filename/hostname
        if (filename === undefined || hostname === undefined) {
          throw makeRuntimeErrorMsg("kill", "Usage: kill(scriptname, server, [arg1], [arg2]...)");
        }

        const server = safeGetServer(hostname, "kill");
        const runningScriptObj = getRunningScript(filename, hostname, "kill", scriptArgs);
        if (runningScriptObj == null) {
          workerScript.log("kill", () => getCannotFindRunningScriptErrorMessage(filename, hostname, scriptArgs));
          return false;
        }

        res = killWorkerScript(runningScriptObj, server.hostname);
      }

      if (res) {
        if (killByPid) {
          workerScript.log("kill", () => `Killing script with PID ${filename}`);
        } else {
          workerScript.log(
            "kill",
            () => `Killing '${filename}' on '${hostname}' with args: ${arrayToString(scriptArgs)}.`,
          );
        }
        return true;
      } else {
        if (killByPid) {
          workerScript.log("kill", () => `No script with PID ${filename}`);
        } else {
          workerScript.log(
            "kill",
            () => `No such script '${filename}' on '${hostname}' with args: ${arrayToString(scriptArgs)}`,
          );
        }
        return false;
      }
    },
    killall: function (_hostname: unknown = workerScript.hostname): boolean {
      updateDynamicRam("killall", getRamCost(Player, "killall"));
      const hostname = helper.string("killall", "hostname", _hostname);
      if (hostname === undefined) {
        throw makeRuntimeErrorMsg("killall", "Takes 1 argument");
      }
      const server = safeGetServer(hostname, "killall");
      const scriptsRunning = server.runningScripts.length > 0;
      for (let i = server.runningScripts.length - 1; i >= 0; --i) {
        killWorkerScript(server.runningScripts[i], server.hostname, false);
      }
      WorkerScriptStartStopEventEmitter.emit();
      workerScript.log(
        "killall",
        () => `Killing all scripts on '${server.hostname}'. May take a few minutes for the scripts to die.`,
      );

      return scriptsRunning;
    },
    exit: function (): void {
      updateDynamicRam("exit", getRamCost(Player, "exit"));
      workerScript.running = false; // Prevent workerScript from "finishing execution naturally"
      if (killWorkerScript(workerScript)) {
        workerScript.log("exit", () => "Exiting...");
      } else {
        workerScript.log("exit", () => "Failed. This is a bug. Report to dev.");
      }
    },
    scp: async function (scriptname: any, _hostname1: unknown, hostname2?: any): Promise<boolean> {
      updateDynamicRam("scp", getRamCost(Player, "scp"));
      const hostname1 = helper.string("scp", "hostname1", _hostname1);
      if (arguments.length !== 2 && arguments.length !== 3) {
        throw makeRuntimeErrorMsg("scp", "Takes 2 or 3 arguments");
      }
      if (scriptname && scriptname.constructor === Array) {
        // Recursively call scp on all elements of array
        const scripts: Array<string> = scriptname;
        if (scripts.length === 0) {
          throw makeRuntimeErrorMsg("scp", "No scripts to copy");
        }
        let res = true;
        await Promise.all(
          scripts.map(async function (script) {
            if (!(await NetscriptFunctions(workerScript).scp(script, hostname1, hostname2))) {
              res = false;
            }
          }),
        );
        return Promise.resolve(res);
      }

      // Invalid file type
      if (!isValidFilePath(scriptname)) {
        throw makeRuntimeErrorMsg("scp", `Invalid filename: '${scriptname}'`);
      }

      // Invalid file name
      if (!scriptname.endsWith(".lit") && !isScriptFilename(scriptname) && !scriptname.endsWith("txt")) {
        throw makeRuntimeErrorMsg("scp", "Only works for scripts, .lit and .txt files");
      }

      let destServer: BaseServer | null;
      let currServ: BaseServer | null;

      if (hostname2 != null) {
        // 3 Argument version: scriptname, source, destination
        if (scriptname === undefined || hostname1 === undefined || hostname2 === undefined) {
          throw makeRuntimeErrorMsg("scp", "Takes 2 or 3 arguments");
        }
        destServer = safeGetServer(hostname2, "scp");
        currServ = safeGetServer(hostname1, "scp");
      } else if (hostname1 != null) {
        // 2 Argument version: scriptname, destination
        if (scriptname === undefined || hostname1 === undefined) {
          throw makeRuntimeErrorMsg("scp", "Takes 2 or 3 arguments");
        }
        destServer = safeGetServer(hostname1, "scp");
        currServ = GetServer(workerScript.hostname);
        if (currServ == null) {
          throw makeRuntimeErrorMsg(
            "scp",
            "Could not find server hostname for this script. This is a bug. Report to dev.",
          );
        }
      } else {
        throw makeRuntimeErrorMsg("scp", "Takes 2 or 3 arguments");
      }

      // Scp for lit files
      if (scriptname.endsWith(".lit")) {
        let found = false;
        for (let i = 0; i < currServ.messages.length; ++i) {
          if (currServ.messages[i] == scriptname) {
            found = true;
            break;
          }
        }

        if (!found) {
          workerScript.log("scp", () => `File '${scriptname}' does not exist.`);
          return Promise.resolve(false);
        }

        for (let i = 0; i < destServer.messages.length; ++i) {
          if (destServer.messages[i] === scriptname) {
            workerScript.log("scp", () => `File '${scriptname}' copied over to '${destServer?.hostname}'.`);
            return Promise.resolve(true); // Already exists
          }
        }
        destServer.messages.push(scriptname);
        workerScript.log("scp", () => `File '${scriptname}' copied over to '${destServer?.hostname}'.`);
        return Promise.resolve(true);
      }

      // Scp for text files
      if (scriptname.endsWith(".txt")) {
        let txtFile;
        for (let i = 0; i < currServ.textFiles.length; ++i) {
          if (currServ.textFiles[i].fn === scriptname) {
            txtFile = currServ.textFiles[i];
            break;
          }
        }
        if (txtFile === undefined) {
          workerScript.log("scp", () => `File '${scriptname}' does not exist.`);
          return Promise.resolve(false);
        }

        for (let i = 0; i < destServer.textFiles.length; ++i) {
          if (destServer.textFiles[i].fn === scriptname) {
            // Overwrite
            destServer.textFiles[i].text = txtFile.text;
            workerScript.log("scp", () => `File '${scriptname}' copied over to '${destServer?.hostname}'.`);
            return Promise.resolve(true);
          }
        }
        const newFile = new TextFile(txtFile.fn, txtFile.text);
        destServer.textFiles.push(newFile);
        workerScript.log("scp", () => `File '${scriptname}' copied over to '${destServer?.hostname}'.`);
        return Promise.resolve(true);
      }

      // Scp for script files
      let sourceScript = null;
      for (let i = 0; i < currServ.scripts.length; ++i) {
        if (scriptname == currServ.scripts[i].filename) {
          sourceScript = currServ.scripts[i];
          break;
        }
      }
      if (sourceScript == null) {
        workerScript.log("scp", () => `File '${scriptname}' does not exist.`);
        return Promise.resolve(false);
      }

      // Overwrite script if it already exists
      for (let i = 0; i < destServer.scripts.length; ++i) {
        if (scriptname == destServer.scripts[i].filename) {
          workerScript.log("scp", () => `WARNING: File '${scriptname}' overwritten on '${destServer?.hostname}'`);
          const oldScript = destServer.scripts[i];
          // If it's the exact same file don't actually perform the
          // copy to avoid recompiling uselessly. Players tend to scp
          // liberally.
          if (oldScript.code === sourceScript.code) return Promise.resolve(true);
          oldScript.code = sourceScript.code;
          oldScript.ramUsage = sourceScript.ramUsage;
          oldScript.markUpdated();
          return Promise.resolve(true);
        }
      }

      // Create new script if it does not already exist
      const newScript = new Script(Player, scriptname);
      newScript.code = sourceScript.code;
      newScript.ramUsage = sourceScript.ramUsage;
      newScript.server = destServer.hostname;
      destServer.scripts.push(newScript);
      workerScript.log("scp", () => `File '${scriptname}' copied over to '${destServer?.hostname}'.`);
      return new Promise((resolve) => {
        if (destServer === null) {
          resolve(false);
          return;
        }
        newScript.updateRamUsage(Player, destServer.scripts).then(() => resolve(true));
      });
    },
    ls: function (_hostname: unknown, _grep: unknown = ""): string[] {
      updateDynamicRam("ls", getRamCost(Player, "ls"));
      const hostname = helper.string("ls", "hostname", _hostname);
      const grep = helper.string("ls", "grep", _grep);
      if (hostname === undefined) {
        throw makeRuntimeErrorMsg("ls", "Usage: ls(hostname/ip, [grep filter])");
      }
      const server = safeGetServer(hostname, "ls");

      // Get the grep filter, if one exists
      let filter = "";
      if (arguments.length >= 2) {
        filter = grep.toString();
      }

      const allFiles = [];
      for (let i = 0; i < server.programs.length; i++) {
        if (filter) {
          if (server.programs[i].includes(filter)) {
            allFiles.push(server.programs[i]);
          }
        } else {
          allFiles.push(server.programs[i]);
        }
      }
      for (let i = 0; i < server.scripts.length; i++) {
        if (filter) {
          if (server.scripts[i].filename.includes(filter)) {
            allFiles.push(server.scripts[i].filename);
          }
        } else {
          allFiles.push(server.scripts[i].filename);
        }
      }
      for (let i = 0; i < server.messages.length; i++) {
        if (filter) {
          const msg = server.messages[i];
          if (msg.includes(filter)) {
            allFiles.push(msg);
          }
        } else {
          allFiles.push(server.messages[i]);
        }
      }

      for (let i = 0; i < server.textFiles.length; i++) {
        if (filter) {
          if (server.textFiles[i].fn.includes(filter)) {
            allFiles.push(server.textFiles[i].fn);
          }
        } else {
          allFiles.push(server.textFiles[i].fn);
        }
      }

      for (let i = 0; i < server.contracts.length; ++i) {
        if (filter) {
          if (server.contracts[i].fn.includes(filter)) {
            allFiles.push(server.contracts[i].fn);
          }
        } else {
          allFiles.push(server.contracts[i].fn);
        }
      }

      // Sort the files alphabetically then print each
      allFiles.sort();
      return allFiles;
    },
<<<<<<< HEAD
    getRecentScripts: function (): IRecentScript[] {
      updateDynamicRam("getRecentScripts", getRamCost(Player, "getRecentScripts"));
      return recentScripts.map((rs) => ({ ...rs, runningScript: createPublicRunningScript(rs.runningScript) }));
    },
    ps: function (hostname: any = workerScript.hostname): any {
=======
    ps: function (_hostname: unknown = workerScript.hostname): ProcessInfo[] {
>>>>>>> 219b9589
      updateDynamicRam("ps", getRamCost(Player, "ps"));
      const hostname = helper.string("ps", "hostname", _hostname);
      const server = safeGetServer(hostname, "ps");
      const processes = [];
      for (const script of server.runningScripts) {
        processes.push({
          filename: script.filename,
          threads: script.threads,
          args: script.args.slice(),
          pid: script.pid,
        });
      }
      return processes;
    },
    hasRootAccess: function (_hostname: unknown): boolean {
      updateDynamicRam("hasRootAccess", getRamCost(Player, "hasRootAccess"));
      const hostname = helper.string("hasRootAccess", "hostname", _hostname);
      if (hostname === undefined) {
        throw makeRuntimeErrorMsg("hasRootAccess", "Takes 1 argument");
      }
      const server = safeGetServer(hostname, "hasRootAccess");
      return server.hasAdminRights;
    },
    getHostname: function (): string {
      updateDynamicRam("getHostname", getRamCost(Player, "getHostname"));
      const scriptServer = GetServer(workerScript.hostname);
      if (scriptServer == null) {
        throw makeRuntimeErrorMsg("getHostname", "Could not find server. This is a bug. Report to dev.");
      }
      return scriptServer.hostname;
    },
    getHackingLevel: function (): number {
      updateDynamicRam("getHackingLevel", getRamCost(Player, "getHackingLevel"));
      Player.updateSkillLevels();
      workerScript.log("getHackingLevel", () => `returned ${Player.hacking}`);
      return Player.hacking;
    },
    getHackingMultipliers: function (): HackingMultipliers {
      updateDynamicRam("getHackingMultipliers", getRamCost(Player, "getHackingMultipliers"));
      return {
        chance: Player.hacking_chance_mult,
        speed: Player.hacking_speed_mult,
        money: Player.hacking_money_mult,
        growth: Player.hacking_grow_mult,
      };
    },
    getHacknetMultipliers: function (): HacknetMultipliers {
      updateDynamicRam("getHacknetMultipliers", getRamCost(Player, "getHacknetMultipliers"));
      return {
        production: Player.hacknet_node_money_mult,
        purchaseCost: Player.hacknet_node_purchase_cost_mult,
        ramCost: Player.hacknet_node_ram_cost_mult,
        coreCost: Player.hacknet_node_core_cost_mult,
        levelCost: Player.hacknet_node_level_cost_mult,
      };
    },
    getBitNodeMultipliers: function (): IBNMults {
      updateDynamicRam("getBitNodeMultipliers", getRamCost(Player, "getBitNodeMultipliers"));
      if (SourceFileFlags[5] <= 0 && Player.bitNodeN !== 5) {
        throw makeRuntimeErrorMsg("getBitNodeMultipliers", "Requires Source-File 5 to run.");
      }
      const copy = Object.assign({}, BitNodeMultipliers);
      return copy;
    },
    getServer: function (_hostname: unknown = workerScript.hostname): IServerDef {
      updateDynamicRam("getServer", getRamCost(Player, "getServer"));
      const hostname = helper.string("getServer", "hostname", _hostname);
      const server = safeGetServer(hostname, "getServer");
      const copy = Object.assign({}, server) as any;
      // These fields should be hidden.
      copy.contracts = undefined;
      copy.messages = undefined;
      copy.runningScripts = undefined;
      copy.scripts = undefined;
      copy.textFiles = undefined;
      copy.programs = undefined;
      copy.serversOnNetwork = undefined;
      if (!copy.baseDifficulty) copy.baseDifficulty = 0;
      if (!copy.hackDifficulty) copy.hackDifficulty = 0;
      if (!copy.minDifficulty) copy.minDifficulty = 0;
      if (!copy.moneyAvailable) copy.moneyAvailable = 0;
      if (!copy.moneyMax) copy.moneyMax = 0;
      if (!copy.numOpenPortsRequired) copy.numOpenPortsRequired = 0;
      if (!copy.openPortCount) copy.openPortCount = 0;
      if (!copy.requiredHackingSkill) copy.requiredHackingSkill = 0;
      if (!copy.serverGrowth) copy.serverGrowth = 0;
      return copy;
    },
    getServerMoneyAvailable: function (_hostname: unknown): number {
      updateDynamicRam("getServerMoneyAvailable", getRamCost(Player, "getServerMoneyAvailable"));
      const hostname = helper.string("getServerMoneyAvailable", "hostname", _hostname);
      const server = safeGetServer(hostname, "getServerMoneyAvailable");
      if (!(server instanceof Server)) {
        workerScript.log("getServerMoneyAvailable", () => "Cannot be executed on this server.");
        return 0;
      }
      if (failOnHacknetServer(server, "getServerMoneyAvailable")) {
        return 0;
      }
      if (server.hostname == "home") {
        // Return player's money
        workerScript.log(
          "getServerMoneyAvailable",
          () => `returned player's money: ${numeralWrapper.formatMoney(Player.money)}`,
        );
        return Player.money;
      }
      workerScript.log(
        "getServerMoneyAvailable",
        () => `returned ${numeralWrapper.formatMoney(server.moneyAvailable)} for '${server.hostname}'`,
      );
      return server.moneyAvailable;
    },
    getServerSecurityLevel: function (_hostname: unknown): number {
      updateDynamicRam("getServerSecurityLevel", getRamCost(Player, "getServerSecurityLevel"));
      const hostname = helper.string("getServerSecurityLevel", "hostname", _hostname);
      const server = safeGetServer(hostname, "getServerSecurityLevel");
      if (!(server instanceof Server)) {
        workerScript.log("getServerSecurityLevel", () => "Cannot be executed on this server.");
        return 1;
      }
      if (failOnHacknetServer(server, "getServerSecurityLevel")) {
        return 1;
      }
      workerScript.log(
        "getServerSecurityLevel",
        () => `returned ${numeralWrapper.formatServerSecurity(server.hackDifficulty)} for '${server.hostname}'`,
      );
      return server.hackDifficulty;
    },
    getServerBaseSecurityLevel: function (_hostname: unknown): number {
      updateDynamicRam("getServerBaseSecurityLevel", getRamCost(Player, "getServerBaseSecurityLevel"));
      const hostname = helper.string("getServerBaseSecurityLevel", "hostname", _hostname);
      workerScript.log(
        "getServerBaseSecurityLevel",
        () => `getServerBaseSecurityLevel is deprecated because it's not useful.`,
      );
      const server = safeGetServer(hostname, "getServerBaseSecurityLevel");
      if (!(server instanceof Server)) {
        workerScript.log("getServerBaseSecurityLevel", () => "Cannot be executed on this server.");
        return 1;
      }
      if (failOnHacknetServer(server, "getServerBaseSecurityLevel")) {
        return 1;
      }
      workerScript.log(
        "getServerBaseSecurityLevel",
        () => `returned ${numeralWrapper.formatServerSecurity(server.baseDifficulty)} for '${server.hostname}'`,
      );
      return server.baseDifficulty;
    },
    getServerMinSecurityLevel: function (_hostname: unknown): number {
      updateDynamicRam("getServerMinSecurityLevel", getRamCost(Player, "getServerMinSecurityLevel"));
      const hostname = helper.string("getServerMinSecurityLevel", "hostname", _hostname);
      const server = safeGetServer(hostname, "getServerMinSecurityLevel");
      if (!(server instanceof Server)) {
        workerScript.log("getServerMinSecurityLevel", () => "Cannot be executed on this server.");
        return 1;
      }
      if (failOnHacknetServer(server, "getServerMinSecurityLevel")) {
        return 1;
      }
      workerScript.log(
        "getServerMinSecurityLevel",
        () => `returned ${numeralWrapper.formatServerSecurity(server.minDifficulty)} for ${server.hostname}`,
      );
      return server.minDifficulty;
    },
    getServerRequiredHackingLevel: function (_hostname: unknown): number {
      updateDynamicRam("getServerRequiredHackingLevel", getRamCost(Player, "getServerRequiredHackingLevel"));
      const hostname = helper.string("getServerRequiredHackingLevel", "hostname", _hostname);
      const server = safeGetServer(hostname, "getServerRequiredHackingLevel");
      if (!(server instanceof Server)) {
        workerScript.log("getServerRequiredHackingLevel", () => "Cannot be executed on this server.");
        return 1;
      }
      if (failOnHacknetServer(server, "getServerRequiredHackingLevel")) {
        return 1;
      }
      workerScript.log(
        "getServerRequiredHackingLevel",
        () => `returned ${numeralWrapper.formatSkill(server.requiredHackingSkill)} for '${server.hostname}'`,
      );
      return server.requiredHackingSkill;
    },
    getServerMaxMoney: function (_hostname: unknown): number {
      updateDynamicRam("getServerMaxMoney", getRamCost(Player, "getServerMaxMoney"));
      const hostname = helper.string("getServerMaxMoney", "hostname", _hostname);
      const server = safeGetServer(hostname, "getServerMaxMoney");
      if (!(server instanceof Server)) {
        workerScript.log("getServerMaxMoney", () => "Cannot be executed on this server.");
        return 0;
      }
      if (failOnHacknetServer(server, "getServerMaxMoney")) {
        return 0;
      }
      workerScript.log(
        "getServerMaxMoney",
        () => `returned ${numeralWrapper.formatMoney(server.moneyMax)} for '${server.hostname}'`,
      );
      return server.moneyMax;
    },
    getServerGrowth: function (_hostname: unknown): number {
      updateDynamicRam("getServerGrowth", getRamCost(Player, "getServerGrowth"));
      const hostname = helper.string("getServerGrowth", "hostname", _hostname);
      const server = safeGetServer(hostname, "getServerGrowth");
      if (!(server instanceof Server)) {
        workerScript.log("getServerGrowth", () => "Cannot be executed on this server.");
        return 1;
      }
      if (failOnHacknetServer(server, "getServerGrowth")) {
        return 1;
      }
      workerScript.log("getServerGrowth", () => `returned ${server.serverGrowth} for '${server.hostname}'`);
      return server.serverGrowth;
    },
    getServerNumPortsRequired: function (_hostname: unknown): number {
      updateDynamicRam("getServerNumPortsRequired", getRamCost(Player, "getServerNumPortsRequired"));
      const hostname = helper.string("getServerNumPortsRequired", "hostname", _hostname);
      const server = safeGetServer(hostname, "getServerNumPortsRequired");
      if (!(server instanceof Server)) {
        workerScript.log("getServerNumPortsRequired", () => "Cannot be executed on this server.");
        return 5;
      }
      if (failOnHacknetServer(server, "getServerNumPortsRequired")) {
        return 5;
      }
      workerScript.log(
        "getServerNumPortsRequired",
        () => `returned ${server.numOpenPortsRequired} for '${server.hostname}'`,
      );
      return server.numOpenPortsRequired;
    },
    getServerRam: function (_hostname: unknown): [number, number] {
      updateDynamicRam("getServerRam", getRamCost(Player, "getServerRam"));
      const hostname = helper.string("getServerRam", "hostname", _hostname);
      workerScript.log(
        "getServerRam",
        () => `getServerRam is deprecated in favor of getServerMaxRam / getServerUsedRam`,
      );
      const server = safeGetServer(hostname, "getServerRam");
      workerScript.log(
        "getServerRam",
        () => `returned [${numeralWrapper.formatRAM(server.maxRam)}, ${numeralWrapper.formatRAM(server.ramUsed)}]`,
      );
      return [server.maxRam, server.ramUsed];
    },
    getServerMaxRam: function (_hostname: unknown): number {
      updateDynamicRam("getServerMaxRam", getRamCost(Player, "getServerMaxRam"));
      const hostname = helper.string("getServerMaxRam", "hostname", _hostname);
      const server = safeGetServer(hostname, "getServerMaxRam");
      workerScript.log("getServerMaxRam", () => `returned ${numeralWrapper.formatRAM(server.maxRam)}`);
      return server.maxRam;
    },
    getServerUsedRam: function (_hostname: unknown): number {
      updateDynamicRam("getServerUsedRam", getRamCost(Player, "getServerUsedRam"));
      const hostname = helper.string("getServerUsedRam", "hostname", _hostname);
      const server = safeGetServer(hostname, "getServerUsedRam");
      workerScript.log("getServerUsedRam", () => `returned ${numeralWrapper.formatRAM(server.ramUsed)}`);
      return server.ramUsed;
    },
    serverExists: function (_hostname: unknown): boolean {
      updateDynamicRam("serverExists", getRamCost(Player, "serverExists"));
      const hostname = helper.string("serverExists", "hostname", _hostname);
      return GetServer(hostname) !== null;
    },
    fileExists: function (_filename: unknown, _hostname: unknown = workerScript.hostname): boolean {
      updateDynamicRam("fileExists", getRamCost(Player, "fileExists"));
      const filename = helper.string("fileExists", "filename", _filename);
      const hostname = helper.string("fileExists", "hostname", _hostname);
      if (filename === undefined) {
        throw makeRuntimeErrorMsg("fileExists", "Usage: fileExists(scriptname, [server])");
      }
      const server = safeGetServer(hostname, "fileExists");
      for (let i = 0; i < server.scripts.length; ++i) {
        if (filename == server.scripts[i].filename) {
          return true;
        }
      }
      for (let i = 0; i < server.programs.length; ++i) {
        if (filename.toLowerCase() == server.programs[i].toLowerCase()) {
          return true;
        }
      }
      for (let i = 0; i < server.messages.length; ++i) {
        if (filename.toLowerCase() === server.messages[i].toLowerCase()) {
          return true;
        }
      }
      const txtFile = getTextFile(filename, server);
      return txtFile != null;
    },
    isRunning: function (fn: any, hostname: any = workerScript.hostname, ...scriptArgs: any[]): boolean {
      updateDynamicRam("isRunning", getRamCost(Player, "isRunning"));
      if (fn === undefined || hostname === undefined) {
        throw makeRuntimeErrorMsg("isRunning", "Usage: isRunning(scriptname, server, [arg1], [arg2]...)");
      }
      if (typeof fn === "number") {
        return getRunningScriptByPid(fn, "isRunning") != null;
      } else {
        return getRunningScript(fn, hostname, "isRunning", scriptArgs) != null;
      }
    },
    getPurchasedServerLimit: function (): number {
      updateDynamicRam("getPurchasedServerLimit", getRamCost(Player, "getPurchasedServerLimit"));

      return getPurchaseServerLimit();
    },
    getPurchasedServerMaxRam: function (): number {
      updateDynamicRam("getPurchasedServerMaxRam", getRamCost(Player, "getPurchasedServerMaxRam"));

      return getPurchaseServerMaxRam();
    },
    getPurchasedServerCost: function (_ram: unknown): number {
      updateDynamicRam("getPurchasedServerCost", getRamCost(Player, "getPurchasedServerCost"));
      const ram = helper.number("getPurchasedServerCost", "ram", _ram);

      const cost = getPurchaseServerCost(ram);
      if (cost === Infinity) {
        workerScript.log("getPurchasedServerCost", () => `Invalid argument: ram='${ram}'`);
        return Infinity;
      }

      return cost;
    },
    purchaseServer: function (_name: unknown, _ram: unknown): string {
      updateDynamicRam("purchaseServer", getRamCost(Player, "purchaseServer"));
      const name = helper.string("purchaseServer", "name", _name);
      const ram = helper.number("purchaseServer", "ram", _ram);
      if (arguments.length !== 2) throw makeRuntimeErrorMsg("purchaseServer", "Takes 2 arguments");
      let hostnameStr = String(name);
      hostnameStr = hostnameStr.replace(/\s+/g, "");
      if (hostnameStr == "") {
        workerScript.log("purchaseServer", () => `Invalid argument: hostname='${hostnameStr}'`);
        return "";
      }

      if (Player.purchasedServers.length >= getPurchaseServerLimit()) {
        workerScript.log(
          "purchaseServer",
          () =>
            `You have reached the maximum limit of ${getPurchaseServerLimit()} servers. You cannot purchase any more.`,
        );
        return "";
      }

      const cost = getPurchaseServerCost(ram);
      if (cost === Infinity) {
        if (ram > getPurchaseServerMaxRam()) {
          workerScript.log(
            "purchaseServer",
            () => `Invalid argument: ram='${ram}' must not be greater than getPurchaseServerMaxRam`,
          );
        } else {
          workerScript.log("purchaseServer", () => `Invalid argument: ram='${ram}' must be a positive power of 2`);
        }

        return "";
      }

      if (Player.money < cost) {
        workerScript.log(
          "purchaseServer",
          () => `Not enough money to purchase server. Need ${numeralWrapper.formatMoney(cost)}`,
        );
        return "";
      }
      const newServ = safetlyCreateUniqueServer({
        ip: createUniqueRandomIp(),
        hostname: hostnameStr,
        organizationName: "",
        isConnectedTo: false,
        adminRights: true,
        purchasedByPlayer: true,
        maxRam: ram,
      });
      AddToAllServers(newServ);

      Player.purchasedServers.push(newServ.hostname);
      const homeComputer = Player.getHomeComputer();
      homeComputer.serversOnNetwork.push(newServ.hostname);
      newServ.serversOnNetwork.push(homeComputer.hostname);
      Player.loseMoney(cost, "servers");
      workerScript.log(
        "purchaseServer",
        () => `Purchased new server with hostname '${newServ.hostname}' for ${numeralWrapper.formatMoney(cost)}`,
      );
      return newServ.hostname;
    },
    deleteServer: function (_name: unknown): boolean {
      updateDynamicRam("deleteServer", getRamCost(Player, "deleteServer"));
      const name = helper.string("purchaseServer", "name", _name);
      let hostnameStr = String(name);
      hostnameStr = hostnameStr.replace(/\s\s+/g, "");
      const server = GetServer(hostnameStr);
      if (!(server instanceof Server)) {
        workerScript.log("deleteServer", () => `Invalid argument: hostname='${hostnameStr}'`);
        return false;
      }

      if (!server.purchasedByPlayer || server.hostname === "home") {
        workerScript.log("deleteServer", () => "Cannot delete non-purchased server.");
        return false;
      }

      const hostname = server.hostname;

      // Can't delete server you're currently connected to
      if (server.isConnectedTo) {
        workerScript.log("deleteServer", () => "You are currently connected to the server you are trying to delete.");
        return false;
      }

      // A server cannot delete itself
      if (hostname === workerScript.hostname) {
        workerScript.log("deleteServer", () => "Cannot delete the server this script is running on.");
        return false;
      }

      // Delete all scripts running on server
      if (server.runningScripts.length > 0) {
        workerScript.log(
          "deleteServer",
          () => `Cannot delete server '${hostname}' because it still has scripts running.`,
        );
        return false;
      }

      // Delete from player's purchasedServers array
      let found = false;
      for (let i = 0; i < Player.purchasedServers.length; ++i) {
        if (hostname == Player.purchasedServers[i]) {
          found = true;
          Player.purchasedServers.splice(i, 1);
          break;
        }
      }

      if (!found) {
        workerScript.log(
          "deleteServer",
          () => `Could not identify server ${hostname} as a purchased server. This is a bug. Report to dev.`,
        );
        return false;
      }

      // Delete from all servers
      DeleteServer(hostname);

      // Delete from home computer
      found = false;
      const homeComputer = Player.getHomeComputer();
      for (let i = 0; i < homeComputer.serversOnNetwork.length; ++i) {
        if (hostname == homeComputer.serversOnNetwork[i]) {
          homeComputer.serversOnNetwork.splice(i, 1);
          workerScript.log("deleteServer", () => `Deleted server '${hostnameStr}`);
          return true;
        }
      }
      // Wasn't found on home computer
      workerScript.log(
        "deleteServer",
        () => `Could not find server ${hostname} as a purchased server. This is a bug. Report to dev.`,
      );
      return false;
    },
    getPurchasedServers: function (): string[] {
      updateDynamicRam("getPurchasedServers", getRamCost(Player, "getPurchasedServers"));
      const res: string[] = [];
      Player.purchasedServers.forEach(function (hostname) {
        res.push(hostname);
      });
      return res;
    },
    writePort: function (_port: unknown, data: any = ""): Promise<any> {
      updateDynamicRam("writePort", getRamCost(Player, "writePort"));
      const port = helper.number("writePort", "port", _port);
      if (typeof data !== "string" && typeof data !== "number") {
        throw makeRuntimeErrorMsg(
          "writePort",
          `Trying to write invalid data to a port: only strings and numbers are valid.`,
        );
      }
      const iport = helper.getValidPort("writePort", port);
      return Promise.resolve(iport.write(data));
    },
    write: function (_port: unknown, data: any = "", _mode: unknown = "a"): Promise<void> {
      updateDynamicRam("write", getRamCost(Player, "write"));
      const port = helper.string("write", "port", _port);
      const mode = helper.string("write", "mode", _mode);
      if (isString(port)) {
        // Write to script or text file
        let fn = port;
        if (!isValidFilePath(fn)) {
          throw makeRuntimeErrorMsg("write", `Invalid filepath: ${fn}`);
        }

        if (fn.lastIndexOf("/") === 0) {
          fn = removeLeadingSlash(fn);
        }

        // Coerce 'data' to be a string
        try {
          data = String(data);
        } catch (e: any) {
          throw makeRuntimeErrorMsg("write", `Invalid data (${e}). Data being written must be convertible to a string`);
        }

        const server = workerScript.getServer();
        if (server == null) {
          throw makeRuntimeErrorMsg("write", "Error getting Server. This is a bug. Report to dev.");
        }
        if (isScriptFilename(fn)) {
          // Write to script
          let script = workerScript.getScriptOnServer(fn, server);
          if (script == null) {
            // Create a new script
            script = new Script(Player, fn, data, server.hostname, server.scripts);
            server.scripts.push(script);
            return script.updateRamUsage(Player, server.scripts);
          }
          mode === "w" ? (script.code = data) : (script.code += data);
          return script.updateRamUsage(Player, server.scripts);
        } else {
          // Write to text file
          const txtFile = getTextFile(fn, server);
          if (txtFile == null) {
            createTextFile(fn, data, server);
            return Promise.resolve();
          }
          if (mode === "w") {
            txtFile.write(data);
          } else {
            txtFile.append(data);
          }
        }
        return Promise.resolve();
      } else {
        throw makeRuntimeErrorMsg("write", `Invalid argument: ${port}`);
      }
    },
    tryWritePort: function (_port: unknown, data: any = ""): Promise<any> {
      updateDynamicRam("tryWritePort", getRamCost(Player, "tryWritePort"));
      let port = helper.number("tryWritePort", "port", _port);
      if (typeof data !== "string" && typeof data !== "number") {
        throw makeRuntimeErrorMsg(
          "tryWritePort",
          `Trying to write invalid data to a port: only strings and numbers are valid.`,
        );
      }
      if (!isNaN(port)) {
        port = Math.round(port);
        if (port < 1 || port > CONSTANTS.NumNetscriptPorts) {
          throw makeRuntimeErrorMsg(
            "tryWritePort",
            `Invalid port: ${port}. Only ports 1-${CONSTANTS.NumNetscriptPorts} are valid.`,
          );
        }
        const iport = NetscriptPorts[port - 1];
        if (iport == null || !(iport instanceof Object)) {
          throw makeRuntimeErrorMsg("tryWritePort", `Could not find port: ${port}. This is a bug. Report to dev.`);
        }
        return Promise.resolve(iport.tryWrite(data));
      } else {
        throw makeRuntimeErrorMsg("tryWritePort", `Invalid argument: ${port}`);
      }
    },
    readPort: function (_port: unknown): any {
      updateDynamicRam("readPort", getRamCost(Player, "readPort"));
      const port = helper.number("readPort", "port", _port);
      // Read from port
      const iport = helper.getValidPort("readPort", port);
      const x = iport.read();
      return x;
    },
    read: function (_port: unknown): string {
      updateDynamicRam("read", getRamCost(Player, "read"));
      const port = helper.string("read", "port", _port);
      if (isString(port)) {
        // Read from script or text file
        const fn = port;
        const server = GetServer(workerScript.hostname);
        if (server == null) {
          throw makeRuntimeErrorMsg("read", "Error getting Server. This is a bug. Report to dev.");
        }
        if (isScriptFilename(fn)) {
          // Read from script
          const script = workerScript.getScriptOnServer(fn, server);
          if (script == null) {
            return "";
          }
          return script.code;
        } else {
          // Read from text file
          const txtFile = getTextFile(fn, server);
          if (txtFile !== null) {
            return txtFile.text;
          } else {
            return "";
          }
        }
      } else {
        throw makeRuntimeErrorMsg("read", `Invalid argument: ${port}`);
      }
    },
    peek: function (_port: unknown): any {
      updateDynamicRam("peek", getRamCost(Player, "peek"));
      const port = helper.number("peek", "port", _port);
      const iport = helper.getValidPort("peek", port);
      const x = iport.peek();
      return x;
    },
    clear: function (_file: unknown): void {
      updateDynamicRam("clear", getRamCost(Player, "clear"));
      const file = helper.string("peek", "file", _file);
      if (isString(file)) {
        // Clear text file
        const fn = file;
        const server = GetServer(workerScript.hostname);
        if (server == null) {
          throw makeRuntimeErrorMsg("clear", "Error getting Server. This is a bug. Report to dev.");
        }
        const txtFile = getTextFile(fn, server);
        if (txtFile != null) {
          txtFile.write("");
        }
      } else {
        throw makeRuntimeErrorMsg("clear", `Invalid argument: ${file}`);
      }
    },
    clearPort: function (_port: unknown): void {
      updateDynamicRam("clearPort", getRamCost(Player, "clearPort"));
      const port = helper.number("clearPort", "port", _port);
      // Clear port
      const iport = helper.getValidPort("clearPort", port);
      iport.clear();
    },
    getPortHandle: function (_port: unknown): IPort {
      updateDynamicRam("getPortHandle", getRamCost(Player, "getPortHandle"));
      const port = helper.number("getPortHandle", "port", _port);
      const iport = helper.getValidPort("getPortHandle", port);
      return iport;
    },
    rm: function (_fn: unknown, hostname: any): boolean {
      updateDynamicRam("rm", getRamCost(Player, "rm"));
      const fn = helper.string("rm", "fn", _fn);

      if (hostname == null || hostname === "") {
        hostname = workerScript.hostname;
      }
      const s = safeGetServer(hostname, "rm");

      const status = s.removeFile(fn);
      if (!status.res) {
        workerScript.log("rm", () => status.msg + "");
      }

      return status.res;
    },
    scriptRunning: function (_scriptname: unknown, _hostname: unknown): boolean {
      updateDynamicRam("scriptRunning", getRamCost(Player, "scriptRunning"));
      const scriptname = helper.string("scriptRunning", "scriptname", _scriptname);
      const hostname = helper.string("scriptRunning", "hostname", _hostname);
      const server = safeGetServer(hostname, "scriptRunning");
      for (let i = 0; i < server.runningScripts.length; ++i) {
        if (server.runningScripts[i].filename == scriptname) {
          return true;
        }
      }
      return false;
    },
    scriptKill: function (_scriptname: unknown, _hostname: unknown): boolean {
      updateDynamicRam("scriptKill", getRamCost(Player, "scriptKill"));
      const scriptname = helper.string("scriptKill", "scriptname", _scriptname);
      const hostname = helper.string("scriptKill", "hostname", _hostname);
      const server = safeGetServer(hostname, "scriptKill");
      let suc = false;
      for (let i = 0; i < server.runningScripts.length; i++) {
        if (server.runningScripts[i].filename == scriptname) {
          killWorkerScript(server.runningScripts[i], server.hostname);
          suc = true;
          i--;
        }
      }
      return suc;
    },
    getScriptName: function (): string {
      updateDynamicRam("getScriptName", getRamCost(Player, "getScriptName"));
      return workerScript.name;
    },
    getScriptRam: function (_scriptname: unknown, _hostname: unknown = workerScript.hostname): number {
      updateDynamicRam("getScriptRam", getRamCost(Player, "getScriptRam"));
      const scriptname = helper.string("getScriptRam", "scriptname", _scriptname);
      const hostname = helper.string("getScriptRam", "hostname", _hostname);
      const server = safeGetServer(hostname, "getScriptRam");
      for (let i = 0; i < server.scripts.length; ++i) {
        if (server.scripts[i].filename == scriptname) {
          return server.scripts[i].ramUsage;
        }
      }
      return 0;
    },
    getRunningScript: function (fn: any, hostname: any, ...args: any[]): IRunningScriptDef | null {
      updateDynamicRam("getRunningScript", getRamCost(Player, "getRunningScript"));

      let runningScript;
      if (fn === undefined && hostname === undefined && args.length === 0) {
        runningScript = workerScript.scriptRef;
      } else if (typeof fn === "number") {
        runningScript = getRunningScriptByPid(fn, "getRunningScript");
      } else {
        runningScript = getRunningScript(fn, hostname, "getRunningScript", args);
      }
      if (runningScript === null) return null;
      return createPublicRunningScript(runningScript);
    },
    getHackTime: function (_hostname: unknown = workerScript.hostname): number {
      updateDynamicRam("getHackTime", getRamCost(Player, "getHackTime"));
      const hostname = helper.string("getHackTime", "hostname", _hostname);
      const server = safeGetServer(hostname, "getHackTime");
      if (!(server instanceof Server)) {
        workerScript.log("getHackTime", () => "invalid for this kind of server");
        return Infinity;
      }
      if (failOnHacknetServer(server, "getHackTime")) {
        return Infinity;
      }

      return calculateHackingTime(server, Player) * 1000;
    },
    getGrowTime: function (_hostname: unknown = workerScript.hostname): number {
      updateDynamicRam("getGrowTime", getRamCost(Player, "getGrowTime"));
      const hostname = helper.string("getGrowTime", "hostname", _hostname);
      const server = safeGetServer(hostname, "getGrowTime");
      if (!(server instanceof Server)) {
        workerScript.log("getGrowTime", () => "invalid for this kind of server");
        return Infinity;
      }
      if (failOnHacknetServer(server, "getGrowTime")) {
        return Infinity;
      }

      return calculateGrowTime(server, Player) * 1000;
    },
    getWeakenTime: function (_hostname: unknown = workerScript.hostname): number {
      updateDynamicRam("getWeakenTime", getRamCost(Player, "getWeakenTime"));
      const hostname = helper.string("getWeakenTime", "hostname", _hostname);
      const server = safeGetServer(hostname, "getWeakenTime");
      if (!(server instanceof Server)) {
        workerScript.log("getWeakenTime", () => "invalid for this kind of server");
        return Infinity;
      }
      if (failOnHacknetServer(server, "getWeakenTime")) {
        return Infinity;
      }

      return calculateWeakenTime(server, Player) * 1000;
    },
    getScriptIncome: function (scriptname?: any, hostname?: any, ...args: any[]): any {
      updateDynamicRam("getScriptIncome", getRamCost(Player, "getScriptIncome"));
      if (arguments.length === 0) {
        const res = [];

        // First element is total income of all currently running scripts
        let total = 0;
        for (const script of workerScripts.values()) {
          total += script.scriptRef.onlineMoneyMade / script.scriptRef.onlineRunningTime;
        }
        res.push(total);

        // Second element is total income you've earned from scripts since you installed Augs
        res.push(Player.scriptProdSinceLastAug / (Player.playtimeSinceLastAug / 1000));
        return res;
      } else {
        // Get income for a particular script
        const server = safeGetServer(hostname, "getScriptIncome");
        const runningScriptObj = findRunningScript(scriptname, args, server);
        if (runningScriptObj == null) {
          workerScript.log(
            "getScriptIncome",
            () => `No such script '${scriptname}' on '${server.hostname}' with args: ${arrayToString(args)}`,
          );
          return -1;
        }
        return runningScriptObj.onlineMoneyMade / runningScriptObj.onlineRunningTime;
      }
    },
    getScriptExpGain: function (scriptname?: any, hostname?: any, ...args: any[]): number {
      updateDynamicRam("getScriptExpGain", getRamCost(Player, "getScriptExpGain"));
      if (arguments.length === 0) {
        let total = 0;
        for (const ws of workerScripts.values()) {
          total += ws.scriptRef.onlineExpGained / ws.scriptRef.onlineRunningTime;
        }
        return total;
      } else {
        // Get income for a particular script
        const server = safeGetServer(hostname, "getScriptExpGain");
        const runningScriptObj = findRunningScript(scriptname, args, server);
        if (runningScriptObj == null) {
          workerScript.log(
            "getScriptExpGain",
            () => `No such script '${scriptname}' on '${server.hostname}' with args: ${arrayToString(args)}`,
          );
          return -1;
        }
        return runningScriptObj.onlineExpGained / runningScriptObj.onlineRunningTime;
      }
    },
    nFormat: function (_n: unknown, _format: unknown): string {
      updateDynamicRam("nFormat", getRamCost(Player, "nFormat"));
      const n = helper.number("nFormat", "n", _n);
      const format = helper.string("nFormat", "format", _format);
      if (isNaN(n)) {
        return "";
      }

      return numeralWrapper.format(n, format);
    },
    tFormat: function (_milliseconds: unknown, _milliPrecision: unknown = false): string {
      updateDynamicRam("tFormat", getRamCost(Player, "tFormat"));
      const milliseconds = helper.number("tFormat", "milliseconds", _milliseconds);
      const milliPrecision = helper.boolean(_milliPrecision);
      return convertTimeMsToTimeElapsedString(milliseconds, milliPrecision);
    },
    getTimeSinceLastAug: function (): number {
      updateDynamicRam("getTimeSinceLastAug", getRamCost(Player, "getTimeSinceLastAug"));
      return Player.playtimeSinceLastAug;
    },
    alert: function (_message: unknown): void {
      updateDynamicRam("alert", getRamCost(Player, "alert"));
      const message = helper.string("alert", "message", _message);
      dialogBoxCreate(message);
    },
    toast: function (_message: unknown, _variant: unknown = "success", duration: any = 2000): void {
      updateDynamicRam("toast", getRamCost(Player, "toast"));
      const message = helper.string("toast", "message", _message);
      const variant = helper.string("toast", "variant", _variant);
      if (!["success", "info", "warning", "error"].includes(variant))
        throw new Error(`variant must be one of "success", "info", "warning", or "error"`);
      SnackbarEvents.emit(message, variant as any, duration);
    },
    prompt: function (_txt: unknown, options?: { type?: string; options?: string[] }): Promise<boolean | string> {
      updateDynamicRam("prompt", getRamCost(Player, "prompt"));
      const txt = helper.string("toast", "txt", _txt);

      return new Promise(function (resolve) {
        PromptEvent.emit({
          txt: txt,
          options,
          resolve: resolve,
        });
      });
    },
    wget: async function (
      _url: unknown,
      _target: unknown,
      _hostname: unknown = workerScript.hostname,
    ): Promise<boolean> {
      updateDynamicRam("wget", getRamCost(Player, "wget"));
      const url = helper.string("wget", "url", _url);
      const target = helper.string("wget", "target", _target);
      const hostname = helper.string("wget", "hostname", _hostname);
      if (!isScriptFilename(target) && !target.endsWith(".txt")) {
        workerScript.log("wget", () => `Invalid target file: '${target}'. Must be a script or text file.`);
        return Promise.resolve(false);
      }
      const s = safeGetServer(hostname, "wget");
      return new Promise(function (resolve) {
        $.get(
          url,
          function (data) {
            let res;
            if (isScriptFilename(target)) {
              res = s.writeToScriptFile(Player, target, data);
            } else {
              res = s.writeToTextFile(target, data);
            }
            if (!res.success) {
              workerScript.log("wget", () => "Failed.");
              return resolve(false);
            }
            if (res.overwritten) {
              workerScript.log(
                "wget",
                () => `Successfully retrieved content and overwrote '${target}' on '${hostname}'`,
              );
              return resolve(true);
            }
            workerScript.log("wget", () => `Successfully retrieved content to new file '${target}' on '${hostname}'`);
            return resolve(true);
          },
          "text",
        ).fail(function (e) {
          workerScript.log("wget", () => JSON.stringify(e));
          return resolve(false);
        });
      });
    },
    getFavorToDonate: function (): number {
      updateDynamicRam("getFavorToDonate", getRamCost(Player, "getFavorToDonate"));
      return Math.floor(CONSTANTS.BaseFavorToDonate * BitNodeMultipliers.RepToDonateToFaction);
    },
    getOwnedSourceFiles: function (): SourceFileLvl[] {
      updateDynamicRam("getOwnedSourceFiles", getRamCost(Player, "getOwnedSourceFiles"));
      const res: SourceFileLvl[] = [];
      for (let i = 0; i < Player.sourceFiles.length; ++i) {
        res.push({
          n: Player.sourceFiles[i].n,
          lvl: Player.sourceFiles[i].lvl,
        } as SourceFileLvl);
      }
      return res;
    },
    getPlayer: function (): INetscriptPlayer {
      updateDynamicRam("getPlayer", getRamCost(Player, "getPlayer"));

      const data = {
        hacking: Player.hacking,
        hp: Player.hp,
        max_hp: Player.max_hp,
        strength: Player.strength,
        defense: Player.defense,
        dexterity: Player.dexterity,
        agility: Player.agility,
        charisma: Player.charisma,
        intelligence: Player.intelligence,
        hacking_chance_mult: Player.hacking_chance_mult,
        hacking_speed_mult: Player.hacking_speed_mult,
        hacking_money_mult: Player.hacking_money_mult,
        hacking_grow_mult: Player.hacking_grow_mult,
        hacking_exp: Player.hacking_exp,
        strength_exp: Player.strength_exp,
        defense_exp: Player.defense_exp,
        dexterity_exp: Player.dexterity_exp,
        agility_exp: Player.agility_exp,
        charisma_exp: Player.charisma_exp,
        hacking_mult: Player.hacking_mult,
        strength_mult: Player.strength_mult,
        defense_mult: Player.defense_mult,
        dexterity_mult: Player.dexterity_mult,
        agility_mult: Player.agility_mult,
        charisma_mult: Player.charisma_mult,
        hacking_exp_mult: Player.hacking_exp_mult,
        strength_exp_mult: Player.strength_exp_mult,
        defense_exp_mult: Player.defense_exp_mult,
        dexterity_exp_mult: Player.dexterity_exp_mult,
        agility_exp_mult: Player.agility_exp_mult,
        charisma_exp_mult: Player.charisma_exp_mult,
        company_rep_mult: Player.company_rep_mult,
        faction_rep_mult: Player.faction_rep_mult,
        numPeopleKilled: Player.numPeopleKilled,
        money: Player.money,
        city: Player.city,
        location: Player.location,
        companyName: Player.companyName,
        crime_money_mult: Player.crime_money_mult,
        crime_success_mult: Player.crime_success_mult,
        isWorking: Player.isWorking,
        workType: Player.workType,
        currentWorkFactionName: Player.currentWorkFactionName,
        currentWorkFactionDescription: Player.currentWorkFactionDescription,
        workHackExpGainRate: Player.workHackExpGainRate,
        workStrExpGainRate: Player.workStrExpGainRate,
        workDefExpGainRate: Player.workDefExpGainRate,
        workDexExpGainRate: Player.workDexExpGainRate,
        workAgiExpGainRate: Player.workAgiExpGainRate,
        workChaExpGainRate: Player.workChaExpGainRate,
        workRepGainRate: Player.workRepGainRate,
        workMoneyGainRate: Player.workMoneyGainRate,
        workMoneyLossRate: Player.workMoneyLossRate,
        workHackExpGained: Player.workHackExpGained,
        workStrExpGained: Player.workStrExpGained,
        workDefExpGained: Player.workDefExpGained,
        workDexExpGained: Player.workDexExpGained,
        workAgiExpGained: Player.workAgiExpGained,
        workChaExpGained: Player.workChaExpGained,
        workRepGained: Player.workRepGained,
        workMoneyGained: Player.workMoneyGained,
        createProgramName: Player.createProgramName,
        createProgramReqLvl: Player.createProgramReqLvl,
        className: Player.className,
        crimeType: Player.crimeType,
        work_money_mult: Player.work_money_mult,
        hacknet_node_money_mult: Player.hacknet_node_money_mult,
        hacknet_node_purchase_cost_mult: Player.hacknet_node_purchase_cost_mult,
        hacknet_node_ram_cost_mult: Player.hacknet_node_ram_cost_mult,
        hacknet_node_core_cost_mult: Player.hacknet_node_core_cost_mult,
        hacknet_node_level_cost_mult: Player.hacknet_node_level_cost_mult,
        hasWseAccount: Player.hasWseAccount,
        hasTixApiAccess: Player.hasTixApiAccess,
        has4SData: Player.has4SData,
        has4SDataTixApi: Player.has4SDataTixApi,
        bladeburner_max_stamina_mult: Player.bladeburner_max_stamina_mult,
        bladeburner_stamina_gain_mult: Player.bladeburner_stamina_gain_mult,
        bladeburner_analysis_mult: Player.bladeburner_analysis_mult,
        bladeburner_success_chance_mult: Player.bladeburner_success_chance_mult,
        bitNodeN: Player.bitNodeN,
        totalPlaytime: Player.totalPlaytime,
        playtimeSinceLastAug: Player.playtimeSinceLastAug,
        playtimeSinceLastBitnode: Player.playtimeSinceLastBitnode,
        jobs: {},
        factions: Player.factions.slice(),
        tor: Player.hasTorRouter(),
        inBladeburner: Player.inBladeburner(),
        hasCorporation: Player.hasCorporation(),
        entropy: Player.entropy,
      };
      Object.assign(data.jobs, Player.jobs);
      return data;
    },
    atExit: function (f: any): void {
      updateDynamicRam("atExit", getRamCost(Player, "atExit"));
      if (typeof f !== "function") {
        throw makeRuntimeErrorMsg("atExit", "argument should be function");
      }
      workerScript.atExit = () => {
        f();
      }; // Wrap the user function to prevent WorkerScript leaking as 'this'
    },
    mv: function (_host: unknown, _source: unknown, _destination: unknown): void {
      updateDynamicRam("mv", getRamCost(Player, "mv"));
      const host = helper.string("mv", "host", _host);
      const source = helper.string("mv", "source", _source);
      const destination = helper.string("mv", "destination", _destination);

      if (!isValidFilePath(source)) throw makeRuntimeErrorMsg("mv", `Invalid filename: '${source}'`);
      if (!isValidFilePath(destination)) throw makeRuntimeErrorMsg("mv", `Invalid filename: '${destination}'`);

      const source_is_txt = source.endsWith(".txt");
      const dest_is_txt = destination.endsWith(".txt");

      if (!isScriptFilename(source) && !source_is_txt)
        throw makeRuntimeErrorMsg("mv", `'mv' can only be used on scripts and text files (.txt)`);
      if (source_is_txt != dest_is_txt)
        throw makeRuntimeErrorMsg("mv", `Source and destination files must have the same type`);

      if (source === destination) {
        return;
      }

      // This will throw if the server is not found, we do not need to validate result.
      const destServer: BaseServer | null = safeGetServer(host, "mv");

      if (!source_is_txt && destServer.isRunning(source))
        throw makeRuntimeErrorMsg("mv", `Cannot use 'mv' on a script that is running`);

      interface File {
        filename: string;
      }

      const files = source_is_txt ? destServer.textFiles : destServer.scripts;
      let source_file: File | null = null;
      let dest_file: File | null = null;

      for (let i = 0; i < files.length; ++i) {
        const file = files[i];
        if (file.filename === source) {
          source_file = file;
        } else if (file.filename === destination) {
          dest_file = file;
        }
      }

      if (source_file == null) throw makeRuntimeErrorMsg("mv", `Source file ${source} does not exist`);

      if (dest_file != null) {
        if (dest_file instanceof TextFile && source_file instanceof TextFile) {
          dest_file.text = source_file.text;
        } else if (dest_file instanceof Script && source_file instanceof Script) {
          dest_file.code = source_file.code;
          dest_file.markUpdated();
        }

        destServer.removeFile(source);
      } else {
        source_file.filename = destination;
        if (source_file instanceof Script) {
          source_file.markUpdated();
        }
      }
    },
    flags: Flags(workerScript.args),
  };

  // add undocumented functions
  const ns = {
    ...base,
    ...extra,
  };
  function getFunctionNames(obj: any, prefix: string): string[] {
    const functionNames: string[] = [];
    for (const [key, value] of Object.entries(obj)) {
      if (key === "args") {
        continue;
      } else if (typeof value == "function") {
        functionNames.push(prefix + key);
      } else if (typeof value == "object") {
        functionNames.push(...getFunctionNames(value, key + "."));
      }
    }
    return functionNames;
  }

  const possibleLogs = Object.fromEntries([...getFunctionNames(ns, "")].map((a) => [a, true]));

  return ns;
}<|MERGE_RESOLUTION|>--- conflicted
+++ resolved
@@ -100,12 +100,9 @@
 import { Flags } from "./NetscriptFunctions/Flags";
 import { calculateIntelligenceBonus } from "./PersonObjects/formulas/intelligence";
 import { CalculateShareMult, StartSharing } from "./NetworkShare/Share";
-<<<<<<< HEAD
 import { recentScripts } from "./Netscript/RecentScripts";
-=======
 import { CityName } from "./Locations/data/CityNames";
 import { wrapAPI } from "./Netscript/APIWrapper";
->>>>>>> 219b9589
 
 interface NS extends INS {
   [key: string]: any;
@@ -1463,15 +1460,11 @@
       allFiles.sort();
       return allFiles;
     },
-<<<<<<< HEAD
     getRecentScripts: function (): IRecentScript[] {
       updateDynamicRam("getRecentScripts", getRamCost(Player, "getRecentScripts"));
       return recentScripts.map((rs) => ({ ...rs, runningScript: createPublicRunningScript(rs.runningScript) }));
     },
-    ps: function (hostname: any = workerScript.hostname): any {
-=======
     ps: function (_hostname: unknown = workerScript.hostname): ProcessInfo[] {
->>>>>>> 219b9589
       updateDynamicRam("ps", getRamCost(Player, "ps"));
       const hostname = helper.string("ps", "hostname", _hostname);
       const server = safeGetServer(hostname, "ps");
