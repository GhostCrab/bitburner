--- conflicted
+++ resolved
@@ -116,61 +116,6 @@
       if (bladeburner === null) throw new Error("Should not be called without Bladeburner");
       return bladeburner.getTypeAndNameFromActionId(bladeburner.action);
     },
-<<<<<<< HEAD
-    getActionTime: function (_type: unknown, _name: unknown): number {
-      updateRam("getActionTime");
-      const type = helper.string("getActionTime", "type", _type);
-      const name = helper.string("getActionTime", "name", _name);
-      checkBladeburnerAccess("getActionTime");
-      const bladeburner = player.bladeburner;
-      if (bladeburner === null) throw new Error("Should not be called without Bladeburner");
-      try {
-        const time = bladeburner.getActionTimeNetscriptFn(player, type, name);
-        if (typeof time === "string") {
-          const errorLogText = `Invalid action: type='${type}' name='${name}'`;
-          workerScript.log("bladeburner.getActionTime", () => errorLogText);
-          return -1;
-        } else {
-          return time;
-        }
-      } catch (e: any) {
-        throw helper.makeRuntimeErrorMsg("bladeburner.getActionTime", e);
-      }
-    },
-    getActionEstimatedSuccessChance: function (_type: unknown, _name: unknown): [number, number] {
-      updateRam("getActionEstimatedSuccessChance");
-      const type = helper.string("getActionEstimatedSuccessChance", "type", _type);
-      const name = helper.string("getActionEstimatedSuccessChance", "name", _name);
-      checkBladeburnerAccess("getActionEstimatedSuccessChance");
-      const bladeburner = player.bladeburner;
-      if (bladeburner === null) throw new Error("Should not be called without Bladeburner");
-      try {
-        const chance = bladeburner.getActionEstimatedSuccessChanceNetscriptFn(player, type, name);
-        if (typeof chance === "string") {
-          const errorLogText = `Invalid action: type='${type}' name='${name}'`;
-          workerScript.log("bladeburner.getActionTime", () => errorLogText);
-          return [-1, -1];
-        } else {
-          return chance;
-        }
-      } catch (e: any) {
-        throw helper.makeRuntimeErrorMsg("bladeburner.getActionEstimatedSuccessChance", e);
-      }
-    },
-    getActionRepGain: function (_type: unknown, _name: unknown, _level: unknown): number {
-      updateRam("getActionRepGain");
-      const type = helper.string("getActionRepGain", "type", _type);
-      const name = helper.string("getActionRepGain", "name", _name);
-      const level = helper.number("getActionRepGain", "level", _level);
-      checkBladeburnerAccess("getActionRepGain");
-      const action = getBladeburnerActionObject("getActionRepGain", type, name);
-      let rewardMultiplier;
-      if (level == null || isNaN(level)) {
-        rewardMultiplier = Math.pow(action.rewardFac, action.level - 1);
-      } else {
-        rewardMultiplier = Math.pow(action.rewardFac, level - 1);
-      }
-=======
     getActionTime:
       (ctx: NetscriptContext) =>
       (_type: unknown, _name: unknown): number => {
@@ -180,7 +125,14 @@
         const bladeburner = player.bladeburner;
         if (bladeburner === null) throw new Error("Should not be called without Bladeburner");
         try {
-          return bladeburner.getActionTimeNetscriptFn(player, type, name, workerScript);
+          const time = bladeburner.getActionTimeNetscriptFn(player, type, name);
+          if (typeof time === "string") {
+            const errorLogText = `Invalid action: type='${type}' name='${name}'`;
+            ctx.log(() => errorLogText);
+            return -1;
+          } else {
+            return time;
+          }
         } catch (e: any) {
           throw ctx.makeRuntimeErrorMsg(e);
         }
@@ -194,7 +146,14 @@
         const bladeburner = player.bladeburner;
         if (bladeburner === null) throw new Error("Should not be called without Bladeburner");
         try {
-          return bladeburner.getActionEstimatedSuccessChanceNetscriptFn(player, type, name, workerScript);
+          const chance = bladeburner.getActionEstimatedSuccessChanceNetscriptFn(player, type, name);
+          if (typeof chance === "string") {
+            const errorLogText = `Invalid action: type='${type}' name='${name}'`;
+            ctx.log(() => errorLogText);
+            return [-1, -1];
+          } else {
+            return chance;
+          }
         } catch (e: any) {
           throw ctx.makeRuntimeErrorMsg(e);
         }
@@ -213,7 +172,6 @@
         } else {
           rewardMultiplier = Math.pow(action.rewardFac, level - 1);
         }
->>>>>>> 1c3d4fe1
 
         return action.rankGain * rewardMultiplier * BitNodeMultipliers.BladeburnerRank;
       },
