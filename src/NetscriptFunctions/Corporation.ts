import { INetscriptHelper } from "./INetscriptHelper";
import { WorkerScript } from "../Netscript/WorkerScript";
import { IPlayer } from "../PersonObjects/IPlayer";
import { netscriptDelay } from "../NetscriptEvaluator";

import { OfficeSpace } from "../Corporation/OfficeSpace";
import { Employee } from "../Corporation/Employee";
import { Product } from "../Corporation/Product";
import { Material } from "../Corporation/Material";
import { Warehouse } from "../Corporation/Warehouse";
import { IIndustry } from "../Corporation/IIndustry";
import { ICorporation } from "../Corporation/ICorporation";

import {
  Corporation as NSCorporation,
  CorporationInfo,
  Employee as NSEmployee,
  Product as NSProduct,
  Material as NSMaterial,
  Warehouse as NSWarehouse,
  Division as NSDivision,
  WarehouseAPI,
  OfficeAPI,
  InvestmentOffer
} from "../ScriptEditor/NetscriptDefinitions";

import {
  NewIndustry,
  NewCity,
  UnlockUpgrade,
  LevelUpgrade,
  IssueDividends,
  SellMaterial,
  SellProduct,
  SetSmartSupply,
  BuyMaterial,
  AssignJob,
  UpgradeOfficeSize,
  ThrowParty,
  PurchaseWarehouse,
  UpgradeWarehouse,
  BuyCoffee,
  HireAdVert,
  MakeProduct,
  Research,
  ExportMaterial,
  CancelExportMaterial,
  SetMaterialMarketTA1,
  SetMaterialMarketTA2,
  SetProductMarketTA1,
  SetProductMarketTA2,
  SetSmartSupplyUseLeftovers,
} from "../Corporation/Actions";
import { CorporationUnlockUpgrades } from "../Corporation/data/CorporationUnlockUpgrades";
import { CorporationUpgrades } from "../Corporation/data/CorporationUpgrades";
import { EmployeePositions } from "../Corporation/EmployeePositions";
import { calculateIntelligenceBonus } from "../PersonObjects/formulas/intelligence";
import { Industry } from "../Corporation/Industry";
import { IndustryResearchTrees, IndustryStartingCosts } from "../Corporation/IndustryData";
import { CorporationConstants } from "../Corporation/data/Constants";
import { IndustryUpgrades } from "../Corporation/IndustryUpgrades";
import { ResearchMap } from "../Corporation/ResearchMap";
import { Factions } from "../Faction/Factions";

export function NetscriptCorporation(
  player: IPlayer,
  workerScript: WorkerScript,
  helper: INetscriptHelper,
): NSCorporation {
  function createCorporation(corporationName: string, selfFund = true): boolean {
    if (!player.canAccessCorporation() || player.hasCorporation()) return false;
    if (!corporationName) return false;
    if (player.bitNodeN !== 3 && !selfFund) throw new Error("cannot use seed funds outside of BitNode 3");

    if (selfFund) {
      if (!player.canAfford(150e9)) return false;

      player.startCorporation(corporationName);
      player.loseMoney(150e9, "corporation");
    } else {
      player.startCorporation(corporationName, 500e6);
    }
    return true;
  }

  function hasUnlockUpgrade(upgradeName: string): boolean {
    const corporation = getCorporation();
    const upgrade = Object.values(CorporationUnlockUpgrades).find((upgrade) => upgrade[2] === upgradeName);
    if (upgrade === undefined) throw new Error(`No upgrade named '${upgradeName}'`);
    const upgN = upgrade[0];
    return corporation.unlockUpgrades[upgN] === 1;
  }

  function getUnlockUpgradeCost(upgradeName: string): number {
    const upgrade = Object.values(CorporationUnlockUpgrades).find((upgrade) => upgrade[2] === upgradeName);
    if (upgrade === undefined) throw new Error(`No upgrade named '${upgradeName}'`);
    return upgrade[1];
  }

  function getUpgradeLevel(aupgradeName: string): number {
    const upgradeName = helper.string("levelUpgrade", "upgradeName", aupgradeName);
    const corporation = getCorporation();
    const upgrade = Object.values(CorporationUpgrades).find((upgrade) => upgrade[4] === upgradeName);
    if (upgrade === undefined) throw new Error(`No upgrade named '${upgradeName}'`);
    const upgN = upgrade[0];
    return corporation.upgrades[upgN];
  }

  function getUpgradeLevelCost(aupgradeName: string): number {
    const upgradeName = helper.string("levelUpgrade", "upgradeName", aupgradeName);
    const corporation = getCorporation();
    const upgrade = Object.values(CorporationUpgrades).find((upgrade) => upgrade[4] === upgradeName);
    if (upgrade === undefined) throw new Error(`No upgrade named '${upgradeName}'`);
    const upgN = upgrade[0];
    const baseCost = upgrade[1];
    const priceMult = upgrade[2];
    const level = corporation.upgrades[upgN];
    return baseCost * Math.pow(priceMult, level);
  }

  function getExpandIndustryCost(industryName: string): number {
    const cost = IndustryStartingCosts[industryName];
    if (cost === undefined) {
      throw new Error(`Invalid industry: '${industryName}'`);
    }
    return cost;
  }

  function getExpandCityCost(): number {
    return CorporationConstants.OfficeInitialCost;
  }

  function getInvestmentOffer(): InvestmentOffer {
    const corporation = getCorporation();
    if (corporation.fundingRound >= CorporationConstants.FundingRoundShares.length || corporation.fundingRound >= CorporationConstants.FundingRoundMultiplier.length || corporation.public)
      return {
        funds: 0,
        shares: 0,
        round: corporation.fundingRound + 1 // Make more readable
      }; // Don't throw an error here, no reason to have a second function to check if you can get investment.
    const val = corporation.determineValuation();
    const percShares = CorporationConstants.FundingRoundShares[corporation.fundingRound];
    const roundMultiplier = CorporationConstants.FundingRoundMultiplier[corporation.fundingRound];
    const funding = val * percShares * roundMultiplier;
    const investShares = Math.floor(CorporationConstants.INITIALSHARES * percShares);
    return {
      funds: funding,
      shares: investShares,
      round: corporation.fundingRound + 1 // Make more readable
    };
  }

  function acceptInvestmentOffer(): boolean {
    const corporation = getCorporation();
    if (corporation.fundingRound >= CorporationConstants.FundingRoundShares.length || corporation.fundingRound >= CorporationConstants.FundingRoundMultiplier.length || corporation.public) return false;
    const val = corporation.determineValuation();
    const percShares = CorporationConstants.FundingRoundShares[corporation.fundingRound];
    const roundMultiplier = CorporationConstants.FundingRoundMultiplier[corporation.fundingRound];
    const funding = val * percShares * roundMultiplier;
    const investShares = Math.floor(CorporationConstants.INITIALSHARES * percShares);
    corporation.fundingRound++;
    corporation.addFunds(funding);
    corporation.numShares -= investShares;
    return true;
  }

  function goPublic(numShares: number): boolean {
    const corporation = getCorporation();
    const initialSharePrice = corporation.determineValuation() / corporation.totalShares;
    if (isNaN(numShares)) throw new Error("Invalid value for number of issued shares");
    if (numShares < 0) throw new Error("Invalid value for number of issued shares");
    if (numShares > corporation.numShares) throw new Error("You don't have that many shares to issue!");
    corporation.public = true;
    corporation.sharePrice = initialSharePrice;
    corporation.issuedShares = numShares;
    corporation.numShares -= numShares;
    corporation.addFunds(numShares * initialSharePrice);
    return true;
  }

  function getResearchCost(division: IIndustry, researchName: string): number {
    const researchTree = IndustryResearchTrees[division.type];
    if (researchTree === undefined) throw new Error(`No research tree for industry '${division.type}'`);
    const allResearch = researchTree.getAllNodes();
    if (!allResearch.includes(researchName)) throw new Error(`No research named '${researchName}'`);
    const research = ResearchMap[researchName];
    return research.cost;
  }

  function hasResearched(division: IIndustry, researchName: string): boolean {
    return division.researched[researchName] === undefined ? false : division.researched[researchName] as boolean;
  }

  function bribe(factionName: string, amountCash: number, amountShares: number): boolean {
    if (!player.factions.includes(factionName)) throw new Error("Invalid faction name");
<<<<<<< HEAD
    if (isNaN(amountCash) || amountCash < 0 || isNaN(amountShares) || amountShares < 0) throw new Error("Invalid value for amount field! Must be numeric, grater than 0.");
=======
    if (isNaN(amountCash) || amountCash < 0 || isNaN(amountShares) || amountShares < 0)  throw new Error("Invalid value for amount field! Must be numeric, greater than 0.");
>>>>>>> b226b3d8
    const corporation = getCorporation();
    if (corporation.funds < amountCash) return false;
    if (corporation.numShares < amountShares) return false;
    const faction = Factions[factionName]
    const info = faction.getInfo();
    if (!info.offersWork()) return false;
    if (player.hasGangWith(factionName)) return false;

    const repGain = (amountCash + amountShares * corporation.sharePrice) / CorporationConstants.BribeToRepRatio;
    faction.playerReputation += repGain;
    corporation.funds = corporation.funds - amountCash;
    corporation.numShares -= amountShares;

    return true;
  }

  function getCorporation(): ICorporation {
    const corporation = player.corporation;
    if (corporation === null) throw new Error("cannot be called without a corporation");
    return corporation;
  }

  function getDivision(divisionName: any): IIndustry {
    const corporation = getCorporation();
    const division = corporation.divisions.find((div) => div.name === divisionName);
    if (division === undefined) throw new Error(`No division named '${divisionName}'`);
    return division;
  }

  function getOffice(divisionName: any, cityName: any): OfficeSpace {
    const division = getDivision(divisionName);
    if (!(cityName in division.offices)) throw new Error(`Invalid city name '${cityName}'`);
    const office = division.offices[cityName];
    if (office === 0) throw new Error(`${division.name} has not expanded to '${cityName}'`);
    return office;
  }

  function getWarehouse(divisionName: any, cityName: any): Warehouse {
    const division = getDivision(divisionName);
    if (!(cityName in division.warehouses)) throw new Error(`Invalid city name '${cityName}'`);
    const warehouse = division.warehouses[cityName];
    if (warehouse === 0) throw new Error(`${division.name} has not expanded to '${cityName}'`);
    return warehouse;
  }

  function getMaterial(divisionName: any, cityName: any, materialName: any): Material {
    const warehouse = getWarehouse(divisionName, cityName);
    const matName = (materialName as string).replace(/ /g, "");
    const material = warehouse.materials[matName];
    if (material === undefined) throw new Error(`Invalid material name: '${materialName}'`);
    return material;
  }

  function getProduct(divisionName: any, productName: any): Product {
    const division = getDivision(divisionName);
    const product = division.products[productName];
    if (product === undefined) throw new Error(`Invalid product name: '${productName}'`);
    return product;
  }

  function getEmployee(divisionName: any, cityName: any, employeeName: any): Employee {
    const office = getOffice(divisionName, cityName);
    const employee = office.employees.find((e) => e.name === employeeName);
    if (employee === undefined) throw new Error(`Invalid employee name: '${employeeName}'`);
    return employee;
  }

  function checkAccess(func: string, api?: number): void {
    if (player.corporation === null) throw helper.makeRuntimeErrorMsg(`corporation.${func}`, "Must own a corporation.");
    if (!api) return;

    if (!player.corporation.unlockUpgrades[api])
      throw helper.makeRuntimeErrorMsg(`corporation.${func}`, "You do not have access to this API.");
  }

  function getSafeDivision(division: Industry): NSDivision {
    const cities: string[] = [];
    for (const office of Object.values(division.offices)) {
      if (office === 0) continue;
      cities.push(office.loc);
    }
    return {
      name: division.name,
      type: division.type,
      awareness: division.awareness,
      popularity: division.popularity,
      prodMult: division.prodMult,
      research: division.sciResearch.qty,
      lastCycleRevenue: division.lastCycleRevenue,
      lastCycleExpenses: division.lastCycleExpenses,
      thisCycleRevenue: division.thisCycleRevenue,
      thisCycleExpenses: division.thisCycleExpenses,
      upgrades: division.upgrades,
      cities: cities,
      products: division.products === undefined ? [] : Object.keys(division.products),
    };
  }

  const warehouseAPI: WarehouseAPI = {
    getPurchaseWarehouseCost: function (): number {
      checkAccess("getPurchaseWarehouseCost", 7);
      return CorporationConstants.WarehouseInitialCost;
    },
    getUpgradeWarehouseCost: function (adivisionName: any, acityName: any): number {
      checkAccess("upgradeWarehouse", 7);
      const divisionName = helper.string("getUpgradeWarehouseCost", "divisionName", adivisionName);
      const cityName = helper.string("getUpgradeWarehouseCost", "cityName", acityName);
      const warehouse = getWarehouse(divisionName, cityName);
      return CorporationConstants.WarehouseUpgradeBaseCost * Math.pow(1.07, warehouse.level + 1);
    },
    hasWarehouse: function (adivisionName: any, acityName: any): boolean {
      checkAccess("hasWarehouse", 7);
      const divisionName = helper.string("getWarehouse", "divisionName", adivisionName);
      const cityName = helper.string("getWarehouse", "cityName", acityName);
      const division = getDivision(divisionName);
      if (!(cityName in division.warehouses)) throw new Error(`Invalid city name '${cityName}'`);
      const warehouse = division.warehouses[cityName];
      return warehouse !== 0;
    },
    getWarehouse: function (adivisionName: any, acityName: any): NSWarehouse {
      checkAccess("getWarehouse", 7);
      const divisionName = helper.string("getWarehouse", "divisionName", adivisionName);
      const cityName = helper.string("getWarehouse", "cityName", acityName);
      const warehouse = getWarehouse(divisionName, cityName);
      return {
        level: warehouse.level,
        loc: warehouse.loc,
        size: warehouse.size,
        sizeUsed: warehouse.sizeUsed,
        smartSupplyEnabled: warehouse.smartSupplyEnabled
      };
    },
    getMaterial: function (adivisionName: any, acityName: any, amaterialName: any): NSMaterial {
      checkAccess("getMaterial", 7);
      const divisionName = helper.string("getMaterial", "divisionName", adivisionName);
      const cityName = helper.string("getMaterial", "cityName", acityName);
      const materialName = helper.string("getMaterial", "materialName", amaterialName);
      const material = getMaterial(divisionName, cityName, materialName);
      return {
        name: material.name,
        qty: material.qty,
        qlt: material.qlt,
        prod: material.prd,
        sell: material.sll,
      };
    },
    getProduct: function (adivisionName: any, aproductName: any): NSProduct {
      checkAccess("getProduct", 7);
      const divisionName = helper.string("getProduct", "divisionName", adivisionName);
      const productName = helper.string("getProduct", "productName", aproductName);
      const product = getProduct(divisionName, productName);
      return {
        name: product.name,
        dmd: product.dmd,
        cmp: product.cmp,
        pCost: product.pCost,
        sCost: product.sCost,
        cityData: product.data,
        developmentProgress: product.prog,
      };
    },
    purchaseWarehouse: function (adivisionName: any, acityName: any): void {
      checkAccess("purchaseWarehouse", 7);
      const divisionName = helper.string("purchaseWarehouse", "divisionName", adivisionName);
      const cityName = helper.string("purchaseWarehouse", "cityName", acityName);
      const corporation = getCorporation();
      PurchaseWarehouse(corporation, getDivision(divisionName), cityName);
    },
    upgradeWarehouse: function (adivisionName: any, acityName: any): void {
      checkAccess("upgradeWarehouse", 7);
      const divisionName = helper.string("upgradeWarehouse", "divisionName", adivisionName);
      const cityName = helper.string("upgradeWarehouse", "cityName", acityName);
      const corporation = getCorporation();
      UpgradeWarehouse(corporation, getDivision(divisionName), getWarehouse(divisionName, cityName));
    },
    sellMaterial: function (adivisionName: any, acityName: any, amaterialName: any, aamt: any, aprice: any): void {
      checkAccess("sellMaterial", 7);
      const divisionName = helper.string("sellMaterial", "divisionName", adivisionName);
      const cityName = helper.string("sellMaterial", "cityName", acityName);
      const materialName = helper.string("sellMaterial", "materialName", amaterialName);
      const amt = helper.string("sellMaterial", "amt", aamt);
      const price = helper.string("sellMaterial", "price", aprice);
      const material = getMaterial(divisionName, cityName, materialName);
      SellMaterial(material, amt, price);
    },
    sellProduct: function (
      adivisionName: any,
      acityName: any,
      aproductName: any,
      aamt: any,
      aprice: any,
      aall: any,
    ): void {
      checkAccess("sellProduct", 7);
      const divisionName = helper.string("sellProduct", "divisionName", adivisionName);
      const cityName = helper.string("sellProduct", "cityName", acityName);
      const productName = helper.string("sellProduct", "productName", aproductName);
      const amt = helper.string("sellProduct", "amt", aamt);
      const price = helper.string("sellProduct", "price", aprice);
      const all = helper.boolean(aall);
      const product = getProduct(divisionName, productName);
      SellProduct(product, cityName, amt, price, all);
    },
    discontinueProduct: function (adivisionName: any, aproductName: any): void {
      checkAccess("discontinueProduct", 7);
      const divisionName = helper.string("discontinueProduct", "divisionName", adivisionName);
      const productName = helper.string("discontinueProduct", "productName", aproductName);
      getDivision(divisionName).discontinueProduct(getProduct(divisionName, productName));
    },
    setSmartSupply: function (adivisionName: any, acityName: any, aenabled: any): void {
      checkAccess("setSmartSupply", 7);
      const divisionName = helper.string("setSmartSupply", "divisionName", adivisionName);
      const cityName = helper.string("sellProduct", "cityName", acityName);
      const enabled = helper.boolean(aenabled);
      const warehouse = getWarehouse(divisionName, cityName);
      if (!hasUnlockUpgrade("SmartSupply"))
        throw helper.makeRuntimeErrorMsg(`corporation.setSmartSupply`, `You have not purchased the SmartSupply upgrade!`);
      SetSmartSupply(warehouse, enabled);
    },
    setSmartSupplyUseLeftovers: function (adivisionName: any, acityName: any, amaterialName: any, aenabled: any): void {
      checkAccess("setSmartSupplyUseLeftovers", 7);
      const divisionName = helper.string("setSmartSupply", "divisionName", adivisionName);
      const cityName = helper.string("sellProduct", "cityName", acityName);
      const materialName = helper.string("sellProduct", "materialName", amaterialName);
      const enabled = helper.boolean(aenabled);
      const warehouse = getWarehouse(divisionName, cityName);
      const material = getMaterial(divisionName, cityName, materialName);
      if (!hasUnlockUpgrade("SmartSupply"))
        throw helper.makeRuntimeErrorMsg(`corporation.setSmartSupply`, `You have not purchased the SmartSupply upgrade!`);
      SetSmartSupplyUseLeftovers(warehouse, material, enabled);
    },
    buyMaterial: function (adivisionName: any, acityName: any, amaterialName: any, aamt: any): void {
      checkAccess("buyMaterial", 7);
      const divisionName = helper.string("buyMaterial", "divisionName", adivisionName);
      const cityName = helper.string("buyMaterial", "cityName", acityName);
      const materialName = helper.string("buyMaterial", "materialName", amaterialName);
      const amt = helper.number("buyMaterial", "amt", aamt);
      if (amt < 0) throw new Error("Invalid value for amount field! Must be numeric and greater than 0");
      const material = getMaterial(divisionName, cityName, materialName);
      BuyMaterial(material, amt);
    },
    makeProduct: function (
      adivisionName: any,
      acityName: any,
      aproductName: any,
      adesignInvest: any,
      amarketingInvest: any,
    ): void {
      checkAccess("makeProduct", 7);
      const divisionName = helper.string("makeProduct", "divisionName", adivisionName);
      const cityName = helper.string("makeProduct", "cityName", acityName);
      const productName = helper.string("makeProduct", "productName", aproductName);
      const designInvest = helper.number("makeProduct", "designInvest", adesignInvest);
      const marketingInvest = helper.number("makeProduct", "marketingInvest", amarketingInvest);
      const corporation = getCorporation();
      MakeProduct(corporation, getDivision(divisionName), cityName, productName, designInvest, marketingInvest);
    },
    exportMaterial: function (
      asourceDivision: any,
      asourceCity: any,
      atargetDivision: any,
      atargetCity: any,
      amaterialName: any,
      aamt: any,
    ): void {
      checkAccess("exportMaterial", 7);
      const sourceDivision = helper.string("exportMaterial", "sourceDivision", asourceDivision);
      const sourceCity = helper.string("exportMaterial", "sourceCity", asourceCity);
      const targetDivision = helper.string("exportMaterial", "targetDivision", atargetDivision);
      const targetCity = helper.string("exportMaterial", "targetCity", atargetCity);
      const materialName = helper.string("exportMaterial", "materialName", amaterialName);
      const amt = helper.string("exportMaterial", "amt", aamt);
      ExportMaterial(targetDivision, targetCity, getMaterial(sourceDivision, sourceCity, materialName), amt + "", getDivision(targetDivision));
    },
    cancelExportMaterial: function (
      asourceDivision: any,
      asourceCity: any,
      atargetDivision: any,
      atargetCity: any,
      amaterialName: any,
      aamt: any,
    ): void {
      checkAccess("cancelExportMaterial", 7);
      const sourceDivision = helper.string("cancelExportMaterial", "sourceDivision", asourceDivision);
      const sourceCity = helper.string("cancelExportMaterial", "sourceCity", asourceCity);
      const targetDivision = helper.string("cancelExportMaterial", "targetDivision", atargetDivision);
      const targetCity = helper.string("cancelExportMaterial", "targetCity", atargetCity);
      const materialName = helper.string("cancelExportMaterial", "materialName", amaterialName);
      const amt = helper.string("cancelExportMaterial", "amt", aamt);
      CancelExportMaterial(targetDivision, targetCity, getMaterial(sourceDivision, sourceCity, materialName), amt + "");
    },
    setMaterialMarketTA1: function (adivisionName: any, acityName: any, amaterialName: any, aon: any): void {
      checkAccess("setMaterialMarketTA1", 7);
      const divisionName = helper.string("setMaterialMarketTA1", "divisionName", adivisionName);
      const cityName = helper.string("setMaterialMarketTA1", "cityName", acityName);
      const materialName = helper.string("setMaterialMarketTA1", "materialName", amaterialName);
      const on = helper.boolean(aon);
      if (!getDivision(divisionName).hasResearch("Market-TA.I"))
        throw helper.makeRuntimeErrorMsg(`corporation.setMaterialMarketTA1`, `You have not researched MarketTA.I for division: ${divisionName}`);
      SetMaterialMarketTA1(getMaterial(divisionName, cityName, materialName), on);
    },
    setMaterialMarketTA2: function (adivisionName: any, acityName: any, amaterialName: any, aon: any): void {
      checkAccess("setMaterialMarketTA2", 7);
      const divisionName = helper.string("setMaterialMarketTA2", "divisionName", adivisionName);
      const cityName = helper.string("setMaterialMarketTA2", "cityName", acityName);
      const materialName = helper.string("setMaterialMarketTA2", "materialName", amaterialName);
      const on = helper.boolean(aon);
      if (!getDivision(divisionName).hasResearch("Market-TA.II"))
        throw helper.makeRuntimeErrorMsg(`corporation.setMaterialMarketTA2`, `You have not researched MarketTA.II for division: ${divisionName}`);
      SetMaterialMarketTA2(getMaterial(divisionName, cityName, materialName), on);
    },
    setProductMarketTA1: function (adivisionName: any, aproductName: any, aon: any): void {
      checkAccess("setProductMarketTA1", 7);
      const divisionName = helper.string("setProductMarketTA1", "divisionName", adivisionName);
      const productName = helper.string("setProductMarketTA1", "productName", aproductName);
      const on = helper.boolean(aon);
      if (!getDivision(divisionName).hasResearch("Market-TA.I"))
        throw helper.makeRuntimeErrorMsg(`corporation.setProductMarketTA1`, `You have not researched MarketTA.I for division: ${divisionName}`);
      SetProductMarketTA1(getProduct(divisionName, productName), on);
    },
    setProductMarketTA2: function (adivisionName: any, aproductName: any, aon: any): void {
      checkAccess("setProductMarketTA2", 7);
      const divisionName = helper.string("setProductMarketTA2", "divisionName", adivisionName);
      const productName = helper.string("setProductMarketTA2", "productName", aproductName);
      const on = helper.boolean(aon);
      if (!getDivision(divisionName).hasResearch("Market-TA.II"))
        throw helper.makeRuntimeErrorMsg(`corporation.setProductMarketTA2`, `You have not researched MarketTA.II for division: ${divisionName}`);
      SetProductMarketTA2(getProduct(divisionName, productName), on);
    },
  };

  const officeAPI: OfficeAPI = {
    getHireAdVertCost: function (adivisionName: any): number {
      checkAccess("getHireAdVertCost", 8);
      const divisionName = helper.string("getHireAdVertCost", "divisionName", adivisionName);
      const division = getDivision(divisionName);
      const upgrade = IndustryUpgrades[1];
      return upgrade[1] * Math.pow(upgrade[2], division.upgrades[1]);
    },
    getHireAdVertCount: function (adivisionName: any): number {
      checkAccess("getHireAdVertCount", 8);
      const divisionName = helper.string("getHireAdVertCount", "divisionName", adivisionName);
      const division = getDivision(divisionName);
      return division.upgrades[1]
    },
    getResearchCost: function (adivisionName: any, aresearchName: any): number {
      checkAccess("getResearchCost", 8);
      const divisionName = helper.string("getResearchCost", "divisionName", adivisionName);
      const researchName = helper.string("getResearchCost", "researchName", aresearchName);
      return getResearchCost(getDivision(divisionName), researchName);
    },
    hasResearched: function (adivisionName: any, aresearchName: any): boolean {
      checkAccess("hasResearched", 8);
      const divisionName = helper.string("hasResearched", "divisionName", adivisionName);
      const researchName = helper.string("hasResearched", "researchName", aresearchName);
      return hasResearched(getDivision(divisionName), researchName);
    },
    setAutoJobAssignment: function (adivisionName: any, acityName: any, ajob: any, aamount: any): Promise<boolean> {
      checkAccess("setAutoJobAssignment", 8);
      const divisionName = helper.string("setAutoJobAssignment", "divisionName", adivisionName);
      const cityName = helper.string("setAutoJobAssignment", "cityName", acityName);
      const amount = helper.number("setAutoJobAssignment", "amount", aamount);
      const job = helper.string("setAutoJobAssignment", "job", ajob);
      const office = getOffice(divisionName, cityName);
      if (!Object.values(EmployeePositions).includes(job)) throw new Error(`'${job}' is not a valid job.`);
      return netscriptDelay(1000, workerScript).then(function () {
        if (workerScript.env.stopFlag) {
          return Promise.reject(workerScript);
        }
        return Promise.resolve(office.setEmployeeToJob(job, amount));
      });
    },
    getOfficeSizeUpgradeCost: function (adivisionName: any, acityName: any, asize: any): number {
      checkAccess("getOfficeSizeUpgradeCost", 8);
      const divisionName = helper.string("getOfficeSizeUpgradeCost", "divisionName", adivisionName);
      const cityName = helper.string("getOfficeSizeUpgradeCost", "cityName", acityName);
      const size = helper.number("getOfficeSizeUpgradeCost", "size", asize);
      if (size < 0) throw new Error("Invalid value for size field! Must be numeric and greater than 0");
      const office = getOffice(divisionName, cityName);
      const initialPriceMult = Math.round(office.size / CorporationConstants.OfficeInitialSize);
      const costMultiplier = 1.09;
      let mult = 0;
      for (let i = 0; i < size / CorporationConstants.OfficeInitialSize; ++i) {
        mult += Math.pow(costMultiplier, initialPriceMult + i);
      }
      return CorporationConstants.OfficeInitialCost * mult;
    },
    assignJob: function (adivisionName: any, acityName: any, aemployeeName: any, ajob: any): Promise<void> {
      checkAccess("assignJob", 8);
      const divisionName = helper.string("assignJob", "divisionName", adivisionName);
      const cityName = helper.string("assignJob", "cityName", acityName);
      const employeeName = helper.string("assignJob", "employeeName", aemployeeName);
      const job = helper.string("assignJob", "job", ajob);
      const employee = getEmployee(divisionName, cityName, employeeName);
      return netscriptDelay(1000, workerScript).then(function () {
        return Promise.resolve(AssignJob(employee, job));
      });
    },
    hireEmployee: function (adivisionName: any, acityName: any): any {
      checkAccess("hireEmployee", 8);
      const divisionName = helper.string("hireEmployee", "divisionName", adivisionName);
      const cityName = helper.string("hireEmployee", "cityName", acityName);
      const office = getOffice(divisionName, cityName);
      return office.hireRandomEmployee();
    },
    upgradeOfficeSize: function (adivisionName: any, acityName: any, asize: any): void {
      checkAccess("upgradeOfficeSize", 8);
      const divisionName = helper.string("upgradeOfficeSize", "divisionName", adivisionName);
      const cityName = helper.string("upgradeOfficeSize", "cityName", acityName);
      const size = helper.number("upgradeOfficeSize", "size", asize);
      if (size < 0) throw new Error("Invalid value for size field! Must be numeric and greater than 0");
      const office = getOffice(divisionName, cityName);
      const corporation = getCorporation();
      UpgradeOfficeSize(corporation, office, size);
    },
    throwParty: function (adivisionName: any, acityName: any, acostPerEmployee: any): Promise<number> {
      checkAccess("throwParty", 8);
      const divisionName = helper.string("throwParty", "divisionName", adivisionName);
      const cityName = helper.string("throwParty", "cityName", acityName);
      const costPerEmployee = helper.number("throwParty", "costPerEmployee", acostPerEmployee);
      if (costPerEmployee < 0) throw new Error("Invalid value for Cost Per Employee field! Must be numeric and greater than 0");
      const office = getOffice(divisionName, cityName);
      const corporation = getCorporation();
      return netscriptDelay(
        (60 * 1000) / (player.hacking_speed_mult * calculateIntelligenceBonus(player.intelligence, 1)),
        workerScript,
      ).then(function () {
        return Promise.resolve(ThrowParty(corporation, office, costPerEmployee));
      });
    },
    buyCoffee: function (adivisionName: any, acityName: any): Promise<void> {
      checkAccess("buyCoffee", 8);
      const divisionName = helper.string("buyCoffee", "divisionName", adivisionName);
      const cityName = helper.string("buyCoffee", "cityName", acityName);
      const corporation = getCorporation();
      return netscriptDelay(
        (60 * 1000) / (player.hacking_speed_mult * calculateIntelligenceBonus(player.intelligence, 1)),
        workerScript,
      ).then(function () {
        return Promise.resolve(BuyCoffee(corporation, getDivision(divisionName), getOffice(divisionName, cityName)));
      });
    },
    hireAdVert: function (adivisionName: any): void {
      checkAccess("hireAdVert", 8);
      const divisionName = helper.string("hireAdVert", "divisionName", adivisionName);
      const corporation = getCorporation();
      HireAdVert(corporation, getDivision(divisionName), getOffice(divisionName, "Sector-12"));
    },
    research: function (adivisionName: any, aresearchName: any): void {
      checkAccess("research", 8);
      const divisionName = helper.string("research", "divisionName", adivisionName);
      const researchName = helper.string("research", "researchName", aresearchName);
      Research(getDivision(divisionName), researchName);
    },
    getOffice: function (adivisionName: any, acityName: any): any {
      checkAccess("getOffice", 8);
      const divisionName = helper.string("getOffice", "divisionName", adivisionName);
      const cityName = helper.string("getOffice", "cityName", acityName);
      const office = getOffice(divisionName, cityName);
      return {
        loc: office.loc,
        size: office.size,
        minEne: office.minEne,
        maxEne: office.maxEne,
        minHap: office.minHap,
        maxHap: office.maxHap,
        maxMor: office.maxMor,
        employees: office.employees.map((e) => e.name),
        employeeProd: {
          Operations: office.employeeProd[EmployeePositions.Operations],
          Engineer: office.employeeProd[EmployeePositions.Engineer],
          Business: office.employeeProd[EmployeePositions.Business],
          Management: office.employeeProd[EmployeePositions.Management],
          "Research & Development": office.employeeProd[EmployeePositions.RandD],
          Training: office.employeeProd[EmployeePositions.Training],
        },
      };
    },
    getEmployee: function (adivisionName: any, acityName: any, aemployeeName: any): NSEmployee {
      checkAccess("getEmployee", 8);
      const divisionName = helper.string("getEmployee", "divisionName", adivisionName);
      const cityName = helper.string("getEmployee", "cityName", acityName);
      const employeeName = helper.string("getEmployee", "employeeName", aemployeeName);
      const employee = getEmployee(divisionName, cityName, employeeName);
      return {
        name: employee.name,
        mor: employee.mor,
        hap: employee.hap,
        ene: employee.ene,
        int: employee.int,
        cha: employee.cha,
        exp: employee.exp,
        cre: employee.cre,
        eff: employee.eff,
        sal: employee.sal,
        loc: employee.loc,
        pos: employee.pos,
      };
    },
  };

  return {
    ...warehouseAPI,
    ...officeAPI,
    expandIndustry: function (aindustryName: any, adivisionName: any): void {
      checkAccess("expandIndustry");
      const industryName = helper.string("expandIndustry", "industryName", aindustryName);
      const divisionName = helper.string("expandIndustry", "divisionName", adivisionName);
      const corporation = getCorporation();
      NewIndustry(corporation, industryName, divisionName);
    },
    expandCity: function (adivisionName: any, acityName: any): void {
      checkAccess("expandCity");
      const divisionName = helper.string("expandCity", "divisionName", adivisionName);
      const cityName = helper.string("expandCity", "cityName", acityName);
      if (!CorporationConstants.Cities.includes(cityName)) throw new Error("Invalid city name");
      const corporation = getCorporation();
      const division = getDivision(divisionName);
      NewCity(corporation, division, cityName);
    },
    unlockUpgrade: function (aupgradeName: any): void {
      checkAccess("unlockUpgrade");
      const upgradeName = helper.string("unlockUpgrade", "upgradeName", aupgradeName);
      const corporation = getCorporation();
      const upgrade = Object.values(CorporationUnlockUpgrades).find((upgrade) => upgrade[2] === upgradeName);
      if (upgrade === undefined) throw new Error(`No upgrade named '${upgradeName}'`);
      UnlockUpgrade(corporation, upgrade);
    },
    levelUpgrade: function (aupgradeName: any): void {
      checkAccess("levelUpgrade");
      const upgradeName = helper.string("levelUpgrade", "upgradeName", aupgradeName);
      const corporation = getCorporation();
      const upgrade = Object.values(CorporationUpgrades).find((upgrade) => upgrade[4] === upgradeName);
      if (upgrade === undefined) throw new Error(`No upgrade named '${upgradeName}'`);
      LevelUpgrade(corporation, upgrade);
    },
    issueDividends: function (apercent: any): void {
      checkAccess("issueDividends");
      const percent = helper.number("issueDividends", "percent", apercent);
      if (percent < 0 || percent > 100) throw new Error("Invalid value for percent field! Must be numeric, greater than 0, and less than 100");
      const corporation = getCorporation();
      if (!corporation.public)
        throw helper.makeRuntimeErrorMsg(`corporation.issueDividends`, `Your company has not gone public!`);
      IssueDividends(corporation, percent);
    },

    // If you modify these objects you will affect them for real, it's not
    // copies.
    getDivision: function (adivisionName: any): NSDivision {
      checkAccess("getDivision");
      const divisionName = helper.string("getDivision", "divisionName", adivisionName);
      const division = getDivision(divisionName);
      return getSafeDivision(division);
    },
    getCorporation: function (): CorporationInfo {
      checkAccess("getCorporation");
      const corporation = getCorporation();
      return {
        name: corporation.name,
        funds: corporation.funds,
        revenue: corporation.revenue,
        expenses: corporation.expenses,
        public: corporation.public,
        totalShares: corporation.totalShares,
        numShares: corporation.numShares,
        shareSaleCooldown: corporation.shareSaleCooldown,
        issuedShares: corporation.issuedShares,
        sharePrice: corporation.sharePrice,
        state: corporation.state.getState(),
        divisions: corporation.divisions.map((division): NSDivision => getSafeDivision(division)),
      };
    },
    createCorporation: function (acorporationName: string, selfFund = true): boolean {
      const corporationName = helper.string("createCorporation", "corporationName", acorporationName);
      return createCorporation(corporationName, selfFund);
    },
    hasUnlockUpgrade: function (aupgradeName: any): boolean {
      checkAccess("hasUnlockUpgrade");
      const upgradeName = helper.string("hasUnlockUpgrade", "upgradeName", aupgradeName);
      return hasUnlockUpgrade(upgradeName);
    },
    getUnlockUpgradeCost: function (aupgradeName: any): number {
      checkAccess("getUnlockUpgradeCost");
      const upgradeName = helper.string("getUnlockUpgradeCost", "upgradeName", aupgradeName);
      return getUnlockUpgradeCost(upgradeName);
    },
    getUpgradeLevel: function (aupgradeName: any): number {
      checkAccess("hasUnlockUpgrade");
      const upgradeName = helper.string("getUpgradeLevel", "upgradeName", aupgradeName);
      return getUpgradeLevel(upgradeName);
    },
    getUpgradeLevelCost: function (aupgradeName: any): number {
      checkAccess("getUpgradeLevelCost");
      const upgradeName = helper.string("getUpgradeLevelCost", "upgradeName", aupgradeName);
      return getUpgradeLevelCost(upgradeName);
    },
    getExpandIndustryCost: function (aindustryName: any): number {
      checkAccess("getExpandIndustryCost");
      const industryName = helper.string("getExpandIndustryCost", "industryName", aindustryName);
      return getExpandIndustryCost(industryName);
    },
    getExpandCityCost: function (): number {
      checkAccess("getExpandCityCost");
      return getExpandCityCost();
    },
    getInvestmentOffer: function (): InvestmentOffer {
      checkAccess("getInvestmentOffer");
      return getInvestmentOffer();
    },
    acceptInvestmentOffer: function (): boolean {
      checkAccess("acceptInvestmentOffer");
      return acceptInvestmentOffer();
    },
    goPublic: function (anumShares: any): boolean {
      checkAccess("acceptInvestmentOffer");
      const numShares = helper.number("goPublic", "numShares", anumShares);
      return goPublic(numShares);
    },
    bribe: function (afactionName: string, aamountCash: any, aamountShares: any): boolean {
      checkAccess("bribe");
      const factionName = helper.string("bribe", "factionName", afactionName);
      const amountCash = helper.number("bribe", "amountCash", aamountCash);
      const amountShares = helper.number("bribe", "amountShares", aamountShares);
      return bribe(factionName, amountCash, amountShares);
    },
  };
}<|MERGE_RESOLUTION|>--- conflicted
+++ resolved
@@ -193,11 +193,8 @@
 
   function bribe(factionName: string, amountCash: number, amountShares: number): boolean {
     if (!player.factions.includes(factionName)) throw new Error("Invalid faction name");
-<<<<<<< HEAD
     if (isNaN(amountCash) || amountCash < 0 || isNaN(amountShares) || amountShares < 0) throw new Error("Invalid value for amount field! Must be numeric, grater than 0.");
-=======
-    if (isNaN(amountCash) || amountCash < 0 || isNaN(amountShares) || amountShares < 0)  throw new Error("Invalid value for amount field! Must be numeric, greater than 0.");
->>>>>>> b226b3d8
+
     const corporation = getCorporation();
     if (corporation.funds < amountCash) return false;
     if (corporation.numShares < amountShares) return false;
