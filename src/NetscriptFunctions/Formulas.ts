import { INetscriptHelper } from "./INetscriptHelper";
import { WorkerScript } from "../Netscript/WorkerScript";
import { IPlayer } from "../PersonObjects/IPlayer";
import { calculateServerGrowth } from "../Server/formulas/grow";
import {
  calculateMoneyGainRate,
  calculateLevelUpgradeCost,
  calculateRamUpgradeCost,
  calculateCoreUpgradeCost,
  calculateNodeCost,
} from "../Hacknet/formulas/HacknetNodes";
import {
  calculateHashGainRate as HScalculateHashGainRate,
  calculateLevelUpgradeCost as HScalculateLevelUpgradeCost,
  calculateRamUpgradeCost as HScalculateRamUpgradeCost,
  calculateCoreUpgradeCost as HScalculateCoreUpgradeCost,
  calculateCacheUpgradeCost as HScalculateCacheUpgradeCost,
  calculateServerCost as HScalculateServerCost,
} from "../Hacknet/formulas/HacknetServers";
import { HacknetNodeConstants, HacknetServerConstants } from "../Hacknet/data/Constants";
import { calculateSkill, calculateExp } from "../PersonObjects/formulas/skill";
import {
  calculateHackingChance,
  calculateHackingExpGain,
  calculatePercentMoneyHacked,
  calculateHackingTime,
  calculateHackLevelForTime,
  calculateGrowTime,
  calculateGrowLevelForTime,
  calculateWeakenTime,
  calculateWeakenLevelForTime,
} from "../Hacking";
import { numCycleForGrowth } from "../Server/ServerHelpers";
import { Programs } from "../Programs/Programs";
import { Formulas as IFormulas } from "../ScriptEditor/NetscriptDefinitions";
import {
  calculateRespectGain,
  calculateWantedLevelGain,
  calculateMoneyGain,
  calculateWantedPenalty,
  calculateAscensionMult,
  calculateAscensionPointsGain,
} from "../Gang/formulas/formulas";
import { favorToRep as calculateFavorToRep, repToFavor as calculateRepToFavor } from "../Faction/formulas/favor";
import { repFromDonation } from "../Faction/formulas/donation";
import { InternalAPI, NetscriptContext } from "../Netscript/APIWrapper";

export function NetscriptFormulas(player: IPlayer, helper: INetscriptHelper): InternalAPI<IFormulas> {
  const checkFormulasAccess = function (ctx: NetscriptContext): void {
    if (!player.hasProgram(Programs.Formulas.name)) {
      throw helper.makeRuntimeErrorMsg(`formulas.${ctx.function}`, `Requires Formulas.exe to run.`);
    }
  };
  return {
    reputation: {
      calculateFavorToRep:
        (ctx: NetscriptContext) =>
        (_favor: unknown): number => {
          const favor = ctx.helper.number("favor", _favor);
          checkFormulasAccess(ctx);
          return calculateFavorToRep(favor);
        },
      calculateRepToFavor:
        (ctx: NetscriptContext) =>
        (_rep: unknown): number => {
          const rep = ctx.helper.number("rep", _rep);
          checkFormulasAccess(ctx);
          return calculateRepToFavor(rep);
        },
      repFromDonation:
        (ctx: NetscriptContext) =>
        (_amount: unknown, player: any): number => {
          const amount = ctx.helper.number("amount", _amount);
          checkFormulasAccess(ctx);
          return repFromDonation(amount, player);
        },
    },
    skills: {
      calculateSkill:
        (ctx: NetscriptContext) =>
        (_exp: unknown, _mult: unknown = 1): number => {
          const exp = ctx.helper.number("exp", _exp);
          const mult = ctx.helper.number("mult", _mult);
          checkFormulasAccess(ctx);
          return calculateSkill(exp, mult);
        },
      calculateExp:
        (ctx: NetscriptContext) =>
        (_skill: unknown, _mult: unknown = 1): number => {
          const skill = ctx.helper.number("skill", _skill);
          const mult = ctx.helper.number("mult", _mult);
          checkFormulasAccess(ctx);
          return calculateExp(skill, mult);
        },
    },
    hacking: {
<<<<<<< HEAD
      hackChance: function (server: any, player: any): number {
        checkFormulasAccess("hacking.hackChance");
        return calculateHackingChance(server, player);
      },
      hackExp: function (server: any, player: any): number {
        checkFormulasAccess("hacking.hackExp");
        return calculateHackingExpGain(server, player);
      },
      hackPercent: function (server: any, player: any, hackOverride?: number): number {
        checkFormulasAccess("hacking.hackPercent");
        return calculatePercentMoneyHacked(server, player, hackOverride);
      },
      growPercent: function (server: any, _threads: unknown, player: any, _cores: unknown = 1): number {
        const threads = helper.number("growPercent", "threads", _threads);
        const cores = helper.number("growPercent", "cores", _cores);
        checkFormulasAccess("hacking.growPercent");
        return calculateServerGrowth(server, threads, player, cores);
      },
      hackTime: function (server: any, player: any, hackOverride?: number): number {
        checkFormulasAccess("hacking.hackTime");
        return calculateHackingTime(server, player, hackOverride) * 1000;
      },
      hackLevelForTime: function (server: any, player: any, ms: number): number {
        checkFormulasAccess("hacking.hackLevelForTime");
        return calculateHackLevelForTime(server, player, ms);
      },
      growTime: function (server: any, player: any, hackOverride?: number): number {
        checkFormulasAccess("hacking.growTime");
        return calculateGrowTime(server, player, hackOverride) * 1000;
      },
      growLevelForTime: function (server: any, player: any, ms: number): number {
        checkFormulasAccess("hacking.growLevelForTime");
        return calculateGrowLevelForTime(server, player, ms);
      },
      weakenTime: function (server: any, player: any, hackOverride?: number): number {
        checkFormulasAccess("hacking.weakenTime");
        return calculateWeakenTime(server, player, hackOverride) * 1000;
      },
      weakenLevelForTime: function (server: any, player: any, ms: number): number {
        checkFormulasAccess("hacking.weakenLevelForTime");
        return calculateWeakenLevelForTime(server, player, ms);
      },
      numCycleForGrowth(server: any, growth: number, player: any, cores = 1): number {
        checkFormulasAccess("hacking.numCycleForGrowth");
        return numCycleForGrowth(server, growth, player, cores);
      },
=======
      hackChance:
        (ctx: NetscriptContext) =>
        (server: any, player: any): number => {
          checkFormulasAccess(ctx);
          return calculateHackingChance(server, player);
        },
      hackExp:
        (ctx: NetscriptContext) =>
        (server: any, player: any): number => {
          checkFormulasAccess(ctx);
          return calculateHackingExpGain(server, player);
        },
      hackPercent:
        (ctx: NetscriptContext) =>
        (server: any, player: any): number => {
          checkFormulasAccess(ctx);
          return calculatePercentMoneyHacked(server, player);
        },
      growPercent:
        (ctx: NetscriptContext) =>
        (server: any, _threads: unknown, player: any, _cores: unknown = 1): number => {
          const threads = ctx.helper.number("threads", _threads);
          const cores = ctx.helper.number("cores", _cores);
          checkFormulasAccess(ctx);
          return calculateServerGrowth(server, threads, player, cores);
        },
      hackTime:
        (ctx: NetscriptContext) =>
        (server: any, player: any): number => {
          checkFormulasAccess(ctx);
          return calculateHackingTime(server, player) * 1000;
        },
      growTime:
        (ctx: NetscriptContext) =>
        (server: any, player: any): number => {
          checkFormulasAccess(ctx);
          return calculateGrowTime(server, player) * 1000;
        },
      weakenTime:
        (ctx: NetscriptContext) =>
        (server: any, player: any): number => {
          checkFormulasAccess(ctx);
          return calculateWeakenTime(server, player) * 1000;
        },
>>>>>>> 31fe4371
    },
    hacknetNodes: {
      moneyGainRate:
        (ctx: NetscriptContext) =>
        (_level: unknown, _ram: unknown, _cores: unknown, _mult: unknown = 1): number => {
          const level = ctx.helper.number("level", _level);
          const ram = ctx.helper.number("ram", _ram);
          const cores = ctx.helper.number("cores", _cores);
          const mult = ctx.helper.number("mult", _mult);
          checkFormulasAccess(ctx);
          return calculateMoneyGainRate(level, ram, cores, mult);
        },
      levelUpgradeCost:
        (ctx: NetscriptContext) =>
        (_startingLevel: unknown, _extraLevels: unknown = 1, _costMult: unknown = 1): number => {
          const startingLevel = ctx.helper.number("startingLevel", _startingLevel);
          const extraLevels = ctx.helper.number("extraLevels", _extraLevels);
          const costMult = ctx.helper.number("costMult", _costMult);
          checkFormulasAccess(ctx);
          return calculateLevelUpgradeCost(startingLevel, extraLevels, costMult);
        },
      ramUpgradeCost:
        (ctx: NetscriptContext) =>
        (_startingRam: unknown, _extraLevels: unknown = 1, _costMult: unknown = 1): number => {
          const startingRam = ctx.helper.number("startingRam", _startingRam);
          const extraLevels = ctx.helper.number("extraLevels", _extraLevels);
          const costMult = ctx.helper.number("costMult", _costMult);
          checkFormulasAccess(ctx);
          return calculateRamUpgradeCost(startingRam, extraLevels, costMult);
        },
      coreUpgradeCost:
        (ctx: NetscriptContext) =>
        (_startingCore: unknown, _extraCores: unknown = 1, _costMult: unknown = 1): number => {
          const startingCore = ctx.helper.number("startingCore", _startingCore);
          const extraCores = ctx.helper.number("extraCores", _extraCores);
          const costMult = ctx.helper.number("costMult", _costMult);
          checkFormulasAccess(ctx);
          return calculateCoreUpgradeCost(startingCore, extraCores, costMult);
        },
      hacknetNodeCost:
        (ctx: NetscriptContext) =>
        (_n: unknown, _mult: unknown): number => {
          const n = ctx.helper.number("n", _n);
          const mult = ctx.helper.number("mult", _mult);
          checkFormulasAccess(ctx);
          return calculateNodeCost(n, mult);
        },
      constants: (ctx: NetscriptContext) => (): any => {
        checkFormulasAccess(ctx);
        return Object.assign({}, HacknetNodeConstants);
      },
    },
    hacknetServers: {
      hashGainRate:
        (ctx: NetscriptContext) =>
        (_level: unknown, _ramUsed: unknown, _maxRam: unknown, _cores: unknown, _mult: unknown = 1): number => {
          const level = ctx.helper.number("level", _level);
          const ramUsed = ctx.helper.number("ramUsed", _ramUsed);
          const maxRam = ctx.helper.number("maxRam", _maxRam);
          const cores = ctx.helper.number("cores", _cores);
          const mult = ctx.helper.number("mult", _mult);
          checkFormulasAccess(ctx);
          return HScalculateHashGainRate(level, ramUsed, maxRam, cores, mult);
        },
      levelUpgradeCost:
        (ctx: NetscriptContext) =>
        (_startingLevel: unknown, _extraLevels: unknown = 1, _costMult: unknown = 1): number => {
          const startingLevel = ctx.helper.number("startingLevel", _startingLevel);
          const extraLevels = ctx.helper.number("extraLevels", _extraLevels);
          const costMult = ctx.helper.number("costMult", _costMult);
          checkFormulasAccess(ctx);
          return HScalculateLevelUpgradeCost(startingLevel, extraLevels, costMult);
        },
      ramUpgradeCost:
        (ctx: NetscriptContext) =>
        (_startingRam: unknown, _extraLevels: unknown = 1, _costMult: unknown = 1): number => {
          const startingRam = ctx.helper.number("startingRam", _startingRam);
          const extraLevels = ctx.helper.number("extraLevels", _extraLevels);
          const costMult = ctx.helper.number("costMult", _costMult);
          checkFormulasAccess(ctx);
          return HScalculateRamUpgradeCost(startingRam, extraLevels, costMult);
        },
      coreUpgradeCost:
        (ctx: NetscriptContext) =>
        (_startingCore: unknown, _extraCores: unknown = 1, _costMult: unknown = 1): number => {
          const startingCore = ctx.helper.number("startingCore", _startingCore);
          const extraCores = ctx.helper.number("extraCores", _extraCores);
          const costMult = ctx.helper.number("costMult", _costMult);
          checkFormulasAccess(ctx);
          return HScalculateCoreUpgradeCost(startingCore, extraCores, costMult);
        },
      cacheUpgradeCost:
        (ctx: NetscriptContext) =>
        (_startingCache: unknown, _extraCache: unknown = 1): number => {
          const startingCache = ctx.helper.number("startingCache", _startingCache);
          const extraCache = ctx.helper.number("extraCache", _extraCache);
          checkFormulasAccess(ctx);
          return HScalculateCacheUpgradeCost(startingCache, extraCache);
        },
      hashUpgradeCost:
        (ctx: NetscriptContext) =>
        (_upgName: unknown, _level: unknown): number => {
          const upgName = helper.string("hashUpgradeCost", "upgName", _upgName);
          const level = ctx.helper.number("level", _level);
          checkFormulasAccess(ctx);
          const upg = player.hashManager.getUpgrade(upgName);
          if (!upg) {
            throw helper.makeRuntimeErrorMsg(
              "formulas.hacknetServers.calculateHashUpgradeCost",
              `Invalid Hash Upgrade: ${upgName}`,
            );
          }
          return upg.getCost(level);
        },
      hacknetServerCost:
        (ctx: NetscriptContext) =>
        (_n: unknown, _mult: unknown = 1): number => {
          const n = ctx.helper.number("n", _n);
          const mult = ctx.helper.number("mult", _mult);
          checkFormulasAccess(ctx);
          return HScalculateServerCost(n, mult);
        },
      constants: (ctx: NetscriptContext) => (): any => {
        checkFormulasAccess(ctx);
        return Object.assign({}, HacknetServerConstants);
      },
    },
    gang: {
      wantedPenalty:
        (ctx: NetscriptContext) =>
        (gang: any): number => {
          checkFormulasAccess(ctx);
          return calculateWantedPenalty(gang);
        },
      respectGain:
        (ctx: NetscriptContext) =>
        (gang: any, member: any, task: any): number => {
          checkFormulasAccess(ctx);
          return calculateRespectGain(gang, member, task);
        },
      wantedLevelGain:
        (ctx: NetscriptContext) =>
        (gang: any, member: any, task: any): number => {
          checkFormulasAccess(ctx);
          return calculateWantedLevelGain(gang, member, task);
        },
      moneyGain:
        (ctx: NetscriptContext) =>
        (gang: any, member: any, task: any): number => {
          checkFormulasAccess(ctx);
          return calculateMoneyGain(gang, member, task);
        },
      ascensionPointsGain:
        (ctx: NetscriptContext) =>
        (_exp: unknown): number => {
          const exp = ctx.helper.number("exp", _exp);
          checkFormulasAccess(ctx);
          return calculateAscensionPointsGain(exp);
        },
      ascensionMultiplier:
        (ctx: NetscriptContext) =>
        (_points: unknown): number => {
          const points = ctx.helper.number("points", _points);
          checkFormulasAccess(ctx);
          return calculateAscensionMult(points);
        },
    },
  };
}<|MERGE_RESOLUTION|>--- conflicted
+++ resolved
@@ -1,5 +1,4 @@
 import { INetscriptHelper } from "./INetscriptHelper";
-import { WorkerScript } from "../Netscript/WorkerScript";
 import { IPlayer } from "../PersonObjects/IPlayer";
 import { calculateServerGrowth } from "../Server/formulas/grow";
 import {
@@ -94,54 +93,6 @@
         },
     },
     hacking: {
-<<<<<<< HEAD
-      hackChance: function (server: any, player: any): number {
-        checkFormulasAccess("hacking.hackChance");
-        return calculateHackingChance(server, player);
-      },
-      hackExp: function (server: any, player: any): number {
-        checkFormulasAccess("hacking.hackExp");
-        return calculateHackingExpGain(server, player);
-      },
-      hackPercent: function (server: any, player: any, hackOverride?: number): number {
-        checkFormulasAccess("hacking.hackPercent");
-        return calculatePercentMoneyHacked(server, player, hackOverride);
-      },
-      growPercent: function (server: any, _threads: unknown, player: any, _cores: unknown = 1): number {
-        const threads = helper.number("growPercent", "threads", _threads);
-        const cores = helper.number("growPercent", "cores", _cores);
-        checkFormulasAccess("hacking.growPercent");
-        return calculateServerGrowth(server, threads, player, cores);
-      },
-      hackTime: function (server: any, player: any, hackOverride?: number): number {
-        checkFormulasAccess("hacking.hackTime");
-        return calculateHackingTime(server, player, hackOverride) * 1000;
-      },
-      hackLevelForTime: function (server: any, player: any, ms: number): number {
-        checkFormulasAccess("hacking.hackLevelForTime");
-        return calculateHackLevelForTime(server, player, ms);
-      },
-      growTime: function (server: any, player: any, hackOverride?: number): number {
-        checkFormulasAccess("hacking.growTime");
-        return calculateGrowTime(server, player, hackOverride) * 1000;
-      },
-      growLevelForTime: function (server: any, player: any, ms: number): number {
-        checkFormulasAccess("hacking.growLevelForTime");
-        return calculateGrowLevelForTime(server, player, ms);
-      },
-      weakenTime: function (server: any, player: any, hackOverride?: number): number {
-        checkFormulasAccess("hacking.weakenTime");
-        return calculateWeakenTime(server, player, hackOverride) * 1000;
-      },
-      weakenLevelForTime: function (server: any, player: any, ms: number): number {
-        checkFormulasAccess("hacking.weakenLevelForTime");
-        return calculateWeakenLevelForTime(server, player, ms);
-      },
-      numCycleForGrowth(server: any, growth: number, player: any, cores = 1): number {
-        checkFormulasAccess("hacking.numCycleForGrowth");
-        return numCycleForGrowth(server, growth, player, cores);
-      },
-=======
       hackChance:
         (ctx: NetscriptContext) =>
         (server: any, player: any): number => {
@@ -186,7 +137,30 @@
           checkFormulasAccess(ctx);
           return calculateWeakenTime(server, player) * 1000;
         },
->>>>>>> 31fe4371
+      hackLevelForTime:
+        (ctx: NetscriptContext) =>
+        (server: any, player: any, ms: number): number => {
+          checkFormulasAccess(ctx);
+          return calculateHackLevelForTime(server, player, ms);
+        },
+      growLevelForTime:
+        (ctx: NetscriptContext) =>
+        (server: any, player: any, ms: number): number => {
+          checkFormulasAccess(ctx);
+          return calculateGrowLevelForTime(server, player, ms);
+        },
+      weakenLevelForTime:
+        (ctx: NetscriptContext) =>
+        (server: any, player: any, ms: number): number => {
+          checkFormulasAccess(ctx);
+          return calculateWeakenLevelForTime(server, player, ms);
+        },
+      numCycleForGrowth:
+        (ctx: NetscriptContext) =>
+        (server: any, growth: number, player: any, cores = 1): number => {
+          checkFormulasAccess(ctx);
+          return numCycleForGrowth(server, growth, player, cores);
+        },
     },
     hacknetNodes: {
       moneyGainRate:
