import { AugmentationCosts } from "./../Augmentation/Augmentation";
import { WorkerScript } from "../Netscript/WorkerScript";
import { IPlayer } from "../PersonObjects/IPlayer";
import { purchaseAugmentation, joinFaction, getFactionAugmentationsFiltered } from "../Faction/FactionHelpers";
import { startWorkerScript } from "../NetscriptWorker";
import { Augmentation } from "../Augmentation/Augmentation";
import { StaticAugmentations } from "../Augmentation/StaticAugmentations";
import { augmentationExists, installAugmentations } from "../Augmentation/AugmentationHelpers";
import { AugmentationNames } from "../Augmentation/data/AugmentationNames";
import { killWorkerScript } from "../Netscript/killWorkerScript";
import { CONSTANTS } from "../Constants";
import { isString } from "../utils/helpers/isString";
import { RunningScript } from "../Script/RunningScript";

import {
  AugmentationStats,
  CharacterInfo,
  CrimeStats,
  PlayerSkills,
  Singularity as ISingularity,
} from "../ScriptEditor/NetscriptDefinitions";

import { findCrime } from "../Crime/CrimeHelpers";
import { CompanyPosition } from "../Company/CompanyPosition";
import { CompanyPositions } from "../Company/CompanyPositions";
import { DarkWebItems } from "../DarkWeb/DarkWebItems";
import { CityName } from "../Locations/data/CityNames";
import { LocationName } from "../Locations/data/LocationNames";
import { Router } from "../ui/GameRoot";
import { SpecialServers } from "../Server/data/SpecialServers";
import { Page } from "../ui/Router";
import { Locations } from "../Locations/Locations";
import { GetServer, AddToAllServers, createUniqueRandomIp } from "../Server/AllServers";
import { Programs } from "../Programs/Programs";
import { numeralWrapper } from "../ui/numeralFormat";
import { BitNodeMultipliers } from "../BitNode/BitNodeMultipliers";
import { Company } from "../Company/Company";
import { Companies } from "../Company/Companies";
import { Factions, factionExists } from "../Faction/Factions";
import { Faction } from "../Faction/Faction";
import { netscriptDelay } from "../NetscriptEvaluator";
import { convertTimeMsToTimeElapsedString } from "../utils/StringHelperFunctions";
import { getServerOnNetwork, safetlyCreateUniqueServer } from "../Server/ServerHelpers";
import { Terminal } from "../Terminal";
import { calculateHackingTime } from "../Hacking";
import { Server } from "../Server/Server";
import { netscriptCanHack } from "../Hacking/netscriptCanHack";
import { FactionInfos } from "../Faction/FactionInfo";
import { InternalAPI, NetscriptContext } from "src/Netscript/APIWrapper";
import { BlackOperationNames } from "../Bladeburner/data/BlackOperationNames";
import { enterBitNode } from "../RedPill";
import { FactionNames } from "../Faction/data/FactionNames";

export function NetscriptSingularity(player: IPlayer, workerScript: WorkerScript): InternalAPI<ISingularity> {
  const getAugmentation = function (_ctx: NetscriptContext, name: string): Augmentation {
    if (!augmentationExists(name)) {
      throw _ctx.helper.makeRuntimeErrorMsg(`Invalid augmentation: '${name}'`);
    }

    return StaticAugmentations[name];
  };

  const getFaction = function (_ctx: NetscriptContext, name: string): Faction {
    if (!factionExists(name)) {
      throw _ctx.helper.makeRuntimeErrorMsg(`Invalid faction name: '${name}`);
    }

    return Factions[name];
  };

  const getCompany = function (_ctx: NetscriptContext, name: string): Company {
    const company = Companies[name];
    if (company == null || !(company instanceof Company)) {
      throw _ctx.helper.makeRuntimeErrorMsg(`Invalid company name: '${name}'`);
    }
    return company;
  };

  const runAfterReset = function (cbScript: string | null = null): void {
    //Run a script after reset
    if (!cbScript) return;
    const home = player.getHomeComputer();
    for (const script of home.scripts) {
      if (script.filename === cbScript) {
        const ramUsage = script.ramUsage;
        const ramAvailable = home.maxRam - home.ramUsed;
        if (ramUsage > ramAvailable) {
          return; // Not enough RAM
        }
        const runningScriptObj = new RunningScript(script, []); // No args
        runningScriptObj.threads = 1; // Only 1 thread
        startWorkerScript(player, runningScriptObj, home);
      }
    }
  };

  return {
    getOwnedAugmentations: (_ctx: NetscriptContext) =>
      function (_purchased: unknown = false): string[] {
        _ctx.helper.checkSingularityAccess();
        const purchased = _ctx.helper.boolean(_purchased);
        const res = [];
        for (let i = 0; i < player.augmentations.length; ++i) {
          res.push(player.augmentations[i].name);
        }
        if (purchased) {
          for (let i = 0; i < player.queuedAugmentations.length; ++i) {
            res.push(player.queuedAugmentations[i].name);
          }
        }
        return res;
      },
    getAugmentationsFromFaction: (_ctx: NetscriptContext) =>
      function (_facName: unknown): string[] {
        _ctx.helper.checkSingularityAccess();
        const facName = _ctx.helper.string("facName", _facName);
        const faction = getFaction(_ctx, facName);

        return getFactionAugmentationsFiltered(player, faction);
      },
    getAugmentationCost: (_ctx: NetscriptContext) =>
      function (_augName: unknown): [number, number] {
        _ctx.helper.checkSingularityAccess();
        const augName = _ctx.helper.string("augName", _augName);
        const aug = getAugmentation(_ctx, augName);
        return [aug.getCost(player).moneyCost, aug.getCost(player).repCost];
      },
    getAugmentationPrereq: (_ctx: NetscriptContext) =>
      function (_augName: unknown): string[] {
        _ctx.helper.checkSingularityAccess();
        const augName = _ctx.helper.string("augName", _augName);
        const aug = getAugmentation(_ctx, augName);
        return aug.prereqs.slice();
      },
    getAugmentationPrice: (_ctx: NetscriptContext) =>
      function (_augName: unknown): number {
        _ctx.helper.checkSingularityAccess();
        const augName = _ctx.helper.string("augName", _augName);
        const aug = getAugmentation(_ctx, augName);
        return aug.getCost(player).moneyCost;
      },
    getAugmentationRepReq: (_ctx: NetscriptContext) =>
      function (_augName: unknown): number {
        _ctx.helper.checkSingularityAccess();
        const augName = _ctx.helper.string("augName", _augName);
        const aug = getAugmentation(_ctx, augName);
        return aug.getCost(player).repCost;
      },
    getAugmentationStats: (_ctx: NetscriptContext) =>
      function (_augName: unknown): AugmentationStats {
        _ctx.helper.checkSingularityAccess();
        const augName = _ctx.helper.string("augName", _augName);
        const aug = getAugmentation(_ctx, augName);
        return Object.assign({}, aug.mults);
      },
    purchaseAugmentation: (_ctx: NetscriptContext) =>
      function (_facName: unknown, _augName: unknown): boolean {
        _ctx.helper.checkSingularityAccess();
        const facName = _ctx.helper.string("facName", _facName);
        const augName = _ctx.helper.string("augName", _augName);
        const fac = getFaction(_ctx, facName);
        const aug = getAugmentation(_ctx, augName);

        const augs = getFactionAugmentationsFiltered(player, fac);

        if (!augs.includes(augName)) {
          _ctx.log(() => `Faction '${facName}' does not have the '${augName}' augmentation.`);
          return false;
        }

        const isNeuroflux = aug.name === AugmentationNames.NeuroFluxGovernor;
        if (!isNeuroflux) {
          for (let j = 0; j < player.queuedAugmentations.length; ++j) {
            if (player.queuedAugmentations[j].name === aug.name) {
              _ctx.log(() => `You already have the '${augName}' augmentation.`);
              return false;
            }
          }
          for (let j = 0; j < player.augmentations.length; ++j) {
            if (player.augmentations[j].name === aug.name) {
              _ctx.log(() => `You already have the '${augName}' augmentation.`);
              return false;
            }
          }
        }

<<<<<<< HEAD
        if (fac.playerReputation < aug.getCost(player).repCost) {
          workerScript.log("purchaseAugmentation", () => `You do not have enough reputation with '${fac.name}'.`);
=======
        if (fac.playerReputation < aug.baseRepRequirement) {
          _ctx.log(() => `You do not have enough reputation with '${fac.name}'.`);
>>>>>>> 69781359
          return false;
        }

        const res = purchaseAugmentation(aug, fac, true);
        _ctx.log(() => res);
        if (isString(res) && res.startsWith("You purchased")) {
          player.gainIntelligenceExp(CONSTANTS.IntelligenceSingFnBaseExpGain * 10);
          return true;
        } else {
          return false;
        }
      },
    softReset: (_ctx: NetscriptContext) =>
      function (_cbScript: unknown = ""): void {
        _ctx.helper.checkSingularityAccess();
        const cbScript = _ctx.helper.string("cbScript", _cbScript);

        _ctx.log(() => "Soft resetting. This will cause this script to be killed");
        setTimeout(() => {
          installAugmentations(true);
          runAfterReset(cbScript);
        }, 0);

        // Prevent workerScript from "finishing execution naturally"
        workerScript.running = false;
        killWorkerScript(workerScript);
      },
    installAugmentations: (_ctx: NetscriptContext) =>
      function (_cbScript: unknown = ""): boolean {
        _ctx.helper.checkSingularityAccess();
        const cbScript = _ctx.helper.string("cbScript", _cbScript);

        if (player.queuedAugmentations.length === 0) {
          _ctx.log(() => "You do not have any Augmentations to be installed.");
          return false;
        }
        player.gainIntelligenceExp(CONSTANTS.IntelligenceSingFnBaseExpGain * 10);
        _ctx.log(() => "Installing Augmentations. This will cause this script to be killed");
        setTimeout(() => {
          installAugmentations();
          runAfterReset(cbScript);
        }, 0);

        workerScript.running = false; // Prevent workerScript from "finishing execution naturally"
        killWorkerScript(workerScript);
        return true;
      },

    goToLocation: (_ctx: NetscriptContext) =>
      function (_locationName: unknown): boolean {
        _ctx.helper.checkSingularityAccess();
        const locationName = _ctx.helper.string("locationName", _locationName);
        const location = Object.values(Locations).find((l) => l.name === locationName);
        if (!location) {
          _ctx.log(() => `No location named ${locationName}`);
          return false;
        }
        if (player.city !== location.city) {
          _ctx.log(() => `No location named ${locationName} in ${player.city}`);
          return false;
        }
        Router.toLocation(location);
        player.gainIntelligenceExp(CONSTANTS.IntelligenceSingFnBaseExpGain / 50000);
        return true;
      },
    universityCourse: (_ctx: NetscriptContext) =>
      function (_universityName: unknown, _className: unknown, _focus: unknown = true): boolean {
        _ctx.helper.checkSingularityAccess();
        const universityName = _ctx.helper.string("universityName", _universityName);
        const className = _ctx.helper.string("className", _className);
        const focus = _ctx.helper.boolean(_focus);
        const wasFocusing = player.focus;
        if (player.isWorking) {
          const txt = player.singularityStopWork();
          _ctx.log(() => txt);
        }

        let costMult, expMult;
        switch (universityName.toLowerCase()) {
          case LocationName.AevumSummitUniversity.toLowerCase():
            if (player.city != CityName.Aevum) {
              _ctx.log(() => `You cannot study at 'Summit University' because you are not in '${CityName.Aevum}'.`);
              return false;
            }
            player.gotoLocation(LocationName.AevumSummitUniversity);
            costMult = 4;
            expMult = 3;
            break;
          case LocationName.Sector12RothmanUniversity.toLowerCase():
            if (player.city != CityName.Sector12) {
              _ctx.log(() => `You cannot study at 'Rothman University' because you are not in '${CityName.Sector12}'.`);
              return false;
            }
            player.location = LocationName.Sector12RothmanUniversity;
            costMult = 3;
            expMult = 2;
            break;
          case LocationName.VolhavenZBInstituteOfTechnology.toLowerCase():
            if (player.city != CityName.Volhaven) {
              _ctx.log(
                () => `You cannot study at 'ZB Institute of Technology' because you are not in '${CityName.Volhaven}'.`,
              );
              return false;
            }
            player.location = LocationName.VolhavenZBInstituteOfTechnology;
            costMult = 5;
            expMult = 4;
            break;
          default:
            _ctx.log(() => `Invalid university name: '${universityName}'.`);
            return false;
        }

        let task = "";
        switch (className.toLowerCase()) {
          case "Study Computer Science".toLowerCase():
            task = CONSTANTS.ClassStudyComputerScience;
            break;
          case "Data Structures".toLowerCase():
            task = CONSTANTS.ClassDataStructures;
            break;
          case "Networks".toLowerCase():
            task = CONSTANTS.ClassNetworks;
            break;
          case "Algorithms".toLowerCase():
            task = CONSTANTS.ClassAlgorithms;
            break;
          case "Management".toLowerCase():
            task = CONSTANTS.ClassManagement;
            break;
          case "Leadership".toLowerCase():
            task = CONSTANTS.ClassLeadership;
            break;
          default:
            _ctx.log(() => `Invalid class name: ${className}.`);
            return false;
        }
        player.startClass(costMult, expMult, task);
        if (focus) {
          player.startFocusing();
          Router.toWork();
        } else if (wasFocusing) {
          player.stopFocusing();
          Router.toTerminal();
        }
        _ctx.log(() => `Started ${task} at ${universityName}`);
        return true;
      },

    gymWorkout: (_ctx: NetscriptContext) =>
      function (_gymName: unknown, _stat: unknown, _focus: unknown = true): boolean {
        _ctx.helper.checkSingularityAccess();
        const gymName = _ctx.helper.string("gymName", _gymName);
        const stat = _ctx.helper.string("stat", _stat);
        const focus = _ctx.helper.boolean(_focus);
        const wasFocusing = player.focus;
        if (player.isWorking) {
          const txt = player.singularityStopWork();
          _ctx.log(() => txt);
        }
        let costMult, expMult;
        switch (gymName.toLowerCase()) {
          case LocationName.AevumCrushFitnessGym.toLowerCase():
            if (player.city != CityName.Aevum) {
              _ctx.log(
                () =>
                  `You cannot workout at '${LocationName.AevumCrushFitnessGym}' because you are not in '${CityName.Aevum}'.`,
              );
              return false;
            }
            player.location = LocationName.AevumCrushFitnessGym;
            costMult = 3;
            expMult = 2;
            break;
          case LocationName.AevumSnapFitnessGym.toLowerCase():
            if (player.city != CityName.Aevum) {
              _ctx.log(
                () =>
                  `You cannot workout at '${LocationName.AevumSnapFitnessGym}' because you are not in '${CityName.Aevum}'.`,
              );
              return false;
            }
            player.location = LocationName.AevumSnapFitnessGym;
            costMult = 10;
            expMult = 5;
            break;
          case LocationName.Sector12IronGym.toLowerCase():
            if (player.city != CityName.Sector12) {
              _ctx.log(
                () =>
                  `You cannot workout at '${LocationName.Sector12IronGym}' because you are not in '${CityName.Sector12}'.`,
              );
              return false;
            }
            player.location = LocationName.Sector12IronGym;
            costMult = 1;
            expMult = 1;
            break;
          case LocationName.Sector12PowerhouseGym.toLowerCase():
            if (player.city != CityName.Sector12) {
              _ctx.log(
                () =>
                  `You cannot workout at '${LocationName.Sector12PowerhouseGym}' because you are not in '${CityName.Sector12}'.`,
              );
              return false;
            }
            player.location = LocationName.Sector12PowerhouseGym;
            costMult = 20;
            expMult = 10;
            break;
          case LocationName.VolhavenMilleniumFitnessGym.toLowerCase():
            if (player.city != CityName.Volhaven) {
              _ctx.log(
                () =>
                  `You cannot workout at '${LocationName.VolhavenMilleniumFitnessGym}' because you are not in '${CityName.Volhaven}'.`,
              );
              return false;
            }
            player.location = LocationName.VolhavenMilleniumFitnessGym;
            costMult = 7;
            expMult = 4;
            break;
          default:
            _ctx.log(() => `Invalid gym name: ${gymName}. gymWorkout() failed`);
            return false;
        }

        switch (stat.toLowerCase()) {
          case "strength".toLowerCase():
          case "str".toLowerCase():
            player.startClass(costMult, expMult, CONSTANTS.ClassGymStrength);
            break;
          case "defense".toLowerCase():
          case "def".toLowerCase():
            player.startClass(costMult, expMult, CONSTANTS.ClassGymDefense);
            break;
          case "dexterity".toLowerCase():
          case "dex".toLowerCase():
            player.startClass(costMult, expMult, CONSTANTS.ClassGymDexterity);
            break;
          case "agility".toLowerCase():
          case "agi".toLowerCase():
            player.startClass(costMult, expMult, CONSTANTS.ClassGymAgility);
            break;
          default:
            _ctx.log(() => `Invalid stat: ${stat}.`);
            return false;
        }
        if (focus) {
          player.startFocusing();
          Router.toWork();
        } else if (wasFocusing) {
          player.stopFocusing();
          Router.toTerminal();
        }
        _ctx.log(() => `Started training ${stat} at ${gymName}`);
        return true;
      },

    travelToCity: (_ctx: NetscriptContext) =>
      function (_cityName: unknown): boolean {
        _ctx.helper.checkSingularityAccess();
        const cityName = _ctx.helper.city("cityName", _cityName);

        switch (cityName) {
          case CityName.Aevum:
          case CityName.Chongqing:
          case CityName.Sector12:
          case CityName.NewTokyo:
          case CityName.Ishima:
          case CityName.Volhaven:
            if (player.money < CONSTANTS.TravelCost) {
              _ctx.log(() => "Not enough money to travel.");
              return false;
            }
            player.loseMoney(CONSTANTS.TravelCost, "other");
            player.city = cityName;
            _ctx.log(() => `Traveled to ${cityName}`);
            player.gainIntelligenceExp(CONSTANTS.IntelligenceSingFnBaseExpGain / 50000);
            return true;
          default:
            throw _ctx.helper.makeRuntimeErrorMsg(`Invalid city name: '${cityName}'.`);
        }
      },

    purchaseTor: (_ctx: NetscriptContext) =>
      function (): boolean {
        _ctx.helper.checkSingularityAccess();

        if (player.hasTorRouter()) {
          _ctx.log(() => "You already have a TOR router!");
          return true;
        }

        if (player.money < CONSTANTS.TorRouterCost) {
          _ctx.log(() => "You cannot afford to purchase a Tor router.");
          return false;
        }
        player.loseMoney(CONSTANTS.TorRouterCost, "other");

        const darkweb = safetlyCreateUniqueServer({
          ip: createUniqueRandomIp(),
          hostname: "darkweb",
          organizationName: "",
          isConnectedTo: false,
          adminRights: false,
          purchasedByPlayer: false,
          maxRam: 1,
        });
        AddToAllServers(darkweb);

        player.getHomeComputer().serversOnNetwork.push(darkweb.hostname);
        darkweb.serversOnNetwork.push(player.getHomeComputer().hostname);
        player.gainIntelligenceExp(CONSTANTS.IntelligenceSingFnBaseExpGain / 500);
        _ctx.log(() => "You have purchased a Tor router!");
        return true;
      },
    purchaseProgram: (_ctx: NetscriptContext) =>
      function (_programName: unknown): boolean {
        _ctx.helper.checkSingularityAccess();
        const programName = _ctx.helper.string("programName", _programName).toLowerCase();

        if (!player.hasTorRouter()) {
          _ctx.log(() => "You do not have the TOR router.");
          return false;
        }

        const item = Object.values(DarkWebItems).find((i) => i.program.toLowerCase() === programName);
        if (item == null) {
          _ctx.log(() => `Invalid program name: '${programName}.`);
          return false;
        }

        if (player.money < item.price) {
          _ctx.log(
            () => `Not enough money to purchase '${item.program}'. Need ${numeralWrapper.formatMoney(item.price)}`,
          );
          return false;
        }

        if (player.hasProgram(item.program)) {
          _ctx.log(() => `You already have the '${item.program}' program`);
          return true;
        }

        player.getHomeComputer().pushProgram(item.program);
        // Cancel if the program is in progress of writing
        if (player.createProgramName === item.program) {
          player.isWorking = false;
          player.resetWorkStatus();
        }

        player.loseMoney(item.price, "other");
        _ctx.log(
          () => `You have purchased the '${item.program}' program. The new program can be found on your home computer.`,
        );
        player.gainIntelligenceExp(CONSTANTS.IntelligenceSingFnBaseExpGain / 5000);
        return true;
      },
    getCurrentServer: (_ctx: NetscriptContext) =>
      function (): string {
        _ctx.helper.checkSingularityAccess();
        return player.getCurrentServer().hostname;
      },
    connect: (_ctx: NetscriptContext) =>
      function (_hostname: unknown): boolean {
        _ctx.helper.checkSingularityAccess();
        const hostname = _ctx.helper.string("hostname", _hostname);
        if (!hostname) {
          throw _ctx.helper.makeRuntimeErrorMsg(`Invalid hostname: '${hostname}'`);
        }

        const target = GetServer(hostname);
        if (target == null) {
          throw _ctx.helper.makeRuntimeErrorMsg(`Invalid hostname: '${hostname}'`);
        }

        //Home case
        if (hostname === "home") {
          player.getCurrentServer().isConnectedTo = false;
          player.currentServer = player.getHomeComputer().hostname;
          player.getCurrentServer().isConnectedTo = true;
          Terminal.setcwd("/");
          return true;
        }

        //Adjacent server case
        const server = player.getCurrentServer();
        for (let i = 0; i < server.serversOnNetwork.length; i++) {
          const other = getServerOnNetwork(server, i);
          if (other === null) continue;
          if (other.hostname == hostname) {
            player.getCurrentServer().isConnectedTo = false;
            player.currentServer = target.hostname;
            player.getCurrentServer().isConnectedTo = true;
            Terminal.setcwd("/");
            return true;
          }
        }

        //Backdoor case
        const other = GetServer(hostname);
        if (other !== null && other instanceof Server && other.backdoorInstalled) {
          player.getCurrentServer().isConnectedTo = false;
          player.currentServer = target.hostname;
          player.getCurrentServer().isConnectedTo = true;
          Terminal.setcwd("/");
          return true;
        }

        //Failure case
        return false;
      },
    manualHack: (_ctx: NetscriptContext) =>
      function (): Promise<number> {
        _ctx.helper.checkSingularityAccess();
        const server = player.getCurrentServer();
        return _ctx.helper.hack(server.hostname, true);
      },
    installBackdoor: (_ctx: NetscriptContext) =>
      function (): Promise<void> {
        _ctx.helper.checkSingularityAccess();
        const baseserver = player.getCurrentServer();
        if (!(baseserver instanceof Server)) {
          _ctx.log(() => "cannot backdoor this kind of server");
          return Promise.resolve();
        }
        const server = baseserver as Server;
        const installTime = (calculateHackingTime(server, player) / 4) * 1000;

        // No root access or skill level too low
        const canHack = netscriptCanHack(server, player);
        if (!canHack.res) {
          throw _ctx.helper.makeRuntimeErrorMsg(canHack.msg || "");
        }

        _ctx.log(
          () => `Installing backdoor on '${server.hostname}' in ${convertTimeMsToTimeElapsedString(installTime, true)}`,
        );

        return netscriptDelay(installTime, workerScript).then(function () {
          _ctx.log(() => `Successfully installed backdoor on '${server.hostname}'`);

          server.backdoorInstalled = true;

          if (SpecialServers.WorldDaemon === server.hostname) {
            Router.toBitVerse(false, false);
          }
          return Promise.resolve();
        });
      },
    isFocused: (_ctx: NetscriptContext) =>
      function (): boolean {
        _ctx.helper.checkSingularityAccess();
        return player.focus;
      },
    setFocus: (_ctx: NetscriptContext) =>
      function (_focus: unknown): boolean {
        _ctx.helper.checkSingularityAccess();
        const focus = _ctx.helper.boolean(_focus);
        if (!player.isWorking) {
          throw _ctx.helper.makeRuntimeErrorMsg("Not currently working");
        }
        if (
          !(
            player.workType == CONSTANTS.WorkTypeFaction ||
            player.workType == CONSTANTS.WorkTypeCompany ||
            player.workType == CONSTANTS.WorkTypeCompanyPartTime ||
            player.workType == CONSTANTS.WorkTypeCreateProgram ||
            player.workType == CONSTANTS.WorkTypeStudyClass
          )
        ) {
          throw _ctx.helper.makeRuntimeErrorMsg("Cannot change focus for current job");
        }
        if (!player.focus && focus) {
          player.startFocusing();
          Router.toWork();
          return true;
        } else if (player.focus && !focus) {
          player.stopFocusing();
          Router.toTerminal();
          return true;
        }
        return false;
      },
    getStats: (_ctx: NetscriptContext) =>
      function (): PlayerSkills {
        _ctx.helper.checkSingularityAccess();
        _ctx.log(() => `getStats is deprecated, please use getplayer`);

        return {
          hacking: player.hacking,
          strength: player.strength,
          defense: player.defense,
          dexterity: player.dexterity,
          agility: player.agility,
          charisma: player.charisma,
          intelligence: player.intelligence,
        };
      },
    getCharacterInformation: (_ctx: NetscriptContext) =>
      function (): CharacterInfo {
        _ctx.helper.checkSingularityAccess();
        _ctx.log(() => `getCharacterInformation is deprecated, please use getplayer`);

        return {
          bitnode: player.bitNodeN,
          city: player.city,
          factions: player.factions.slice(),
          hp: player.hp,
          jobs: Object.keys(player.jobs),
          jobTitles: Object.values(player.jobs),
          maxHp: player.max_hp,
          mult: {
            agility: player.agility_mult,
            agilityExp: player.agility_exp_mult,
            charisma: player.charisma,
            charismaExp: player.charisma_exp,
            companyRep: player.company_rep_mult,
            crimeMoney: player.crime_money_mult,
            crimeSuccess: player.crime_success_mult,
            defense: player.defense_mult,
            defenseExp: player.defense_exp_mult,
            dexterity: player.dexterity_mult,
            dexterityExp: player.dexterity_exp_mult,
            factionRep: player.faction_rep_mult,
            hacking: player.hacking_mult,
            hackingExp: player.hacking_exp_mult,
            strength: player.strength_mult,
            strengthExp: player.strength_exp_mult,
            workMoney: player.work_money_mult,
          },
          timeWorked: player.timeWorked,
          tor: player.hasTorRouter(),
          workHackExpGain: player.workHackExpGained,
          workStrExpGain: player.workStrExpGained,
          workDefExpGain: player.workDefExpGained,
          workDexExpGain: player.workDexExpGained,
          workAgiExpGain: player.workAgiExpGained,
          workChaExpGain: player.workChaExpGained,
          workRepGain: player.workRepGained,
          workMoneyGain: player.workMoneyGained,
          hackingExp: player.hacking_exp,
          strengthExp: player.strength_exp,
          defenseExp: player.defense_exp,
          dexterityExp: player.dexterity_exp,
          agilityExp: player.agility_exp,
          charismaExp: player.charisma_exp,
        };
      },
    hospitalize: (_ctx: NetscriptContext) =>
      function (): void {
        _ctx.helper.checkSingularityAccess();
        if (player.isWorking || Router.page() === Page.Infiltration || Router.page() === Page.BitVerse) {
          _ctx.log(() => "Cannot go to the hospital because the player is busy.");
          return;
        }
        player.hospitalize();
      },
    isBusy: (_ctx: NetscriptContext) =>
      function (): boolean {
        _ctx.helper.checkSingularityAccess();
        return player.isWorking || Router.page() === Page.Infiltration || Router.page() === Page.BitVerse;
      },
    stopAction: (_ctx: NetscriptContext) =>
      function (): boolean {
        _ctx.helper.checkSingularityAccess();
        if (player.isWorking) {
          if (player.focus) {
            player.stopFocusing();
            Router.toTerminal();
          }
          const txt = player.singularityStopWork();
          _ctx.log(() => txt);
          return true;
        }
        return false;
      },
    upgradeHomeCores: (_ctx: NetscriptContext) =>
      function (): boolean {
        _ctx.helper.checkSingularityAccess();

        // Check if we're at max cores
        const homeComputer = player.getHomeComputer();
        if (homeComputer.cpuCores >= 8) {
          _ctx.log(() => `Your home computer is at max cores.`);
          return false;
        }

        const cost = player.getUpgradeHomeCoresCost();
        if (player.money < cost) {
          _ctx.log(() => `You don't have enough money. Need ${numeralWrapper.formatMoney(cost)}`);
          return false;
        }

        homeComputer.cpuCores += 1;
        player.loseMoney(cost, "servers");

        player.gainIntelligenceExp(CONSTANTS.IntelligenceSingFnBaseExpGain * 2);
        _ctx.log(() => `Purchased an additional core for home computer! It now has ${homeComputer.cpuCores} cores.`);
        return true;
      },
    getUpgradeHomeCoresCost: (_ctx: NetscriptContext) =>
      function (): number {
        _ctx.helper.checkSingularityAccess();

        return player.getUpgradeHomeCoresCost();
      },
    upgradeHomeRam: (_ctx: NetscriptContext) =>
      function (): boolean {
        _ctx.helper.checkSingularityAccess();

        // Check if we're at max RAM
        const homeComputer = player.getHomeComputer();
        if (homeComputer.maxRam >= CONSTANTS.HomeComputerMaxRam) {
          _ctx.log(() => `Your home computer is at max RAM.`);
          return false;
        }

        const cost = player.getUpgradeHomeRamCost();
        if (player.money < cost) {
          _ctx.log(() => `You don't have enough money. Need ${numeralWrapper.formatMoney(cost)}`);
          return false;
        }

        homeComputer.maxRam *= 2;
        player.loseMoney(cost, "servers");

        player.gainIntelligenceExp(CONSTANTS.IntelligenceSingFnBaseExpGain * 2);
        _ctx.log(
          () =>
            `Purchased additional RAM for home computer! It now has ${numeralWrapper.formatRAM(
              homeComputer.maxRam,
            )} of RAM.`,
        );
        return true;
      },
    getUpgradeHomeRamCost: (_ctx: NetscriptContext) =>
      function (): number {
        _ctx.helper.checkSingularityAccess();

        return player.getUpgradeHomeRamCost();
      },
    workForCompany: (_ctx: NetscriptContext) =>
      function (_companyName: unknown, _focus: unknown = true): boolean {
        _ctx.helper.checkSingularityAccess();
        let companyName = _ctx.helper.string("companyName", _companyName);
        const focus = _ctx.helper.boolean(_focus);

        // Sanitize input
        if (companyName == null) {
          companyName = player.companyName;
        }

        // Make sure its a valid company
        if (companyName == null || companyName === "" || !(Companies[companyName] instanceof Company)) {
          _ctx.log(() => `Invalid company: '${companyName}'`);
          return false;
        }

        // Make sure player is actually employed at the comapny
        if (!Object.keys(player.jobs).includes(companyName)) {
          _ctx.log(() => `You do not have a job at '${companyName}'`);
          return false;
        }

        // Check to make sure company position data is valid
        const companyPositionName = player.jobs[companyName];
        const companyPosition = CompanyPositions[companyPositionName];
        if (companyPositionName === "" || !(companyPosition instanceof CompanyPosition)) {
          _ctx.log(() => "You do not have a job");
          return false;
        }

        const wasFocused = player.focus;
        if (player.isWorking) {
          const txt = player.singularityStopWork();
          _ctx.log(() => txt);
        }

        if (companyPosition.isPartTimeJob()) {
          player.startWorkPartTime(companyName);
        } else {
          player.startWork(companyName);
        }

        if (focus) {
          player.startFocusing();
          Router.toWork();
        } else if (wasFocused) {
          player.stopFocusing();
          Router.toTerminal();
        }
        _ctx.log(() => `Began working at '${player.companyName}' as a '${companyPositionName}'`);
        return true;
      },
    applyToCompany: (_ctx: NetscriptContext) =>
      function (_companyName: unknown, _field: unknown): boolean {
        _ctx.helper.checkSingularityAccess();
        const companyName = _ctx.helper.string("companyName", _companyName);
        const field = _ctx.helper.string("field", _field);
        getCompany(_ctx, companyName);

        player.location = companyName as LocationName;
        let res;
        switch (field.toLowerCase()) {
          case "software":
            res = player.applyForSoftwareJob(true);
            break;
          case "software consultant":
            res = player.applyForSoftwareConsultantJob(true);
            break;
          case "it":
            res = player.applyForItJob(true);
            break;
          case "security engineer":
            res = player.applyForSecurityEngineerJob(true);
            break;
          case "network engineer":
            res = player.applyForNetworkEngineerJob(true);
            break;
          case "business":
            res = player.applyForBusinessJob(true);
            break;
          case "business consultant":
            res = player.applyForBusinessConsultantJob(true);
            break;
          case "security":
            res = player.applyForSecurityJob(true);
            break;
          case "agent":
            res = player.applyForAgentJob(true);
            break;
          case "employee":
            res = player.applyForEmployeeJob(true);
            break;
          case "part-time employee":
            res = player.applyForPartTimeEmployeeJob(true);
            break;
          case "waiter":
            res = player.applyForWaiterJob(true);
            break;
          case "part-time waiter":
            res = player.applyForPartTimeWaiterJob(true);
            break;
          default:
            _ctx.log(() => `Invalid job: '${field}'.`);
            return false;
        }
        // TODO https://github.com/danielyxie/bitburner/issues/1378
        // The player object's applyForJob function can return string with special error messages
        // if (isString(res)) {
        //   _ctx.log("applyToCompany",()=> res);
        //   return false;
        // }
        if (res) {
          _ctx.log(() => `You were offered a new job at '${companyName}' as a '${player.jobs[companyName]}'`);
        } else {
          _ctx.log(() => `You failed to get a new job/promotion at '${companyName}' in the '${field}' field.`);
        }
        return res;
      },
    getCompanyRep: (_ctx: NetscriptContext) =>
      function (_companyName: unknown): number {
        _ctx.helper.checkSingularityAccess();
        const companyName = _ctx.helper.string("companyName", _companyName);
        const company = getCompany(_ctx, companyName);
        return company.playerReputation;
      },
    getCompanyFavor: (_ctx: NetscriptContext) =>
      function (_companyName: unknown): number {
        _ctx.helper.checkSingularityAccess();
        const companyName = _ctx.helper.string("companyName", _companyName);
        const company = getCompany(_ctx, companyName);
        return company.favor;
      },
    getCompanyFavorGain: (_ctx: NetscriptContext) =>
      function (_companyName: unknown): number {
        _ctx.helper.checkSingularityAccess();
        const companyName = _ctx.helper.string("companyName", _companyName);
        const company = getCompany(_ctx, companyName);
        return company.getFavorGain();
      },
    checkFactionInvitations: (_ctx: NetscriptContext) =>
      function (): string[] {
        _ctx.helper.checkSingularityAccess();
        // Make a copy of player.factionInvitations
        return player.factionInvitations.slice();
      },
    joinFaction: (_ctx: NetscriptContext) =>
      function (_facName: unknown): boolean {
        _ctx.helper.checkSingularityAccess();
        const facName = _ctx.helper.string("facName", _facName);
        getFaction(_ctx, facName);

        if (!player.factionInvitations.includes(facName)) {
          _ctx.log(() => `You have not been invited by faction '${facName}'`);
          return false;
        }
        const fac = Factions[facName];
        joinFaction(fac);

        // Update Faction Invitation list to account for joined + banned factions
        for (let i = 0; i < player.factionInvitations.length; ++i) {
          if (player.factionInvitations[i] == facName || Factions[player.factionInvitations[i]].isBanned) {
            player.factionInvitations.splice(i, 1);
            i--;
          }
        }
        player.gainIntelligenceExp(CONSTANTS.IntelligenceSingFnBaseExpGain * 5);
        _ctx.log(() => `Joined the '${facName}' faction.`);
        return true;
      },
    workForFaction: (_ctx: NetscriptContext) =>
      function (_facName: unknown, _type: unknown, _focus: unknown = true): boolean {
        _ctx.helper.checkSingularityAccess();
        const facName = _ctx.helper.string("facName", _facName);
        const type = _ctx.helper.string("type", _type);
        const focus = _ctx.helper.boolean(_focus);
        const faction = getFaction(_ctx, facName);

        // if the player is in a gang and the target faction is any of the gang faction, fail
        if (player.inGang() && faction.name === player.getGangFaction().name) {
          _ctx.log(() => `You can't work for '${facName}' because youre managing a gang for it`);
          return false;
        }

        if (!player.factions.includes(facName)) {
          _ctx.log(() => `You are not a member of '${facName}'`);
          return false;
        }

        const wasFocusing = player.focus;
        if (player.isWorking) {
          const txt = player.singularityStopWork();
          _ctx.log(() => txt);
        }

        switch (type.toLowerCase()) {
          case "hacking":
          case "hacking contracts":
          case "hackingcontracts":
            if (!FactionInfos[faction.name].offerHackingWork) {
              _ctx.log(() => `Faction '${faction.name}' do not need help with hacking contracts.`);
              return false;
            }
            player.startFactionHackWork(faction);
            if (focus) {
              player.startFocusing();
              Router.toWork();
            } else if (wasFocusing) {
              player.stopFocusing();
              Router.toTerminal();
            }
            _ctx.log(() => `Started carrying out hacking contracts for '${faction.name}'`);
            return true;
          case "field":
          case "fieldwork":
          case "field work":
            if (!FactionInfos[faction.name].offerFieldWork) {
              _ctx.log(() => `Faction '${faction.name}' do not need help with field missions.`);
              return false;
            }
            player.startFactionFieldWork(faction);
            if (focus) {
              player.startFocusing();
              Router.toWork();
            } else if (wasFocusing) {
              player.stopFocusing();
              Router.toTerminal();
            }
            _ctx.log(() => `Started carrying out field missions for '${faction.name}'`);
            return true;
          case "security":
          case "securitywork":
          case "security work":
            if (!FactionInfos[faction.name].offerSecurityWork) {
              _ctx.log(() => `Faction '${faction.name}' do not need help with security work.`);
              return false;
            }
            player.startFactionSecurityWork(faction);
            if (focus) {
              player.startFocusing();
              Router.toWork();
            } else if (wasFocusing) {
              player.stopFocusing();
              Router.toTerminal();
            }
            _ctx.log(() => `Started carrying out security work for '${faction.name}'`);
            return true;
          default:
            _ctx.log(() => `Invalid work type: '${type}`);
            return false;
        }
      },
    getFactionRep: (_ctx: NetscriptContext) =>
      function (_facName: unknown): number {
        _ctx.helper.checkSingularityAccess();
        const facName = _ctx.helper.string("facName", _facName);
        const faction = getFaction(_ctx, facName);
        return faction.playerReputation;
      },
    getFactionFavor: (_ctx: NetscriptContext) =>
      function (_facName: unknown): number {
        _ctx.helper.checkSingularityAccess();
        const facName = _ctx.helper.string("facName", _facName);
        const faction = getFaction(_ctx, facName);
        return faction.favor;
      },
    getFactionFavorGain: (_ctx: NetscriptContext) =>
      function (_facName: unknown): number {
        _ctx.helper.checkSingularityAccess();
        const facName = _ctx.helper.string("facName", _facName);
        const faction = getFaction(_ctx, facName);
        return faction.getFavorGain();
      },
    donateToFaction: (_ctx: NetscriptContext) =>
      function (_facName: unknown, _amt: unknown): boolean {
        _ctx.helper.checkSingularityAccess();
        const facName = _ctx.helper.string("facName", _facName);
        const amt = _ctx.helper.number("amt", _amt);
        const faction = getFaction(_ctx, facName);
        if (!player.factions.includes(faction.name)) {
          _ctx.log(() => `You can't donate to '${facName}' because you aren't a member`);
          return false;
        }
        if (player.inGang() && faction.name === player.getGangFaction().name) {
          _ctx.log(() => `You can't donate to '${facName}' because youre managing a gang for it`);
          return false;
        }
        if (faction.name === FactionNames.ChurchOfTheMachineGod || faction.name === FactionNames.Bladeburners) {
          _ctx.log(() => `You can't donate to '${facName}' because they do not accept donations`);
          return false;
        }
        if (typeof amt !== "number" || amt <= 0 || isNaN(amt)) {
          _ctx.log(() => `Invalid donation amount: '${amt}'.`);
          return false;
        }
        if (player.money < amt) {
          _ctx.log(() => `You do not have enough money to donate ${numeralWrapper.formatMoney(amt)} to '${facName}'`);
          return false;
        }
        const repNeededToDonate = Math.floor(CONSTANTS.BaseFavorToDonate * BitNodeMultipliers.RepToDonateToFaction);
        if (faction.favor < repNeededToDonate) {
          _ctx.log(
            () =>
              `You do not have enough favor to donate to this faction. Have ${faction.favor}, need ${repNeededToDonate}`,
          );
          return false;
        }
        const repGain = (amt / CONSTANTS.DonateMoneyToRepDivisor) * player.faction_rep_mult;
        faction.playerReputation += repGain;
        player.loseMoney(amt, "other");
        _ctx.log(
          () =>
            `${numeralWrapper.formatMoney(amt)} donated to '${facName}' for ${numeralWrapper.formatReputation(
              repGain,
            )} reputation`,
        );
        return true;
      },
    createProgram: (_ctx: NetscriptContext) =>
      function (_programName: unknown, _focus: unknown = true): boolean {
        _ctx.helper.checkSingularityAccess();
        const programName = _ctx.helper.string("programName", _programName).toLowerCase();
        const focus = _ctx.helper.boolean(_focus);

        const wasFocusing = player.focus;
        if (player.isWorking) {
          const txt = player.singularityStopWork();
          _ctx.log(() => txt);
        }

        const p = Object.values(Programs).find((p) => p.name.toLowerCase() === programName);

        if (p == null) {
          _ctx.log(() => `The specified program does not exist: '${programName}`);
          return false;
        }

        if (player.hasProgram(p.name)) {
          _ctx.log(() => `You already have the '${p.name}' program`);
          return false;
        }

        const create = p.create;
        if (create === null) {
          _ctx.log(() => `You cannot create the '${p.name}' program`);
          return false;
        }

        if (!create.req(player)) {
          _ctx.log(() => `Hacking level is too low to create '${p.name}' (level ${create.level} req)`);
          return false;
        }

        player.startCreateProgramWork(p.name, create.time, create.level);
        if (focus) {
          player.startFocusing();
          Router.toWork();
        } else if (wasFocusing) {
          player.stopFocusing();
          Router.toTerminal();
        }
        _ctx.log(() => `Began creating program: '${programName}'`);
        return true;
      },
    commitCrime: (_ctx: NetscriptContext) =>
      function (_crimeRoughName: unknown): number {
        _ctx.helper.checkSingularityAccess();
        const crimeRoughName = _ctx.helper.string("crimeRoughName", _crimeRoughName);

        if (player.isWorking) {
          const txt = player.singularityStopWork();
          _ctx.log(() => txt);
        }

        // Set Location to slums
        player.gotoLocation(LocationName.Slums);

        const crime = findCrime(crimeRoughName.toLowerCase());
        if (crime == null) {
          // couldn't find crime
          throw _ctx.helper.makeRuntimeErrorMsg(`Invalid crime: '${crimeRoughName}'`);
        }
        _ctx.log(() => `Attempting to commit ${crime.name}...`);
        return crime.commit(Router, player, 1, workerScript);
      },
    getCrimeChance: (_ctx: NetscriptContext) =>
      function (_crimeRoughName: unknown): number {
        _ctx.helper.checkSingularityAccess();
        const crimeRoughName = _ctx.helper.string("crimeRoughName", _crimeRoughName);

        const crime = findCrime(crimeRoughName.toLowerCase());
        if (crime == null) {
          throw _ctx.helper.makeRuntimeErrorMsg(`Invalid crime: ${crimeRoughName}`);
        }

        return crime.successRate(player);
      },
    getCrimeStats: (_ctx: NetscriptContext) =>
      function (_crimeRoughName: unknown): CrimeStats {
        _ctx.helper.checkSingularityAccess();
        const crimeRoughName = _ctx.helper.string("crimeRoughName", _crimeRoughName);

        const crime = findCrime(crimeRoughName.toLowerCase());
        if (crime == null) {
          throw _ctx.helper.makeRuntimeErrorMsg(`Invalid crime: ${crimeRoughName}`);
        }

        return Object.assign({}, crime);
      },
    getDarkwebPrograms: (_ctx: NetscriptContext) =>
      function (): string[] {
        _ctx.helper.checkSingularityAccess();

        // If we don't have Tor, log it and return [] (empty list)
        if (!player.hasTorRouter()) {
          _ctx.log(() => "You do not have the TOR router.");
          return [];
        }
        return Object.values(DarkWebItems).map((p) => p.program);
      },
    getDarkwebProgramCost: (_ctx: NetscriptContext) =>
      function (_programName: unknown): number {
        _ctx.helper.checkSingularityAccess();
        const programName = _ctx.helper.string("programName", _programName).toLowerCase();

        // If we don't have Tor, log it and return -1
        if (!player.hasTorRouter()) {
          _ctx.log(() => "You do not have the TOR router.");
          // returning -1 rather than throwing an error to be consistent with purchaseProgram
          // which returns false if tor has
          return -1;
        }

        const item = Object.values(DarkWebItems).find((i) => i.program.toLowerCase() === programName);

        // If the program doesn't exist, throw an error. The reasoning here is that the 99% case is that
        // the player will be using this in automation scripts, and if they're asking for a program that
        // doesn't exist, it's the first time they've run the script. So throw an error to let them know
        // that they need to fix it.
        if (item == null) {
          throw _ctx.helper.makeRuntimeErrorMsg(
            `No such exploit ('${programName}') found on the darkweb! ` +
              `\nThis function is not case-sensitive. Did you perhaps forget .exe at the end?`,
          );
        }

        if (player.hasProgram(item.program)) {
          _ctx.log(() => `You already have the '${item.program}' program`);
          return 0;
        }
        return item.price;
      },
    b1tflum3:
      (_ctx: NetscriptContext) =>
      (_nextBN: unknown, _callbackScript: unknown = ""): void => {
        _ctx.helper.checkSingularityAccess();
        const nextBN = _ctx.helper.number("nextBN", _nextBN);
        const callbackScript = _ctx.helper.string("callbackScript", _callbackScript);
        _ctx.helper.checkSingularityAccess();
        enterBitNode(Router, true, player.bitNodeN, nextBN);
        if (callbackScript)
          setTimeout(() => {
            runAfterReset(callbackScript);
          }, 0);
      },
    destroyW0r1dD43m0n:
      (_ctx: NetscriptContext) =>
      (_nextBN: unknown, _callbackScript: unknown = ""): void => {
        _ctx.helper.checkSingularityAccess();
        const nextBN = _ctx.helper.number("nextBN", _nextBN);
        const callbackScript = _ctx.helper.string("callbackScript", _callbackScript);
        _ctx.helper.checkSingularityAccess();

        const hackingRequirements = (): boolean => {
          const wd = GetServer(SpecialServers.WorldDaemon);
          if (!(wd instanceof Server))
            throw new Error("WorldDaemon was not a normal server. This is a bug contact dev.");
          if (player.hacking < wd.requiredHackingSkill) return false;
          if (!wd.hasAdminRights) return false;
          return true;
        };
        const bladeburnerRequirements = (): boolean => {
          if (!player.inBladeburner()) return false;
          if (!player.bladeburner) return false;
          return player.bladeburner.blackops[BlackOperationNames.OperationDaedalus];
        };

        if (!hackingRequirements() && !bladeburnerRequirements()) {
          _ctx.log(() => "Requirements not met to destroy the world daemon");
          return;
        }

        enterBitNode(Router, false, player.bitNodeN, nextBN);
        if (callbackScript)
          setTimeout(() => {
            runAfterReset(callbackScript);
          }, 0);
      },
  };
}<|MERGE_RESOLUTION|>--- conflicted
+++ resolved
@@ -184,13 +184,8 @@
           }
         }
 
-<<<<<<< HEAD
         if (fac.playerReputation < aug.getCost(player).repCost) {
-          workerScript.log("purchaseAugmentation", () => `You do not have enough reputation with '${fac.name}'.`);
-=======
-        if (fac.playerReputation < aug.baseRepRequirement) {
           _ctx.log(() => `You do not have enough reputation with '${fac.name}'.`);
->>>>>>> 69781359
           return false;
         }
 
