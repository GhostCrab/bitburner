--- conflicted
+++ resolved
@@ -118,32 +118,7 @@
       helper.checkSingularityAccess("getAugmentationsFromFaction");
       const faction = getFaction("getAugmentationsFromFaction", facName);
 
-<<<<<<< HEAD
       return getFactionAugmentationsFiltered(player, faction);
-=======
-      // If player has a gang with this faction, return all augmentations.
-      if (player.hasGangWith(facName)) {
-        let augs = Object.values(Augmentations);
-
-        // Remove special augs.
-        augs = augs.filter((a) => !a.isSpecial);
-
-        if (player.bitNodeN !== 2) {
-          // Remove faction-unique augs outside BN2. (But keep the one for this faction.)
-          augs = augs.filter((a) => a.factions.length > 1 || Factions[facName].augmentations.includes(a.name));
-
-          // Remove blacklisted augs.
-          const blacklist = [AugmentationNames.NeuroFluxGovernor, AugmentationNames.TheRedPill].map(
-            (augmentation) => augmentation as string,
-          );
-          augs = augs.filter((a) => !blacklist.includes(a.name));
-        }
-
-        return augs.map((a) => a.name);
-      }
-
-      return faction.augmentations.slice();
->>>>>>> 8812451a
     },
     getAugmentationCost: function (_augName: unknown): [number, number] {
       const augName = helper.string("getAugmentationCost", "augName", _augName);
