import { INetscriptHelper } from "./INetscriptHelper";
import { IPlayer } from "../PersonObjects/IPlayer";
import { getRamCost } from "../Netscript/RamCostGenerator";
import { FactionWorkType } from "../Faction/FactionWorkTypeEnum";
import { SourceFileFlags } from "../SourceFile/SourceFileFlags";
import { SleeveTaskType } from "../PersonObjects/Sleeve/SleeveTaskTypesEnum";
import { WorkerScript } from "../Netscript/WorkerScript";
import { findSleevePurchasableAugs } from "../PersonObjects/Sleeve/SleeveHelpers";
import { Augmentations } from "../Augmentation/Augmentations";
import { CityName } from "../Locations/data/CityNames";
import { findCrime } from "../Crime/CrimeHelpers";

import {
  AugmentPair,
  Sleeve as ISleeve,
  SleeveInformation,
  SleeveSkills,
  SleeveTask,
} from "../ScriptEditor/NetscriptDefinitions";

export function NetscriptSleeve(player: IPlayer, workerScript: WorkerScript, helper: INetscriptHelper): ISleeve {
  const checkSleeveAPIAccess = function (func: string): void {
    if (player.bitNodeN !== 10 && !SourceFileFlags[10]) {
      throw helper.makeRuntimeErrorMsg(
        `sleeve.${func}`,
        "You do not currently have access to the Sleeve API. This is either because you are not in BitNode-10 or because you do not have Source-File 10",
      );
    }
  };

  const checkSleeveNumber = function (func: string, sleeveNumber: number): void {
    if (sleeveNumber >= player.sleeves.length || sleeveNumber < 0) {
      const msg = `Invalid sleeve number: ${sleeveNumber}`;
      workerScript.log(func, () => msg);
      throw helper.makeRuntimeErrorMsg(`sleeve.${func}`, msg);
    }
  };

  const getSleeveStats = function (sleeveNumber: number): SleeveSkills {
    const sl = player.sleeves[sleeveNumber];
    return {
      shock: 100 - sl.shock,
      sync: sl.sync,
      hacking: sl.hacking,
      strength: sl.strength,
      defense: sl.defense,
      dexterity: sl.dexterity,
      agility: sl.agility,
      charisma: sl.charisma,
    };
  };

  const updateRam = (funcName: string): void =>
    helper.updateDynamicRam(funcName, getRamCost(player, "sleeve", funcName));

  return {
    getNumSleeves: function (): number {
      updateRam("getNumSleeves");
      checkSleeveAPIAccess("getNumSleeves");
      return player.sleeves.length;
    },
    setToShockRecovery: function (_sleeveNumber: unknown): boolean {
<<<<<<< HEAD
      updateRam("setToShockRecovery");
=======
      helper.updateDynamicRam("setToShockRecovery", getRamCost(player, "sleeve", "setToShockRecovery"));
>>>>>>> 4fc352a7
      const sleeveNumber = helper.number("setToShockRecovery", "sleeveNumber", _sleeveNumber);
      checkSleeveAPIAccess("setToShockRecovery");
      checkSleeveNumber("setToShockRecovery", sleeveNumber);
      return player.sleeves[sleeveNumber].shockRecovery(player);
    },
    setToSynchronize: function (_sleeveNumber: unknown): boolean {
<<<<<<< HEAD
      updateRam("setToSynchronize");
=======
      helper.updateDynamicRam("setToSynchronize", getRamCost(player, "sleeve", "setToSynchronize"));
>>>>>>> 4fc352a7
      const sleeveNumber = helper.number("setToSynchronize", "sleeveNumber", _sleeveNumber);
      checkSleeveAPIAccess("setToSynchronize");
      checkSleeveNumber("setToSynchronize", sleeveNumber);
      return player.sleeves[sleeveNumber].synchronize(player);
    },
    setToCommitCrime: function (_sleeveNumber: unknown, _crimeRoughName: unknown): boolean {
<<<<<<< HEAD
      updateRam("setToCommitCrime");
=======
      helper.updateDynamicRam("setToCommitCrime", getRamCost(player, "sleeve", "setToCommitCrime"));
>>>>>>> 4fc352a7
      const sleeveNumber = helper.number("setToCommitCrime", "sleeveNumber", _sleeveNumber);
      const crimeRoughName = helper.string("setToCommitCrime", "crimeName", _crimeRoughName);
      checkSleeveAPIAccess("setToCommitCrime");
      checkSleeveNumber("setToCommitCrime", sleeveNumber);
      const crime = findCrime(crimeRoughName);
      if (crime === null) {
        return false;
      }
      return player.sleeves[sleeveNumber].commitCrime(player, crime.name);
    },
    setToUniversityCourse: function (_sleeveNumber: unknown, _universityName: unknown, _className: unknown): boolean {
<<<<<<< HEAD
      updateRam("setToUniversityCourse");
=======
      helper.updateDynamicRam("setToUniversityCourse", getRamCost(player, "sleeve", "setToUniversityCourse"));
>>>>>>> 4fc352a7
      const sleeveNumber = helper.number("setToUniversityCourse", "sleeveNumber", _sleeveNumber);
      const universityName = helper.string("setToUniversityCourse", "universityName", _universityName);
      const className = helper.string("setToUniversityCourse", "className", _className);
      checkSleeveAPIAccess("setToUniversityCourse");
      checkSleeveNumber("setToUniversityCourse", sleeveNumber);
      return player.sleeves[sleeveNumber].takeUniversityCourse(player, universityName, className);
    },
    travel: function (_sleeveNumber: unknown, _cityName: unknown): boolean {
<<<<<<< HEAD
      updateRam("travel");
=======
      helper.updateDynamicRam("travel", getRamCost(player, "sleeve", "travel"));
>>>>>>> 4fc352a7
      const sleeveNumber = helper.number("travel", "sleeveNumber", _sleeveNumber);
      const cityName = helper.string("setToUniversityCourse", "cityName", _cityName);
      checkSleeveAPIAccess("travel");
      checkSleeveNumber("travel", sleeveNumber);
      return player.sleeves[sleeveNumber].travel(player, cityName as CityName);
    },
    setToCompanyWork: function (_sleeveNumber: unknown, acompanyName: unknown): boolean {
<<<<<<< HEAD
      updateRam("setToCompanyWork");
=======
      helper.updateDynamicRam("setToCompanyWork", getRamCost(player, "sleeve", "setToCompanyWork"));
>>>>>>> 4fc352a7
      const sleeveNumber = helper.number("setToCompanyWork", "sleeveNumber", _sleeveNumber);
      const companyName = helper.string("setToUniversityCourse", "companyName", acompanyName);
      checkSleeveAPIAccess("setToCompanyWork");
      checkSleeveNumber("setToCompanyWork", sleeveNumber);

      // Cannot work at the same company that another sleeve is working at
      for (let i = 0; i < player.sleeves.length; ++i) {
        if (i === sleeveNumber) {
          continue;
        }
        const other = player.sleeves[i];
        if (other.currentTask === SleeveTaskType.Company && other.currentTaskLocation === companyName) {
          throw helper.makeRuntimeErrorMsg(
            "sleeve.setToFactionWork",
            `Sleeve ${sleeveNumber} cannot work for company ${companyName} because Sleeve ${i} is already working for them.`,
          );
        }
      }

      return player.sleeves[sleeveNumber].workForCompany(player, companyName);
    },
<<<<<<< HEAD
    setToFactionWork: function (_sleeveNumber: unknown, _factionName: unknown, _workType: unknown): boolean {
      updateRam("setToFactionWork");
=======
    setToFactionWork: function (
      _sleeveNumber: unknown,
      _factionName: unknown,
      _workType: unknown,
    ): boolean | undefined {
      helper.updateDynamicRam("setToFactionWork", getRamCost(player, "sleeve", "setToFactionWork"));
>>>>>>> 4fc352a7
      const sleeveNumber = helper.number("setToFactionWork", "sleeveNumber", _sleeveNumber);
      const factionName = helper.string("setToUniversityCourse", "factionName", _factionName);
      const workType = helper.string("setToUniversityCourse", "workType", _workType);
      checkSleeveAPIAccess("setToFactionWork");
      checkSleeveNumber("setToFactionWork", sleeveNumber);

      // Cannot work at the same faction that another sleeve is working at
      for (let i = 0; i < player.sleeves.length; ++i) {
        if (i === sleeveNumber) {
          continue;
        }
        const other = player.sleeves[i];
        if (other.currentTask === SleeveTaskType.Faction && other.currentTaskLocation === factionName) {
          throw helper.makeRuntimeErrorMsg(
            "sleeve.setToFactionWork",
            `Sleeve ${sleeveNumber} cannot work for faction ${factionName} because Sleeve ${i} is already working for them.`,
          );
        }
      }

      if (player.gang && player.gang.facName == factionName) {
        throw helper.makeRuntimeErrorMsg(
          "sleeve.setToFactionWork",
          `Sleeve ${sleeveNumber} cannot work for faction ${factionName} because you have started a gang with them.`,
        );
      }

      return player.sleeves[sleeveNumber].workForFaction(player, factionName, workType);
    },
    setToGymWorkout: function (_sleeveNumber: unknown, _gymName: unknown, _stat: unknown): boolean {
<<<<<<< HEAD
      updateRam("setToGymWorkout");
=======
      helper.updateDynamicRam("setToGymWorkout", getRamCost(player, "sleeve", "setToGymWorkout"));
>>>>>>> 4fc352a7
      const sleeveNumber = helper.number("setToGymWorkout", "sleeveNumber", _sleeveNumber);
      const gymName = helper.string("setToUniversityCourse", "gymName", _gymName);
      const stat = helper.string("setToUniversityCourse", "stat", _stat);
      checkSleeveAPIAccess("setToGymWorkout");
      checkSleeveNumber("setToGymWorkout", sleeveNumber);

      return player.sleeves[sleeveNumber].workoutAtGym(player, gymName, stat);
    },
    getSleeveStats: function (_sleeveNumber: unknown): SleeveSkills {
<<<<<<< HEAD
      updateRam("getSleeveStats");
=======
      helper.updateDynamicRam("getSleeveStats", getRamCost(player, "sleeve", "getSleeveStats"));
>>>>>>> 4fc352a7
      const sleeveNumber = helper.number("getSleeveStats", "sleeveNumber", _sleeveNumber);
      checkSleeveAPIAccess("getSleeveStats");
      checkSleeveNumber("getSleeveStats", sleeveNumber);
      return getSleeveStats(sleeveNumber);
    },
    getTask: function (_sleeveNumber: unknown): SleeveTask {
<<<<<<< HEAD
      updateRam("getTask");
=======
      helper.updateDynamicRam("getTask", getRamCost(player, "sleeve", "getTask"));
>>>>>>> 4fc352a7
      const sleeveNumber = helper.number("getTask", "sleeveNumber", _sleeveNumber);
      checkSleeveAPIAccess("getTask");
      checkSleeveNumber("getTask", sleeveNumber);

      const sl = player.sleeves[sleeveNumber];
      return {
        task: SleeveTaskType[sl.currentTask],
        crime: sl.crimeType,
        location: sl.currentTaskLocation,
        gymStatType: sl.gymStatType,
        factionWorkType: FactionWorkType[sl.factionWorkType],
      };
    },
    getInformation: function (_sleeveNumber: unknown): SleeveInformation {
<<<<<<< HEAD
      updateRam("getInformation");
=======
      helper.updateDynamicRam("getInformation", getRamCost(player, "sleeve", "getInformation"));
>>>>>>> 4fc352a7
      const sleeveNumber = helper.number("getInformation", "sleeveNumber", _sleeveNumber);
      checkSleeveAPIAccess("getInformation");
      checkSleeveNumber("getInformation", sleeveNumber);

      const sl = player.sleeves[sleeveNumber];
      return {
        tor: false,
        city: sl.city,
        hp: sl.hp,
        jobs: Object.keys(player.jobs), // technically sleeves have the same jobs as the player.
        jobTitle: Object.values(player.jobs),
        maxHp: sl.max_hp,

        mult: {
          agility: sl.agility_mult,
          agilityExp: sl.agility_exp_mult,
          charisma: sl.charisma_mult,
          charismaExp: sl.charisma_exp_mult,
          companyRep: sl.company_rep_mult,
          crimeMoney: sl.crime_money_mult,
          crimeSuccess: sl.crime_success_mult,
          defense: sl.defense_mult,
          defenseExp: sl.defense_exp_mult,
          dexterity: sl.dexterity_mult,
          dexterityExp: sl.dexterity_exp_mult,
          factionRep: sl.faction_rep_mult,
          hacking: sl.hacking_mult,
          hackingExp: sl.hacking_exp_mult,
          strength: sl.strength_mult,
          strengthExp: sl.strength_exp_mult,
          workMoney: sl.work_money_mult,
        },

        timeWorked: sl.currentTaskTime,
        earningsForSleeves: {
          workHackExpGain: sl.earningsForSleeves.hack,
          workStrExpGain: sl.earningsForSleeves.str,
          workDefExpGain: sl.earningsForSleeves.def,
          workDexExpGain: sl.earningsForSleeves.dex,
          workAgiExpGain: sl.earningsForSleeves.agi,
          workChaExpGain: sl.earningsForSleeves.cha,
          workMoneyGain: sl.earningsForSleeves.money,
        },
        earningsForPlayer: {
          workHackExpGain: sl.earningsForPlayer.hack,
          workStrExpGain: sl.earningsForPlayer.str,
          workDefExpGain: sl.earningsForPlayer.def,
          workDexExpGain: sl.earningsForPlayer.dex,
          workAgiExpGain: sl.earningsForPlayer.agi,
          workChaExpGain: sl.earningsForPlayer.cha,
          workMoneyGain: sl.earningsForPlayer.money,
        },
        earningsForTask: {
          workHackExpGain: sl.earningsForTask.hack,
          workStrExpGain: sl.earningsForTask.str,
          workDefExpGain: sl.earningsForTask.def,
          workDexExpGain: sl.earningsForTask.dex,
          workAgiExpGain: sl.earningsForTask.agi,
          workChaExpGain: sl.earningsForTask.cha,
          workMoneyGain: sl.earningsForTask.money,
        },
        workRepGain: sl.getRepGain(player),
      };
    },
    getSleeveAugmentations: function (_sleeveNumber: unknown): string[] {
<<<<<<< HEAD
      updateRam("getSleeveAugmentations");
=======
      helper.updateDynamicRam("getSleeveAugmentations", getRamCost(player, "sleeve", "getSleeveAugmentations"));
>>>>>>> 4fc352a7
      const sleeveNumber = helper.number("getSleeveAugmentations", "sleeveNumber", _sleeveNumber);
      checkSleeveAPIAccess("getSleeveAugmentations");
      checkSleeveNumber("getSleeveAugmentations", sleeveNumber);

      const augs = [];
      for (let i = 0; i < player.sleeves[sleeveNumber].augmentations.length; i++) {
        augs.push(player.sleeves[sleeveNumber].augmentations[i].name);
      }
      return augs;
    },
    getSleevePurchasableAugs: function (_sleeveNumber: unknown): AugmentPair[] {
<<<<<<< HEAD
      updateRam("getSleevePurchasableAugs");
=======
      helper.updateDynamicRam("getSleevePurchasableAugs", getRamCost(player, "sleeve", "getSleevePurchasableAugs"));
>>>>>>> 4fc352a7
      const sleeveNumber = helper.number("getSleevePurchasableAugs", "sleeveNumber", _sleeveNumber);
      checkSleeveAPIAccess("getSleevePurchasableAugs");
      checkSleeveNumber("getSleevePurchasableAugs", sleeveNumber);

      const purchasableAugs = findSleevePurchasableAugs(player.sleeves[sleeveNumber], player);
      const augs = [];
      for (let i = 0; i < purchasableAugs.length; i++) {
        const aug = purchasableAugs[i];
        augs.push({
          name: aug.name,
          cost: aug.startingCost,
        });
      }

      return augs;
    },
    purchaseSleeveAug: function (_sleeveNumber: unknown, _augName: unknown): boolean {
<<<<<<< HEAD
      updateRam("purchaseSleeveAug");
=======
      helper.updateDynamicRam("purchaseSleeveAug", getRamCost(player, "sleeve", "purchaseSleeveAug"));
>>>>>>> 4fc352a7
      const sleeveNumber = helper.number("purchaseSleeveAug", "sleeveNumber", _sleeveNumber);
      const augName = helper.string("purchaseSleeveAug", "augName", _augName);
      checkSleeveAPIAccess("purchaseSleeveAug");
      checkSleeveNumber("purchaseSleeveAug", sleeveNumber);

      if (getSleeveStats(sleeveNumber).shock > 0) {
        throw helper.makeRuntimeErrorMsg("sleeve.purchaseSleeveAug", `Sleeve shock too high: Sleeve ${sleeveNumber}`);
      }

      const aug = Augmentations[augName];
      if (!aug) {
        throw helper.makeRuntimeErrorMsg("sleeve.purchaseSleeveAug", `Invalid aug: ${augName}`);
      }

      return player.sleeves[sleeveNumber].tryBuyAugmentation(player, aug);
    },
  };
}<|MERGE_RESOLUTION|>--- conflicted
+++ resolved
@@ -60,33 +60,21 @@
       return player.sleeves.length;
     },
     setToShockRecovery: function (_sleeveNumber: unknown): boolean {
-<<<<<<< HEAD
       updateRam("setToShockRecovery");
-=======
-      helper.updateDynamicRam("setToShockRecovery", getRamCost(player, "sleeve", "setToShockRecovery"));
->>>>>>> 4fc352a7
       const sleeveNumber = helper.number("setToShockRecovery", "sleeveNumber", _sleeveNumber);
       checkSleeveAPIAccess("setToShockRecovery");
       checkSleeveNumber("setToShockRecovery", sleeveNumber);
       return player.sleeves[sleeveNumber].shockRecovery(player);
     },
     setToSynchronize: function (_sleeveNumber: unknown): boolean {
-<<<<<<< HEAD
       updateRam("setToSynchronize");
-=======
-      helper.updateDynamicRam("setToSynchronize", getRamCost(player, "sleeve", "setToSynchronize"));
->>>>>>> 4fc352a7
       const sleeveNumber = helper.number("setToSynchronize", "sleeveNumber", _sleeveNumber);
       checkSleeveAPIAccess("setToSynchronize");
       checkSleeveNumber("setToSynchronize", sleeveNumber);
       return player.sleeves[sleeveNumber].synchronize(player);
     },
     setToCommitCrime: function (_sleeveNumber: unknown, _crimeRoughName: unknown): boolean {
-<<<<<<< HEAD
       updateRam("setToCommitCrime");
-=======
-      helper.updateDynamicRam("setToCommitCrime", getRamCost(player, "sleeve", "setToCommitCrime"));
->>>>>>> 4fc352a7
       const sleeveNumber = helper.number("setToCommitCrime", "sleeveNumber", _sleeveNumber);
       const crimeRoughName = helper.string("setToCommitCrime", "crimeName", _crimeRoughName);
       checkSleeveAPIAccess("setToCommitCrime");
@@ -98,11 +86,7 @@
       return player.sleeves[sleeveNumber].commitCrime(player, crime.name);
     },
     setToUniversityCourse: function (_sleeveNumber: unknown, _universityName: unknown, _className: unknown): boolean {
-<<<<<<< HEAD
       updateRam("setToUniversityCourse");
-=======
-      helper.updateDynamicRam("setToUniversityCourse", getRamCost(player, "sleeve", "setToUniversityCourse"));
->>>>>>> 4fc352a7
       const sleeveNumber = helper.number("setToUniversityCourse", "sleeveNumber", _sleeveNumber);
       const universityName = helper.string("setToUniversityCourse", "universityName", _universityName);
       const className = helper.string("setToUniversityCourse", "className", _className);
@@ -111,11 +95,7 @@
       return player.sleeves[sleeveNumber].takeUniversityCourse(player, universityName, className);
     },
     travel: function (_sleeveNumber: unknown, _cityName: unknown): boolean {
-<<<<<<< HEAD
       updateRam("travel");
-=======
-      helper.updateDynamicRam("travel", getRamCost(player, "sleeve", "travel"));
->>>>>>> 4fc352a7
       const sleeveNumber = helper.number("travel", "sleeveNumber", _sleeveNumber);
       const cityName = helper.string("setToUniversityCourse", "cityName", _cityName);
       checkSleeveAPIAccess("travel");
@@ -123,11 +103,7 @@
       return player.sleeves[sleeveNumber].travel(player, cityName as CityName);
     },
     setToCompanyWork: function (_sleeveNumber: unknown, acompanyName: unknown): boolean {
-<<<<<<< HEAD
       updateRam("setToCompanyWork");
-=======
-      helper.updateDynamicRam("setToCompanyWork", getRamCost(player, "sleeve", "setToCompanyWork"));
->>>>>>> 4fc352a7
       const sleeveNumber = helper.number("setToCompanyWork", "sleeveNumber", _sleeveNumber);
       const companyName = helper.string("setToUniversityCourse", "companyName", acompanyName);
       checkSleeveAPIAccess("setToCompanyWork");
@@ -149,17 +125,12 @@
 
       return player.sleeves[sleeveNumber].workForCompany(player, companyName);
     },
-<<<<<<< HEAD
-    setToFactionWork: function (_sleeveNumber: unknown, _factionName: unknown, _workType: unknown): boolean {
-      updateRam("setToFactionWork");
-=======
     setToFactionWork: function (
       _sleeveNumber: unknown,
       _factionName: unknown,
       _workType: unknown,
     ): boolean | undefined {
-      helper.updateDynamicRam("setToFactionWork", getRamCost(player, "sleeve", "setToFactionWork"));
->>>>>>> 4fc352a7
+      updateRam("setToFactionWork");
       const sleeveNumber = helper.number("setToFactionWork", "sleeveNumber", _sleeveNumber);
       const factionName = helper.string("setToUniversityCourse", "factionName", _factionName);
       const workType = helper.string("setToUniversityCourse", "workType", _workType);
@@ -190,11 +161,7 @@
       return player.sleeves[sleeveNumber].workForFaction(player, factionName, workType);
     },
     setToGymWorkout: function (_sleeveNumber: unknown, _gymName: unknown, _stat: unknown): boolean {
-<<<<<<< HEAD
       updateRam("setToGymWorkout");
-=======
-      helper.updateDynamicRam("setToGymWorkout", getRamCost(player, "sleeve", "setToGymWorkout"));
->>>>>>> 4fc352a7
       const sleeveNumber = helper.number("setToGymWorkout", "sleeveNumber", _sleeveNumber);
       const gymName = helper.string("setToUniversityCourse", "gymName", _gymName);
       const stat = helper.string("setToUniversityCourse", "stat", _stat);
@@ -204,22 +171,14 @@
       return player.sleeves[sleeveNumber].workoutAtGym(player, gymName, stat);
     },
     getSleeveStats: function (_sleeveNumber: unknown): SleeveSkills {
-<<<<<<< HEAD
       updateRam("getSleeveStats");
-=======
-      helper.updateDynamicRam("getSleeveStats", getRamCost(player, "sleeve", "getSleeveStats"));
->>>>>>> 4fc352a7
       const sleeveNumber = helper.number("getSleeveStats", "sleeveNumber", _sleeveNumber);
       checkSleeveAPIAccess("getSleeveStats");
       checkSleeveNumber("getSleeveStats", sleeveNumber);
       return getSleeveStats(sleeveNumber);
     },
     getTask: function (_sleeveNumber: unknown): SleeveTask {
-<<<<<<< HEAD
       updateRam("getTask");
-=======
-      helper.updateDynamicRam("getTask", getRamCost(player, "sleeve", "getTask"));
->>>>>>> 4fc352a7
       const sleeveNumber = helper.number("getTask", "sleeveNumber", _sleeveNumber);
       checkSleeveAPIAccess("getTask");
       checkSleeveNumber("getTask", sleeveNumber);
@@ -234,11 +193,7 @@
       };
     },
     getInformation: function (_sleeveNumber: unknown): SleeveInformation {
-<<<<<<< HEAD
       updateRam("getInformation");
-=======
-      helper.updateDynamicRam("getInformation", getRamCost(player, "sleeve", "getInformation"));
->>>>>>> 4fc352a7
       const sleeveNumber = helper.number("getInformation", "sleeveNumber", _sleeveNumber);
       checkSleeveAPIAccess("getInformation");
       checkSleeveNumber("getInformation", sleeveNumber);
@@ -304,11 +259,7 @@
       };
     },
     getSleeveAugmentations: function (_sleeveNumber: unknown): string[] {
-<<<<<<< HEAD
       updateRam("getSleeveAugmentations");
-=======
-      helper.updateDynamicRam("getSleeveAugmentations", getRamCost(player, "sleeve", "getSleeveAugmentations"));
->>>>>>> 4fc352a7
       const sleeveNumber = helper.number("getSleeveAugmentations", "sleeveNumber", _sleeveNumber);
       checkSleeveAPIAccess("getSleeveAugmentations");
       checkSleeveNumber("getSleeveAugmentations", sleeveNumber);
@@ -320,11 +271,7 @@
       return augs;
     },
     getSleevePurchasableAugs: function (_sleeveNumber: unknown): AugmentPair[] {
-<<<<<<< HEAD
       updateRam("getSleevePurchasableAugs");
-=======
-      helper.updateDynamicRam("getSleevePurchasableAugs", getRamCost(player, "sleeve", "getSleevePurchasableAugs"));
->>>>>>> 4fc352a7
       const sleeveNumber = helper.number("getSleevePurchasableAugs", "sleeveNumber", _sleeveNumber);
       checkSleeveAPIAccess("getSleevePurchasableAugs");
       checkSleeveNumber("getSleevePurchasableAugs", sleeveNumber);
@@ -342,11 +289,7 @@
       return augs;
     },
     purchaseSleeveAug: function (_sleeveNumber: unknown, _augName: unknown): boolean {
-<<<<<<< HEAD
       updateRam("purchaseSleeveAug");
-=======
-      helper.updateDynamicRam("purchaseSleeveAug", getRamCost(player, "sleeve", "purchaseSleeveAug"));
->>>>>>> 4fc352a7
       const sleeveNumber = helper.number("purchaseSleeveAug", "sleeveNumber", _sleeveNumber);
       const augName = helper.string("purchaseSleeveAug", "augName", _augName);
       checkSleeveAPIAccess("purchaseSleeveAug");
