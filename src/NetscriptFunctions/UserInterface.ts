import {
  GameInfo,
  IStyleSettings,
  UserInterface as IUserInterface,
  UserInterfaceTheme,
} from "../ScriptEditor/NetscriptDefinitions";
import { Settings } from "../Settings/Settings";
import { ThemeEvents } from "../Themes/ui/Theme";
import { defaultTheme } from "../Themes/Themes";
import { defaultStyles } from "../Themes/Styles";
import { CONSTANTS } from "../Constants";
import { hash } from "../hash/hash";
<<<<<<< HEAD
import { InternalAPI, NetscriptContext } from "src/Netscript/APIWrapper";
=======
import { Terminal } from "../../src/Terminal";
>>>>>>> fda3f02d

export function NetscriptUserInterface(): InternalAPI<IUserInterface> {
  return {
    getTheme: () => (): UserInterfaceTheme => {
      return { ...Settings.theme };
    },

    getStyles: () => (): IStyleSettings => {
      return { ...Settings.styles };
    },

    setTheme:
      (ctx: NetscriptContext) =>
      (newTheme: UserInterfaceTheme): void => {
        const hex = /^(#)((?:[A-Fa-f0-9]{2}){3,4}|(?:[A-Fa-f0-9]{3}))$/;
        const currentTheme = { ...Settings.theme };
        const errors: string[] = [];
        for (const key of Object.keys(newTheme)) {
          if (!currentTheme[key]) {
            // Invalid key
            errors.push(`Invalid key "${key}"`);
          } else if (!hex.test(newTheme[key] ?? "")) {
            errors.push(`Invalid color "${key}": ${newTheme[key]}`);
          } else {
            currentTheme[key] = newTheme[key];
          }
        }

        if (errors.length === 0) {
          Object.assign(Settings.theme, currentTheme);
          ThemeEvents.emit();
          ctx.log(() => `Successfully set theme`);
        } else {
          ctx.log(() => `Failed to set theme. Errors: ${errors.join(", ")}`);
        }
      },

    setStyles:
      (ctx: NetscriptContext) =>
      (newStyles: IStyleSettings): void => {
        const currentStyles = { ...Settings.styles };
        const errors: string[] = [];
        for (const key of Object.keys(newStyles)) {
          if (!(currentStyles as any)[key]) {
            // Invalid key
            errors.push(`Invalid key "${key}"`);
          } else {
            (currentStyles as any)[key] = (newStyles as any)[key];
          }
        }

        if (errors.length === 0) {
          Object.assign(Settings.styles, currentStyles);
          ThemeEvents.emit();
          ctx.log(() => `Successfully set styles`);
        } else {
          ctx.log(() => `Failed to set styles. Errors: ${errors.join(", ")}`);
        }
      },

    resetTheme: (ctx: NetscriptContext) => (): void => {
      Settings.theme = { ...defaultTheme };
      ThemeEvents.emit();
      ctx.log(() => `Reinitialized theme to default`);
    },

    resetStyles: (ctx: NetscriptContext) => (): void => {
      Settings.styles = { ...defaultStyles };
      ThemeEvents.emit();
      ctx.log(() => `Reinitialized styles to default`);
    },

    getGameInfo: () => (): GameInfo => {
      const version = CONSTANTS.VersionString;
      const commit = hash();
      const platform = navigator.userAgent.toLowerCase().indexOf(" electron/") > -1 ? "Steam" : "Browser";

      const gameInfo = {
        version,
        commit,
        platform,
      };

      return gameInfo;
    },

    clearTerminal: function (): void {
      updateRam("clearTerminal");
      workerScript.log("ui.clearTerminal", () => `Clearing terminal`);
      Terminal.clear();
    },
  };
}<|MERGE_RESOLUTION|>--- conflicted
+++ resolved
@@ -10,11 +10,8 @@
 import { defaultStyles } from "../Themes/Styles";
 import { CONSTANTS } from "../Constants";
 import { hash } from "../hash/hash";
-<<<<<<< HEAD
 import { InternalAPI, NetscriptContext } from "src/Netscript/APIWrapper";
-=======
 import { Terminal } from "../../src/Terminal";
->>>>>>> fda3f02d
 
 export function NetscriptUserInterface(): InternalAPI<IUserInterface> {
   return {
