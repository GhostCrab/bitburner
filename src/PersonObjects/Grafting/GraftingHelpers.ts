<<<<<<< HEAD
import { StaticAugmentations } from "../../Augmentation/StaticAugmentations";
import { AugmentationNames } from "../../Augmentation/data/AugmentationNames";
=======
import { Augmentations } from "../../Augmentation/Augmentations";
>>>>>>> 9c805dab
import { GraftableAugmentation } from "./GraftableAugmentation";
import { IPlayer } from "../IPlayer";

export const getGraftingAvailableAugs = (player: IPlayer): string[] => {
  const augs: string[] = [];

<<<<<<< HEAD
  for (const [augName, aug] of Object.entries(StaticAugmentations)) {
    if (augName === AugmentationNames.NeuroFluxGovernor || augName === AugmentationNames.TheRedPill || aug.isSpecial)
      continue;
=======
  for (const [augName, aug] of Object.entries(Augmentations)) {
    if (aug.isSpecial) continue;
>>>>>>> 9c805dab
    augs.push(augName);
  }

  return augs.filter((augmentation: string) => !player.hasAugmentation(augmentation));
};

export const graftingIntBonus = (player: IPlayer): number => {
  return 1 + (player.getIntelligenceBonus(3) - 1) / 3;
};

export const calculateGraftingTimeWithBonus = (player: IPlayer, aug: GraftableAugmentation): number => {
  const baseTime = aug.time;
  return baseTime / graftingIntBonus(player);
};<|MERGE_RESOLUTION|>--- conflicted
+++ resolved
@@ -1,23 +1,12 @@
-<<<<<<< HEAD
 import { StaticAugmentations } from "../../Augmentation/StaticAugmentations";
-import { AugmentationNames } from "../../Augmentation/data/AugmentationNames";
-=======
-import { Augmentations } from "../../Augmentation/Augmentations";
->>>>>>> 9c805dab
 import { GraftableAugmentation } from "./GraftableAugmentation";
 import { IPlayer } from "../IPlayer";
 
 export const getGraftingAvailableAugs = (player: IPlayer): string[] => {
   const augs: string[] = [];
 
-<<<<<<< HEAD
   for (const [augName, aug] of Object.entries(StaticAugmentations)) {
-    if (augName === AugmentationNames.NeuroFluxGovernor || augName === AugmentationNames.TheRedPill || aug.isSpecial)
-      continue;
-=======
-  for (const [augName, aug] of Object.entries(Augmentations)) {
     if (aug.isSpecial) continue;
->>>>>>> 9c805dab
     augs.push(augName);
   }
 
