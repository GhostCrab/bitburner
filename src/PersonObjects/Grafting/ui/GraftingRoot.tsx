import { Construction, CheckBox, CheckBoxOutlineBlank } from "@mui/icons-material";
import { Box, Button, Container, List, ListItemButton, Paper, Typography } from "@mui/material";
import React, { useState, useEffect } from "react";
import { Augmentation } from "../../../Augmentation/Augmentation";
import { StaticAugmentations } from "../../../Augmentation/StaticAugmentations";
import { AugmentationNames } from "../../../Augmentation/data/AugmentationNames";
import { CONSTANTS } from "../../../Constants";
import { hasAugmentationPrereqs } from "../../../Faction/FactionHelpers";
import { LocationName } from "../../../Locations/data/LocationNames";
import { Locations } from "../../../Locations/Locations";
import { Settings } from "../../../Settings/Settings";
import { IMap } from "../../../types";
import { use } from "../../../ui/Context";
import { ConfirmationModal } from "../../../ui/React/ConfirmationModal";
import { Money } from "../../../ui/React/Money";
import { convertTimeMsToTimeElapsedString, formatNumber } from "../../../utils/StringHelperFunctions";
import { IPlayer } from "../../IPlayer";
import { getGraftingAvailableAugs, calculateGraftingTimeWithBonus } from "../GraftingHelpers";
import { GraftableAugmentation } from "../GraftableAugmentation";

const GraftableAugmentations: IMap<GraftableAugmentation> = {};

const canGraft = (player: IPlayer, aug: GraftableAugmentation): boolean => {
  if (player.money < aug.cost) {
    return false;
  }
  return hasAugmentationPrereqs(aug.augmentation);
};

interface IProps {
  player: IPlayer;
  aug: Augmentation;
}

const AugPreReqsChecklist = (props: IProps): React.ReactElement => {
  const aug = props.aug,
    player = props.player;

  return (
    <Typography color={Settings.theme.money}>
      <b>Pre-Requisites:</b>
      <br />
      {aug.prereqs.map((preAug) => (
        <span style={{ display: "flex", alignItems: "center" }}>
          {player.hasAugmentation(preAug) ? <CheckBox sx={{ mr: 1 }} /> : <CheckBoxOutlineBlank sx={{ mr: 1 }} />}
          {preAug}
        </span>
      ))}
    </Typography>
  );
};

export const GraftingRoot = (): React.ReactElement => {
  const player = use.Player();
  const router = use.Router();

  for (const aug of Object.values(StaticAugmentations)) {
    const name = aug.name;
    const graftableAug = new GraftableAugmentation(aug);
    GraftableAugmentations[name] = graftableAug;
  }

  const [selectedAug, setSelectedAug] = useState(getGraftingAvailableAugs(player)[0]);
  const [graftOpen, setGraftOpen] = useState(false);
<<<<<<< HEAD
  const selectedAugmentation = StaticAugmentations[selectedAug];
=======

  const setRerender = useState(false)[1];
  function rerender(): void {
    setRerender((old) => !old);
  }

  useEffect(() => {
    const id = setInterval(rerender, 200);
    return () => clearInterval(id);
  }, []);

>>>>>>> ee4201c9
  return (
    <Container disableGutters maxWidth="lg" sx={{ mx: 0 }}>
      <Button onClick={() => router.toLocation(Locations[LocationName.NewTokyoVitaLife])}>Back</Button>
      <Typography variant="h4">Grafting Laboratory</Typography>
      <Typography>
        You find yourself in a secret laboratory, owned by a mysterious researcher.
        <br />
        The scientist explains that they've been studying Augmentation grafting, the process of applying Augmentations
        without requiring a body reset.
        <br />
        <br />
        Through legally questionable connections, the scientist has access to a vast array of Augmentation blueprints,
        even private designs. They offer to build and graft the Augmentations to you, in exchange for both a hefty sum
        of money, and being a lab rat.
      </Typography>

      <Box sx={{ my: 3 }}>
        <Typography variant="h5">Graft Augmentations</Typography>
        {getGraftingAvailableAugs(player).length > 0 ? (
          <Paper sx={{ my: 1, width: "fit-content", display: "grid", gridTemplateColumns: "1fr 3fr" }}>
            <List sx={{ height: 400, overflowY: "scroll", borderRight: `1px solid ${Settings.theme.welllight}` }}>
              {getGraftingAvailableAugs(player).map((k, i) => (
                <ListItemButton key={i + 1} onClick={() => setSelectedAug(k)} selected={selectedAug === k}>
                  <Typography>{k}</Typography>
                </ListItemButton>
              ))}
            </List>
            <Box sx={{ m: 1 }}>
              <Typography variant="h6" sx={{ display: "flex", alignItems: "center", flexWrap: "wrap" }}>
                <Construction sx={{ mr: 1 }} /> {selectedAug}
              </Typography>
              <Button
                onClick={() => setGraftOpen(true)}
                sx={{ width: "100%" }}
                disabled={!canGraft(player, GraftableAugmentations[selectedAug])}
              >
                Graft Augmentation (
                <Typography>
                  <Money money={GraftableAugmentations[selectedAug].cost} player={player} />
                </Typography>
                )
              </Button>
              <ConfirmationModal
                open={graftOpen}
                onClose={() => setGraftOpen(false)}
                onConfirm={() => {
                  const graftableAug = GraftableAugmentations[selectedAug];
                  player.loseMoney(graftableAug.cost, "augmentations");
                  player.startGraftAugmentationWork(selectedAug, graftableAug.time);
                  player.startFocusing();
                  router.toWork();
                }}
                confirmationText={
                  <>
                    Cancelling grafting will <b>not</b> save grafting progress, and the money you spend will <b>not</b>{" "}
                    be returned.
                    {!player.hasAugmentation(AugmentationNames.CongruityImplant) && (
                      <>
                        <br />
                        <br />
                        Additionally, grafting an Augmentation will increase the potency of the Entropy virus.
                      </>
                    )}
                  </>
                }
              />
              <Typography color={Settings.theme.info}>
                <b>Time to Graft:</b>{" "}
                {convertTimeMsToTimeElapsedString(
                  calculateGraftingTimeWithBonus(player, GraftableAugmentations[selectedAug]),
                )}
                {/* Use formula so the displayed creation time is accurate to player bonus */}
              </Typography>
              {selectedAugmentation.prereqs.length > 0 && (
                <AugPreReqsChecklist player={player} aug={selectedAugmentation} />
              )}

              <br />
              <Typography sx={{ maxHeight: 305, overflowY: "scroll" }}>
                {(() => {
                  const info =
                    typeof selectedAugmentation.info === "string" ? (
                      <span>{selectedAugmentation.info}</span>
                    ) : (
                      selectedAugmentation.info
                    );
                  const tooltip = (
                    <>
                      {info}
                      <br />
                      <br />
                      {selectedAugmentation.stats}
                    </>
                  );
                  return tooltip;
                })()}
              </Typography>
            </Box>
          </Paper>
        ) : (
          <Typography>All Augmentations owned</Typography>
        )}
      </Box>

      <Box sx={{ my: 3 }}>
        <Typography variant="h5">Entropy Virus</Typography>

        <Paper sx={{ my: 1, p: 1, width: "fit-content" }}>
          <Typography>
            <b>Entropy strength:</b> {player.entropy}
            <br />
            <b>All multipliers decreased by:</b>{" "}
            {formatNumber((1 - CONSTANTS.EntropyEffect ** player.entropy) * 100, 3)}% (multiplicative)
          </Typography>
        </Paper>

        <Typography>
          When installed on an unconscious individual, Augmentations are scanned by the body on awakening, eliminating
          hidden malware. However, grafted Augmentations do not provide this security measure.
          <br />
          <br />
          Individuals who tested Augmentation grafting have reported symptoms of an unknown virus, which they've dubbed
          "Entropy". This virus seems to grow more potent with each grafted Augmentation...
        </Typography>
      </Box>
    </Container>
  );
};<|MERGE_RESOLUTION|>--- conflicted
+++ resolved
@@ -62,9 +62,7 @@
 
   const [selectedAug, setSelectedAug] = useState(getGraftingAvailableAugs(player)[0]);
   const [graftOpen, setGraftOpen] = useState(false);
-<<<<<<< HEAD
   const selectedAugmentation = StaticAugmentations[selectedAug];
-=======
 
   const setRerender = useState(false)[1];
   function rerender(): void {
@@ -76,7 +74,6 @@
     return () => clearInterval(id);
   }, []);
 
->>>>>>> ee4201c9
   return (
     <Container disableGutters maxWidth="lg" sx={{ mx: 0 }}>
       <Button onClick={() => router.toLocation(Locations[LocationName.NewTokyoVitaLife])}>Back</Button>
