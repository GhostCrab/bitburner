--- conflicted
+++ resolved
@@ -37,11 +37,8 @@
 import { PlayerAchievement } from "../../Achievements/Achievements";
 import { cyrb53 } from "../../utils/StringHelperFunctions";
 import { getRandomInt } from "../../utils/helpers/getRandomInt";
-<<<<<<< HEAD
 import { ITaskTracker } from "../ITaskTracker";
-=======
 import { CONSTANTS } from "../../Constants";
->>>>>>> 7685f52f
 
 export class PlayerObject implements IPlayer {
   // Class members
@@ -639,7 +636,8 @@
     return "Player";
   }
 
-  /**
+
+    /**
    * Serialize the current object to a JSON save state.
    */
   toJSON(): any {
