--- conflicted
+++ resolved
@@ -65,13 +65,10 @@
 import { calculateClassEarnings } from "../formulas/work";
 import { achievements } from "../../Achievements/Achievements";
 import { FactionNames } from "../../Faction/data/FactionNames";
-<<<<<<< HEAD
 import { ITaskTracker } from "../ITaskTracker";
 import { IPerson } from "../IPerson";
 import { use } from "../../ui/Context";
-=======
 import { graftingIntBonus } from "../Grafting/GraftingHelpers";
->>>>>>> 2c08eec4
 
 export function init(this: IPlayer): void {
   /* Initialize Player's home computer */
