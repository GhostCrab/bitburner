/**
 * Sleeves are bodies that contain the player's cloned consciousness.
 * The player can use these bodies to perform different tasks synchronously.
 *
 * Each sleeve is its own individual, meaning it has its own stats/exp
 *
 * Sleeves are unlocked in BitNode-10.
 */
import { SleeveTaskType } from "./SleeveTaskTypesEnum";

import { IPlayer } from "../IPlayer";
import { Person,
         ITaskTracker,
         createTaskTracker } from "../Person";

import { Augmentation } from "../../Augmentation/Augmentation";

import { BitNodeMultipliers } from "../../BitNode/BitNodeMultipliers";

import { Crime } from "../../Crime/Crime";
import { Crimes } from "../../Crime/Crimes";

import { Cities } from "../../Locations/Cities";

import { Companies } from "../../Company/Companies";
import { Company } from "../../Company/Company";
import { CompanyPosition } from "../../Company/CompanyPosition";
import { CompanyPositions } from "../../Company/CompanyPositions";

import { CONSTANTS } from "../../Constants";

import { Faction } from "../../Faction/Faction";
import { Factions } from "../../Faction/Factions";
import { FactionWorkType } from "../../Faction/FactionWorkTypeEnum";

import { Locations } from "../../Locations";

import { Generic_fromJSON, Generic_toJSON, Reviver } from "../../../utils/JSONReviver";

export class Sleeve extends Person {
    /**
     * Initiatizes a Sleeve object from a JSON save state.
     */
    static fromJSON(value: any): Sleeve {
        return Generic_fromJSON(Sleeve, value.data);
    }

    /**
     * Stores the type of crime the sleeve is currently attempting
     * Must match the name of a Crime object
     */
    crimeType: string = "";

    /**
     * Enum value for current task
     */
    currentTask: SleeveTaskType = SleeveTaskType.Idle;

    /**
     * Contains details about the sleeve's current task. The info stored
     * in this depends on the task type
     *
     * Faction/Company Work: Name of Faction/Company
     * Crime: Money earned if successful
     * Class/Gym: Name of university/gym
     */
    currentTaskLocation: string = "";

    /**
     * Maximum amount of time (in milliseconds) that can  be spent on current task.
     */
    currentTaskMaxTime: number = 0;

    /**
     * Milliseconds spent on current task
     */
    currentTaskTime: number = 0;

    /**
     * Keeps track of experience earned for other sleeves
     */
    earningsForSleeves: ITaskTracker = createTaskTracker();

    /**
     * Keeps track of experience + money earned for player
     */
    earningsForPlayer: ITaskTracker = createTaskTracker();

    /**
     * Keeps track of experienced earned in the current task/action
     */
    earningsForTask: ITaskTracker = createTaskTracker();

    /**
     * Keeps track of what type of work sleeve is doing for faction, if applicable
     */
    factionWorkType: FactionWorkType = FactionWorkType.None;

    /**
     * Records experience gain rate for the current task
     */
    gainRatesForTask: ITaskTracker = createTaskTracker();

    /**
     * String that stores what stat the sleeve is training at the gym
     */
    gymStatType: string = "";

    /**
     * Keeps track of events/notifications for this sleeve
     */
    logs: string[] = [];

    /**
     * Clone retains memory% of exp upon prestige. If exp would be lower than previously
     * kept exp, nothing happens
     */
    memory: number = 0;

    /**
     * Sleeve shock. Number between 1 and 100
     * Trauma/shock that comes with being in a sleeve. Experience earned
     * is multipled by shock%. This gets applied before synchronization
     *
     * Reputation earned is also multiplied by shock%
     */
    shock: number = 1;

    /**
     * Stored number of game "loop" cycles
     */
    storedCycles: number = 0;

    /**
     * Synchronization. Number between 0 and 100
     * When experience is earned  by sleeve, both the player and the sleeve get
     * sync% of the experience earned. Other sleeves get sync^2% of exp
     */
    sync: number = 1;

    constructor(p: IPlayer | null = null) {
        super();
        if (p != null) {
            this.shockRecovery(p);
        }
    }

    /**
     * Commit crimes
     */
    commitCrime(p: IPlayer, crimeKey: string): boolean {
        const crime: Crime | null = Crimes[crimeKey];
        if (!(crime instanceof Crime)) { return false; }

        if (this.currentTask !== SleeveTaskType.Idle) {
            this.finishTask(p);
        } else {
            this.resetTaskStatus();
        }

        this.gainRatesForTask.hack = crime.hacking_exp * this.hacking_exp_mult * BitNodeMultipliers.CrimeExpGain;
        this.gainRatesForTask.str = crime.strength_exp * this.strength_exp_mult * BitNodeMultipliers.CrimeExpGain;
        this.gainRatesForTask.def = crime.defense_exp * this.defense_exp_mult * BitNodeMultipliers.CrimeExpGain;
        this.gainRatesForTask.dex = crime.dexterity_exp * this.dexterity_exp_mult * BitNodeMultipliers.CrimeExpGain;
        this.gainRatesForTask.agi = crime.agility_exp * this.agility_exp_mult * BitNodeMultipliers.CrimeExpGain;
        this.gainRatesForTask.cha = crime.charisma_exp * this.charisma_exp_mult * BitNodeMultipliers.CrimeExpGain;
        this.gainRatesForTask.money = crime.money * this.crime_money_mult * BitNodeMultipliers.CrimeMoney;

        this.currentTaskLocation = String(this.gainRatesForTask.money);

        this.crimeType = crimeKey;
        this.currentTaskMaxTime = crime.time;
        this.currentTask = SleeveTaskType.Crime;
        return true;
    }

    /**
     * Called to stop the current task
     */
    finishTask(p: IPlayer): ITaskTracker {
        let retValue: ITaskTracker = createTaskTracker(); // Amount of exp to be gained by other sleeves

        if (this.currentTask === SleeveTaskType.Crime) {
            // For crimes, all experience and money is gained at the end
            if (this.currentTaskTime >= this.currentTaskMaxTime) {
                const crime: Crime | null = Crimes[this.crimeType];
                if (!(crime instanceof Crime)) {
                    console.error(`Invalid data stored in sleeve.crimeType: ${this.crimeType}`);
                    this.resetTaskStatus();
                    return retValue;
                }
                if (Math.random() < crime.successRate(this)) {
                    // Success
                    const successGainRates: ITaskTracker = createTaskTracker();

                    const keysForIteration: (keyof ITaskTracker)[] = (<(keyof ITaskTracker)[]>Object.keys(successGainRates));
                    for (let i = 0; i < keysForIteration.length; ++i) {
                        const key = keysForIteration[i];
                        successGainRates[key] = this.gainRatesForTask[key] * 2;
                    }
                    retValue = this.gainExperience(p, successGainRates);
                    this.gainMoney(p, this.gainRatesForTask);

                    p.karma -= crime.karma;
                } else {
                    retValue = this.gainExperience(p, this.gainRatesForTask);
                }

                // Do not reset task to IDLE
                this.currentTaskTime = 0;
                return retValue;
            }
        } else {
            // For other crimes... I dont think anything else needs to be done
        }

        this.resetTaskStatus();

        return retValue;
    }

    /**
     * Earn experience for any stats (supports multiple)
     * This function also handles experience propogating to Player and other sleeves
     */
    gainExperience(p: IPlayer, exp: ITaskTracker, numCycles: number=1, fromOtherSleeve: boolean=false): ITaskTracker {
        // If the experience is coming from another sleeve, it is not multiplied by anything.
        // Also the player does not earn anything
        if (fromOtherSleeve) {
            if (exp.hack > 0) {
                this.hacking_exp += exp.hack;
            }

            if (exp.str > 0) {
                this.strength_exp += exp.str;
            }

            if (exp.def > 0) {
                this.defense_exp += exp.def;
            }

            if (exp.dex > 0) {
                this.dexterity_exp += exp.dex;
            }

            if (exp.agi > 0) {
                this.agility_exp += exp.agi;
            }

            if (exp.cha > 0) {
                this.charisma_exp += exp.cha;
            }

            return createTaskTracker();
        }

        // Experience is first multiplied by shock. Then 'synchronization'
        // is accounted for
        const multFac = (this.shock / 100) * (this.sync / 100) * numCycles;
        const pHackExp = exp.hack * multFac;
        const pStrExp = exp.str * multFac;
        const pDefExp = exp.def * multFac;
        const pDexExp = exp.dex * multFac;
        const pAgiExp = exp.agi * multFac;
        const pChaExp = exp.cha * multFac;

        // Experience is gained by both this sleeve and player
        if (pHackExp > 0) {
            this.hacking_exp += pHackExp;
            p.gainHackingExp(pHackExp);
            this.earningsForPlayer.hack += pHackExp;
            this.earningsForTask.hack += pHackExp;
        }

        if (pStrExp > 0) {
            this.strength_exp += pStrExp;
            p.gainStrengthExp(pStrExp);
            this.earningsForPlayer.str += pStrExp;
            this.earningsForTask.str += pStrExp;
        }

        if (pDefExp > 0) {
            this.defense_exp += pDefExp;
            p.gainDefenseExp(pDefExp);
            this.earningsForPlayer.def += pDefExp;
            this.earningsForTask.def += pDefExp;
        }

        if (pDexExp > 0) {
            this.dexterity_exp += pDexExp;
            p.gainDexterityExp(pDexExp);
            this.earningsForPlayer.dex += pDexExp;
            this.earningsForTask.dex += pDexExp;
        }

        if (pAgiExp > 0) {
            this.agility_exp += pAgiExp;
            p.gainAgilityExp(pAgiExp);
            this.earningsForPlayer.agi += pAgiExp;
            this.earningsForTask.agi += pAgiExp;
        }

        if (pChaExp > 0) {
            this.charisma_exp += pChaExp;
            p.gainCharismaExp(pChaExp);
            this.earningsForPlayer.cha += pChaExp;
            this.earningsForTask.cha += pChaExp;
        }

        // Record earnings for other sleeves
        this.earningsForSleeves.hack += (pHackExp * (this.sync / 100));
        this.earningsForSleeves.str += (pStrExp * (this.sync / 100));
        this.earningsForSleeves.def += (pDefExp * (this.sync / 100));
        this.earningsForSleeves.dex += (pDexExp * (this.sync / 100));
        this.earningsForSleeves.agi += (pAgiExp * (this.sync / 100));
        this.earningsForSleeves.cha += (pChaExp * (this.sync / 100));

        // Return the experience to be gained by other sleeves
        return {
            hack: pHackExp * (this.sync / 100),
            str: pStrExp * (this.sync / 100),
            def: pDefExp * (this.sync / 100),
            dex: pDexExp * (this.sync / 100),
            agi: pAgiExp * (this.sync / 100),
            cha: pChaExp * (this.sync / 100),
            money: 0,
        }
    }

    /**
     * Earn money for player
     */
    gainMoney(p: IPlayer, task: ITaskTracker, numCycles: number=1): void {
        const gain: number = (task.money * numCycles);
        this.earningsForTask.money += gain;
        this.earningsForPlayer.money += gain;
        p.gainMoney(gain);
    }

    /**
     * Gets reputation gain for the current task
     * Only applicable when working for company or faction
     */
    getRepGain(p: IPlayer): number {
        if (this.currentTask === SleeveTaskType.Faction) {
            let favorMult: number = 1;
            const fac: Faction | null = Factions[this.currentTaskLocation];
            if (fac != null) {
                favorMult = 1 + (fac!.favor / 100);
            }

            switch (this.factionWorkType) {
                case FactionWorkType.Hacking:
                    return this.getFactionHackingWorkRepGain() * (this.shock / 100) * favorMult;
                case FactionWorkType.Field:
                    return this.getFactionFieldWorkRepGain() * (this.shock / 100) * favorMult;
                case FactionWorkType.Security:
                    return this.getFactionSecurityWorkRepGain() * (this.shock / 100) * favorMult;
                default:
                    console.warn(`Invalid Sleeve.factionWorkType property in Sleeve.getRepGain(): ${this.factionWorkType}`);
                    return 0;
            }
        } else if (this.currentTask === SleeveTaskType.Company) {
            const companyName: string = this.currentTaskLocation;
            const company: Company | null = Companies[companyName];
            if (company == null) {
                console.error(`Invalid company found when trying to calculate rep gain: ${companyName}`);
                return 0;
            }

            const companyPosition: CompanyPosition | null = CompanyPositions[p.jobs[companyName]];
            if (companyPosition == null) {
                console.error(`Invalid company position name found when trying to calculate rep gain: ${p.jobs[companyName]}`);
                return 0;
            }

            const jobPerformance: number = companyPosition!.calculateJobPerformance(this.hacking_skill, this.strength,
                                                                                   this.defense, this.dexterity,
                                                                                   this.agility, this.charisma);
            const favorMult = 1 + (company!.favor / 100);

            return jobPerformance * this.company_rep_mult * favorMult;
        } else {
            console.warn(`Sleeve.getRepGain() called for invalid task type: ${this.currentTask}`);
            return 0;
        }
    }

    installAugmentation(aug: Augmentation): void {
        this.hacking_exp = 0;
        this.strength_exp = 0;
        this.defense_exp = 0;
        this.dexterity_exp = 0;
        this.agility_exp = 0;
        this.charisma_exp = 0;
        this.applyAugmentation(aug);
<<<<<<< HEAD
=======
        this.augmentations.push({ name: aug.name, level: 1 });
>>>>>>> cca32923
        this.updateStatLevels();
    }

    log(entry: string): void {
        const MaxLogSize: number = 50;
        this.logs.push(entry);
        if (this.logs.length > MaxLogSize) {
            this.logs.shift();
        }
    }

    /**
     * Process loop
     * Returns an object containing the amount of experience that should be
     * transferred to all other sleeves
     */
    process(p: IPlayer, numCycles: number=1): ITaskTracker | null {
        // Only process once every second (5 cycles)
        const CyclesPerSecond = 1000 / CONSTANTS.MilliPerCycle;
        this.storedCycles += numCycles;
        if (this.storedCycles < CyclesPerSecond) { return null; }

        let time = this.storedCycles * CONSTANTS.MilliPerCycle;
        let cyclesUsed = this.storedCycles;
        if (this.currentTaskMaxTime !== 0 && this.currentTaskTime + time > this.currentTaskMaxTime) {
            time = this.currentTaskMaxTime - this.currentTaskTime;
            cyclesUsed = Math.floor(time / CONSTANTS.MilliPerCycle);

            if (time < 0 || cyclesUsed < 0) {
                console.warn(`Sleeve.process() calculated negative cycle usage`);
                time = 0;
                cyclesUsed = 0;
            }
        }
        this.currentTaskTime += time;

        // Shock gradually goes towards 100
        this.shock = Math.min(100, this.shock + (0.0001 * this.storedCycles));

        let retValue: ITaskTracker = createTaskTracker();
        switch (this.currentTask) {
            case SleeveTaskType.Idle:
                break;
            case SleeveTaskType.Class:
            case SleeveTaskType.Gym:
                retValue = this.gainExperience(p, this.gainRatesForTask, cyclesUsed);
                this.gainMoney(p, this.gainRatesForTask, cyclesUsed);
                break;
            case SleeveTaskType.Faction:
                retValue = this.gainExperience(p, this.gainRatesForTask, cyclesUsed);
                this.gainMoney(p, this.gainRatesForTask, cyclesUsed);

                // Gain faction reputation
                const fac: Faction = Factions[this.currentTaskLocation];
                if (!(fac instanceof Faction)) {
                    console.error(`Invalid faction for Sleeve task: ${this.currentTaskLocation}`);
                    break;
                }

                fac.playerReputation += (this.getRepGain(p) * cyclesUsed);
                break;
            case SleeveTaskType.Company:
                retValue = this.gainExperience(p, this.gainRatesForTask, cyclesUsed);
                this.gainMoney(p, this.gainRatesForTask, cyclesUsed);

                const company: Company = Companies[this.currentTaskLocation];
                if (!(company instanceof Company)) {
                    console.error(`Invalid company for Sleeve task: ${this.currentTaskLocation}`);
                    break;
                }

                company!.playerReputation += (this.getRepGain(p) * cyclesUsed);
                break;
            case SleeveTaskType.Recovery:
                this.shock = Math.min(100, this.shock + (0.0002 * cyclesUsed));
                break;
            case SleeveTaskType.Sync:
                this.sync = Math.min(100, this.sync + (0.0002 * cyclesUsed));
                break;
            default:
                break;
        }

        if (this.currentTaskMaxTime !== 0 && this.currentTaskTime >= this.currentTaskMaxTime) {
            if (this.currentTask === SleeveTaskType.Crime) {
                retValue = this.finishTask(p);
            } else {
                this.finishTask(p);
            }

        }

        this.updateStatLevels();

        this.storedCycles -= cyclesUsed;

        return retValue;
    }

    /**
     * Resets all parameters used to keep information about the current task
     */
    resetTaskStatus(): void {
        this.earningsForTask = createTaskTracker();
        this.gainRatesForTask = createTaskTracker();
        this.currentTask = SleeveTaskType.Idle;
        this.currentTaskTime = 0;
        this.currentTaskMaxTime = 0;
        this.factionWorkType = FactionWorkType.None;
        this.crimeType = "";
        this.currentTaskLocation = "";
        this.gymStatType = "";
    }

    shockRecovery(p: IPlayer): boolean {
        if (this.currentTask !== SleeveTaskType.Idle) {
            this.finishTask(p);
        } else {
            this.resetTaskStatus();
        }

        this.currentTask = SleeveTaskType.Recovery;
        return true;
    }

    synchronize(p: IPlayer): boolean {
        if (this.currentTask !== SleeveTaskType.Idle) {
            this.finishTask(p);
        } else {
            this.resetTaskStatus();
        }

        this.currentTask = SleeveTaskType.Sync;
        return true;
    }

    /**
     * Take a course at a university
     */
    takeUniversityCourse(p: IPlayer, universityName: string, className: string): boolean {
        if (this.currentTask !== SleeveTaskType.Idle) {
            this.finishTask(p);
        } else {
            this.resetTaskStatus();
        }

        // Set exp/money multipliers based on which university.
        // Also check that the sleeve is in the right city
        let costMult: number = 1;
        let expMult: number = 1;
        switch (universityName.toLowerCase()) {
            case Locations.AevumSummitUniversity.toLowerCase():
                if (this.city !== Cities.Aevum) { return false; }
                this.currentTaskLocation = Locations.AevumSummitUniversity;
                costMult = 4;
                expMult = 3;
                break;
            case Locations.Sector12RothmanUniversity.toLowerCase():
                if (this.city !== Cities.Sector12) { return false; }
                this.currentTaskLocation = Locations.Sector12RothmanUniversity;
                costMult = 3;
                expMult = 2;
                break;
            case Locations.VolhavenZBInstituteOfTechnology.toLowerCase():
                if (this.city !== Cities.Volhaven) { return false; }
                this.currentTaskLocation = Locations.VolhavenZBInstituteOfTechnology;
                costMult = 5;
                expMult = 4;
                break;
            default:
                return false;
        }

        // Set experience/money gains based on class
        // TODO Refactor University Courses into its own class or something
        const baseStudyComputerScienceExp: number   = 0.5;
        const baseDataStructuresExp: number         = 1;
        const baseNetworksExp: number               = 2;
        const baseAlgorithmsExp: number             = 4;
        const baseManagementExp: number             = 2;
        const baseLeadershipExp: number             = 4;

        switch (className.toLowerCase()) {
            case "study computer science":
                this.gainRatesForTask.hack = (baseStudyComputerScienceExp * expMult * this.hacking_exp_mult);
                break;
            case "data structures":
                this.gainRatesForTask.hack = (baseDataStructuresExp * expMult * this.hacking_exp_mult);
                this.gainRatesForTask.money = -1 * (CONSTANTS.ClassDataStructuresBaseCost * costMult);
                break;
            case "networks":
                this.gainRatesForTask.hack = (baseNetworksExp * expMult * this.hacking_exp_mult);
                this.gainRatesForTask.money = -1 * (CONSTANTS.ClassNetworksBaseCost * costMult);
                break;
            case "algorithms":
                this.gainRatesForTask.hack = (baseAlgorithmsExp * expMult * this.hacking_exp_mult);
                this.gainRatesForTask.money = -1 *  (CONSTANTS.ClassAlgorithmsBaseCost * costMult);
                break;
            case "management":
                this.gainRatesForTask.cha = (baseManagementExp * expMult * this.charisma_exp_mult);
                this.gainRatesForTask.money = -1 * (CONSTANTS.ClassManagementBaseCost * costMult);
                break;
            case "leadership":
                this.gainRatesForTask.cha = (baseLeadershipExp * expMult * this.charisma_exp_mult);
                this.gainRatesForTask.money = -1 * (CONSTANTS.ClassLeadershipBaseCost * costMult);
                break;
            default:
                return false;
        }

        this.currentTask = SleeveTaskType.Class;
        return true;
    }

    /**
     * Travel to another City. Costs money from player
     */
    travel(p: IPlayer, newCity: string): boolean {
        if (Cities[newCity] == null) {
            console.error(`Invalid city ${newCity} passed into Sleeve.travel()`);
            return false;
        }

        p.loseMoney(CONSTANTS.TravelCost);
        this.city = newCity;

        return true;
    }

    /**
     * Start work for one of the player's companies
     * Returns boolean indicating success
     */
    workForCompany(p: IPlayer, companyName: string): boolean {
        if (!(Companies[companyName] instanceof Company) || p.jobs[companyName] == null) {
            return false;
        }

        if (this.currentTask !== SleeveTaskType.Idle) {
            this.finishTask(p);
        } else {
            this.resetTaskStatus();
        }

        const company: Company | null = Companies[companyName];
        const companyPosition: CompanyPosition | null = CompanyPositions[p.jobs[companyName]];
        if (company == null) { throw new Error(`Invalid company name specified in Sleeve.workForCompany(): ${companyName}`); }
        if (companyPosition == null) { throw new Error(`Invalid CompanyPosition data in Sleeve.workForCompany(): ${companyName}`); }
        this.gainRatesForTask.money = companyPosition.baseSalary *
                                      company.salaryMultiplier *
                                      this.work_money_mult *
                                      BitNodeMultipliers.CompanyWorkMoney;
        this.gainRatesForTask.hack = companyPosition.hackingExpGain *
                                     company.expMultiplier *
                                     this.hacking_exp_mult *
                                     BitNodeMultipliers.FactionWorkExpGain;
        this.gainRatesForTask.str = companyPosition.strengthExpGain *
                                    company.expMultiplier *
                                    this.strength_exp_mult *
                                    BitNodeMultipliers.FactionWorkExpGain;
        this.gainRatesForTask.def = companyPosition.defenseExpGain *
                                    company.expMultiplier *
                                    this.defense_exp_mult *
                                    BitNodeMultipliers.FactionWorkExpGain;
        this.gainRatesForTask.dex = companyPosition.dexterityExpGain *
                                    company.expMultiplier *
                                    this.dexterity_exp_mult *
                                    BitNodeMultipliers.FactionWorkExpGain;
        this.gainRatesForTask.agi = companyPosition.agilityExpGain *
                                    company.expMultiplier *
                                    this.agility_exp_mult *
                                    BitNodeMultipliers.FactionWorkExpGain;
        this.gainRatesForTask.cha = companyPosition.charismaExpGain *
                                    company.expMultiplier *
                                    this.charisma_exp_mult *
                                    BitNodeMultipliers.FactionWorkExpGain;

        this.currentTaskLocation = companyName;
        this.currentTask = SleeveTaskType.Company;
        this.currentTaskMaxTime = CONSTANTS.MillisecondsPer8Hours;

        return true;
    }

    /**
     * Start work for one of the player's factions
     * Returns boolean indicating success
     */
    workForFaction(p: IPlayer, factionName: string, workType: string): boolean {
        if (!(Factions[factionName] instanceof Faction) || !p.factions.includes(factionName)) {
            throw new Error(`Invalid Faction specified for Sleeve.workForFaction(): ${factionName}`);
            return false;
        }

        if (this.currentTask !== SleeveTaskType.Idle) {
            this.finishTask(p);
        } else {
            this.resetTaskStatus();
        }

        const factionInfo = Factions[factionName].getInfo();

        // Set type of work (hacking/field/security), and the experience gains
        const sanitizedWorkType: string = workType.toLowerCase();
        if (sanitizedWorkType.includes("hack")) {
            if (!factionInfo.offerHackingWork) { return false; }
            this.factionWorkType = FactionWorkType.Hacking;
            this.gainRatesForTask.hack = .15 * this.hacking_exp_mult * BitNodeMultipliers.FactionWorkExpGain;
        } else if (sanitizedWorkType.includes("field")) {
            if (!factionInfo.offerFieldWork) { return false; }
            this.factionWorkType = FactionWorkType.Field;
            this.gainRatesForTask.hack = .1 * this.hacking_exp_mult * BitNodeMultipliers.FactionWorkExpGain;
            this.gainRatesForTask.str = .1 * this.strength_exp_mult * BitNodeMultipliers.FactionWorkExpGain;
            this.gainRatesForTask.def = .1 * this.defense_exp_mult * BitNodeMultipliers.FactionWorkExpGain;
            this.gainRatesForTask.dex = .1 * this.dexterity_exp_mult * BitNodeMultipliers.FactionWorkExpGain;
            this.gainRatesForTask.agi = .1 * this.agility_exp_mult * BitNodeMultipliers.FactionWorkExpGain;
            this.gainRatesForTask.cha = .1 * this.charisma_exp_mult * BitNodeMultipliers.FactionWorkExpGain;
        } else if (sanitizedWorkType.includes("security")) {
            if (!factionInfo.offerSecurityWork) { return false; }
            this.factionWorkType = FactionWorkType.Security;
            this.gainRatesForTask.hack = .1 * this.hacking_exp_mult * BitNodeMultipliers.FactionWorkExpGain;
            this.gainRatesForTask.str = .15 * this.strength_exp_mult * BitNodeMultipliers.FactionWorkExpGain;
            this.gainRatesForTask.def = .15 * this.defense_exp_mult * BitNodeMultipliers.FactionWorkExpGain;
            this.gainRatesForTask.dex = .15 * this.dexterity_exp_mult * BitNodeMultipliers.FactionWorkExpGain;
            this.gainRatesForTask.agi = .15 * this.agility_exp_mult * BitNodeMultipliers.FactionWorkExpGain;
        } else {
            return false;
        }

        this.currentTaskLocation = factionName;
        this.currentTask = SleeveTaskType.Faction;
        this.currentTaskMaxTime = CONSTANTS.MillisecondsPer20Hours;

        return true;
    }

    /**
     * Begin a gym workout task
     */
    workoutAtGym(p: IPlayer, gymName: string, stat: string): boolean {
        if (this.currentTask !== SleeveTaskType.Idle) {
            this.finishTask(p);
        } else {
            this.resetTaskStatus();
        }

        // Set exp/money multipliers based on which university.
        // Also check that the sleeve is in the right city
        let costMult: number = 1;
        let expMult: number = 1;
        switch (gymName.toLowerCase()) {
            case Locations.AevumCrushFitnessGym.toLowerCase():
                if (this.city != Cities.Aevum) { return false; }
                this.currentTaskLocation = Locations.AevumCrushFitnessGym;
                costMult = 3;
                expMult = 2;
                break;
            case Locations.AevumSnapFitnessGym.toLowerCase():
                if (this.city != Cities.Aevum) { return false; }
                this.currentTaskLocation = Locations.AevumSnapFitnessGym;
                costMult = 10;
                expMult = 5;
                break;
            case Locations.Sector12IronGym.toLowerCase():
                if (this.city != Cities.Sector12) { return false; }
                this.currentTaskLocation = Locations.Sector12IronGym;
                costMult = 1;
                expMult = 1;
                break;
            case Locations.Sector12PowerhouseGym.toLowerCase():
                if (this.city != Cities.Sector12) { return false; }
                this.currentTaskLocation = Locations.Sector12PowerhouseGym;
                costMult = 20;
                expMult = 10;
                break;
            case Locations.VolhavenMilleniumFitnessGym:
                if (this.city != Cities.Volhaven) { return false; }
                this.currentTaskLocation = Locations.VolhavenMilleniumFitnessGym;
                costMult = 7;
                expMult = 4;
                break;
            default:
                return false;
        }

        // Set experience/money gains based on class
        // TODO Refactor University Courses into its own class or something
        const baseGymExp: number = 1;
        const sanitizedStat: string = stat.toLowerCase();

        // Set cost
        this.gainRatesForTask.money = -1 * (CONSTANTS.ClassGymBaseCost * costMult);

        // Set stat gain rate
        if (sanitizedStat.includes("str")) {
            this.gainRatesForTask.str = (baseGymExp * expMult);
        } else if (sanitizedStat.includes("def")) {
            this.gainRatesForTask.def = (baseGymExp * expMult);
        } else if (sanitizedStat.includes("dex")) {
            this.gainRatesForTask.dex = (baseGymExp * expMult);
        } else if (sanitizedStat.includes("agi")) {
            this.gainRatesForTask.agi = (baseGymExp * expMult);
        } else {
            return false;
        }

        this.gymStatType = stat;
        this.currentTask = SleeveTaskType.Gym;

        return true;
    }

    /**
     * Serialize the current object to a JSON save state.
     */
    toJSON(): any {
        return Generic_toJSON("Sleeve", this);
    }
}

Reviver.constructors.Sleeve = Sleeve;<|MERGE_RESOLUTION|>--- conflicted
+++ resolved
@@ -394,10 +394,7 @@
         this.agility_exp = 0;
         this.charisma_exp = 0;
         this.applyAugmentation(aug);
-<<<<<<< HEAD
-=======
         this.augmentations.push({ name: aug.name, level: 1 });
->>>>>>> cca32923
         this.updateStatLevels();
     }
 
