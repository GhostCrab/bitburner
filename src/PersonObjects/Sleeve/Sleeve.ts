--- conflicted
+++ resolved
@@ -652,16 +652,7 @@
     /**
      * Travel to another City. Costs money from player
      */
-    travel(p: IPlayer, newCity: string): boolean {
-<<<<<<< HEAD
-        if (CityName[newCity] == null) {
-            console.error(`Invalid city ${newCity} passed into Sleeve.travel()`);
-=======
-        if (Cities[newCity] == null) {
->>>>>>> 5592a8bc
-            return false;
-        }
-
+    travel(p: IPlayer, newCity: CityName): boolean {
         p.loseMoney(CONSTANTS.TravelCost);
         this.city = newCity;
 
