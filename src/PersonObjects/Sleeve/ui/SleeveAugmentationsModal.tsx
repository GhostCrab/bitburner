import { Container, Typography, Paper } from "@mui/material";
import React, { useEffect, useState } from "react";
import { PurchasableAugmentations } from "../../../Augmentation/ui/PurchasableAugmentations";
import { use } from "../../../ui/Context";
import { Modal } from "../../../ui/React/Modal";
import { Sleeve } from "../Sleeve";
import { findSleevePurchasableAugs } from "../SleeveHelpers";
<<<<<<< HEAD
import { StaticAugmentations } from "../../../Augmentation/StaticAugmentations";
import { Augmentation } from "../../../Augmentation/Augmentation";
import { Money } from "../../../ui/React/Money";
import { Modal } from "../../../ui/React/Modal";
import { use } from "../../../ui/Context";
import Typography from "@mui/material/Typography";
import Tooltip from "@mui/material/Tooltip";
import Paper from "@mui/material/Paper";
import Box from "@mui/material/Box";
import Button from "@mui/material/Button";
import TableBody from "@mui/material/TableBody";
import Table from "@mui/material/Table";
import { TableCell } from "../../../ui/React/Table";
import TableRow from "@mui/material/TableRow";
=======
>>>>>>> 9c805dab

interface IProps {
  open: boolean;
  onClose: () => void;
  sleeve: Sleeve;
}

export function SleeveAugmentationsModal(props: IProps): React.ReactElement {
  const player = use.Player();
  const setRerender = useState(false)[1];
  function rerender(): void {
    setRerender((old) => !old);
  }

  useEffect(() => {
    const id = setInterval(rerender, 150);
    return () => clearInterval(id);
  }, []);

  // Array of all owned Augmentations. Names only
  const ownedAugNames = props.sleeve.augmentations.map((e) => e.name);

  // You can only purchase Augmentations that are actually available from
  // your factions. I.e. you must be in a faction that has the Augmentation
  // and you must also have enough rep in that faction in order to purchase it.
  const availableAugs = findSleevePurchasableAugs(props.sleeve, player);

  return (
    <Modal open={props.open} onClose={props.onClose}>
<<<<<<< HEAD
      <>
        <Box sx={{ mx: 1 }}>
          <Typography>
            You can purchase Augmentations for your Duplicate Sleeves. These Augmentations have the same effect as they
            would for you. You can only purchase Augmentations that you have unlocked through Factions.
            <br />
            <br />
            When purchasing an Augmentation for a Duplicate Sleeve, they are immediately installed. This means that the
            Duplicate Sleeve will immediately lose all of its stat experience.
          </Typography>
          <Box component={Paper} sx={{ my: 1, p: 1 }}>
            <Table size="small" padding="none">
              <TableBody>
                {availableAugs.map((aug) => {
                  return (
                    <TableRow key={aug.name}>
                      <TableCell>
                        <Button onClick={() => purchaseAugmentation(aug)} disabled={player.money < aug.baseCost}>
                          Buy
                        </Button>
                      </TableCell>
                      <TableCell>
                        <Box display="flex">
                          <Tooltip title={aug.stats || ""}>
                            <Typography>{aug.name}</Typography>
                          </Tooltip>
                        </Box>
                      </TableCell>
                      <TableCell>
                        <Money money={aug.baseCost} player={player} />
                      </TableCell>
                    </TableRow>
                  );
                })}
              </TableBody>
            </Table>
          </Box>
        </Box>

        {ownedAugNames.length > 0 && (
          <>
            <Typography sx={{ mx: 1 }}>Owned Augmentations:</Typography>
            <Box display="grid" sx={{ gridTemplateColumns: "repeat(5, 1fr)", m: 1 }}>
              {ownedAugNames.map((augName) => {
                const aug = StaticAugmentations[augName];
                const info = typeof aug.info === "string" ? <span>{aug.info}</span> : aug.info;
                const tooltip = (
                  <>
                    {info}
                    <br />
                    <br />
                    {aug.stats}
                  </>
                );

                return (
                  <Tooltip key={augName} title={<Typography>{tooltip}</Typography>}>
                    <Paper sx={{ p: 1 }}>
                      <Typography>{augName}</Typography>
                    </Paper>
                  </Tooltip>
                );
              })}
            </Box>
          </>
        )}
      </>
=======
      <Container component={Paper} disableGutters maxWidth="lg" sx={{ mx: 0, mb: 1, p: 1 }}>
        <Typography>
          You can purchase Augmentations for your Duplicate Sleeves. These Augmentations have the same effect as they
          would for you. You can only purchase Augmentations that you have unlocked through Factions.
          <br />
          <br />
          When purchasing an Augmentation for a Duplicate Sleeve, they are immediately installed. This means that the
          Duplicate Sleeve will immediately lose all of its stat experience.
          <br />
          <br />
          Augmentations will appear below as they become available.
        </Typography>
      </Container>
      <PurchasableAugmentations
        augNames={availableAugs.map((aug) => aug.name)}
        ownedAugNames={ownedAugNames}
        player={player}
        canPurchase={(player, aug) => {
          return player.money > aug.startingCost;
        }}
        purchaseAugmentation={(player, aug, _showModal) => {
          props.sleeve.tryBuyAugmentation(player, aug);
          rerender();
        }}
        sleeveAugs
      />
>>>>>>> 9c805dab
    </Modal>
  );
}<|MERGE_RESOLUTION|>--- conflicted
+++ resolved
@@ -5,23 +5,6 @@
 import { Modal } from "../../../ui/React/Modal";
 import { Sleeve } from "../Sleeve";
 import { findSleevePurchasableAugs } from "../SleeveHelpers";
-<<<<<<< HEAD
-import { StaticAugmentations } from "../../../Augmentation/StaticAugmentations";
-import { Augmentation } from "../../../Augmentation/Augmentation";
-import { Money } from "../../../ui/React/Money";
-import { Modal } from "../../../ui/React/Modal";
-import { use } from "../../../ui/Context";
-import Typography from "@mui/material/Typography";
-import Tooltip from "@mui/material/Tooltip";
-import Paper from "@mui/material/Paper";
-import Box from "@mui/material/Box";
-import Button from "@mui/material/Button";
-import TableBody from "@mui/material/TableBody";
-import Table from "@mui/material/Table";
-import { TableCell } from "../../../ui/React/Table";
-import TableRow from "@mui/material/TableRow";
-=======
->>>>>>> 9c805dab
 
 interface IProps {
   open: boolean;
@@ -51,75 +34,6 @@
 
   return (
     <Modal open={props.open} onClose={props.onClose}>
-<<<<<<< HEAD
-      <>
-        <Box sx={{ mx: 1 }}>
-          <Typography>
-            You can purchase Augmentations for your Duplicate Sleeves. These Augmentations have the same effect as they
-            would for you. You can only purchase Augmentations that you have unlocked through Factions.
-            <br />
-            <br />
-            When purchasing an Augmentation for a Duplicate Sleeve, they are immediately installed. This means that the
-            Duplicate Sleeve will immediately lose all of its stat experience.
-          </Typography>
-          <Box component={Paper} sx={{ my: 1, p: 1 }}>
-            <Table size="small" padding="none">
-              <TableBody>
-                {availableAugs.map((aug) => {
-                  return (
-                    <TableRow key={aug.name}>
-                      <TableCell>
-                        <Button onClick={() => purchaseAugmentation(aug)} disabled={player.money < aug.baseCost}>
-                          Buy
-                        </Button>
-                      </TableCell>
-                      <TableCell>
-                        <Box display="flex">
-                          <Tooltip title={aug.stats || ""}>
-                            <Typography>{aug.name}</Typography>
-                          </Tooltip>
-                        </Box>
-                      </TableCell>
-                      <TableCell>
-                        <Money money={aug.baseCost} player={player} />
-                      </TableCell>
-                    </TableRow>
-                  );
-                })}
-              </TableBody>
-            </Table>
-          </Box>
-        </Box>
-
-        {ownedAugNames.length > 0 && (
-          <>
-            <Typography sx={{ mx: 1 }}>Owned Augmentations:</Typography>
-            <Box display="grid" sx={{ gridTemplateColumns: "repeat(5, 1fr)", m: 1 }}>
-              {ownedAugNames.map((augName) => {
-                const aug = StaticAugmentations[augName];
-                const info = typeof aug.info === "string" ? <span>{aug.info}</span> : aug.info;
-                const tooltip = (
-                  <>
-                    {info}
-                    <br />
-                    <br />
-                    {aug.stats}
-                  </>
-                );
-
-                return (
-                  <Tooltip key={augName} title={<Typography>{tooltip}</Typography>}>
-                    <Paper sx={{ p: 1 }}>
-                      <Typography>{augName}</Typography>
-                    </Paper>
-                  </Tooltip>
-                );
-              })}
-            </Box>
-          </>
-        )}
-      </>
-=======
       <Container component={Paper} disableGutters maxWidth="lg" sx={{ mx: 0, mb: 1, p: 1 }}>
         <Typography>
           You can purchase Augmentations for your Duplicate Sleeves. These Augmentations have the same effect as they
@@ -138,7 +52,7 @@
         ownedAugNames={ownedAugNames}
         player={player}
         canPurchase={(player, aug) => {
-          return player.money > aug.startingCost;
+          return player.money > aug.baseCost;
         }}
         purchaseAugmentation={(player, aug, _showModal) => {
           props.sleeve.tryBuyAugmentation(player, aug);
@@ -146,7 +60,6 @@
         }}
         sleeveAugs
       />
->>>>>>> 9c805dab
     </Modal>
   );
 }