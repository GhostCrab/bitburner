import { Augmentations } from "./Augmentation/Augmentations";
import { augmentationExists, initAugmentations } from "./Augmentation/AugmentationHelpers";
import { AugmentationNames } from "./Augmentation/data/AugmentationNames";
import { initBitNodeMultipliers } from "./BitNode/BitNode";
import { Bladeburner } from "./Bladeburner/Bladeburner";
import { Companies, initCompanies } from "./Company/Companies";
import { resetIndustryResearchTrees } from "./Corporation/IndustryData";
import { Programs } from "./Programs/Programs";
import { Faction } from "./Faction/Faction";
import { Factions, initFactions } from "./Faction/Factions";
import { joinFaction } from "./Faction/FactionHelpers";
import { updateHashManagerCapacity } from "./Hacknet/HacknetHelpers";
import { initMessages } from "./Message/MessageHelpers";
import { prestigeWorkerScripts } from "./NetscriptWorker";
import { Player } from "./Player";
import { Router } from "./ui/GameRoot";
import { resetPidCounter } from "./Netscript/Pid";
import { LiteratureNames } from "./Literature/data/LiteratureNames";

import { GetServer, AddToAllServers, initForeignServers, prestigeAllServers } from "./Server/AllServers";
import { prestigeHomeComputer } from "./Server/ServerHelpers";
import { SourceFileFlags, updateSourceFileFlags } from "./SourceFile/SourceFileFlags";
import { SpecialServers } from "./Server/data/SpecialServers";
import { deleteStockMarket, initStockMarket, initSymbolToStockMap } from "./StockMarket/StockMarket";
import { Terminal } from "./Terminal";

import { dialogBoxCreate } from "./ui/React/DialogBox";

import Decimal from "decimal.js";
<<<<<<< HEAD
import { staneksGift } from "./CotMG/Helper";
=======
import { ProgramsSeen } from "./Programs/ui/ProgramsRoot";
import { InvitationsSeen } from "./Faction/ui/FactionsRoot";
>>>>>>> e49dda0b

const BitNode8StartingMoney = 250e6;

// Prestige by purchasing augmentation
export function prestigeAugmentation(): void {
  initBitNodeMultipliers(Player);

  const maintainMembership = Player.factions.filter(function (faction) {
    return Factions[faction].getInfo().keep;
  });
  Player.prestigeAugmentation();

  // Delete all Worker Scripts objects
  prestigeWorkerScripts();

  const homeComp = Player.getHomeComputer();
  // Delete all servers except home computer
  prestigeAllServers();

  // Reset home computer (only the programs) and add to AllServers
  AddToAllServers(homeComp);
  prestigeHomeComputer(homeComp);

  if (augmentationExists(AugmentationNames.Neurolink) && Augmentations[AugmentationNames.Neurolink].owned) {
    homeComp.programs.push(Programs.FTPCrackProgram.name);
    homeComp.programs.push(Programs.RelaySMTPProgram.name);
  }
  if (augmentationExists(AugmentationNames.CashRoot) && Augmentations[AugmentationNames.CashRoot].owned) {
    Player.setMoney(1e6);
    homeComp.programs.push(Programs.BruteSSHProgram.name);
  }
  if (augmentationExists(AugmentationNames.PCMatrix) && Augmentations[AugmentationNames.PCMatrix].owned) {
    homeComp.programs.push(Programs.DeepscanV1.name);
    homeComp.programs.push(Programs.AutoLink.name);
  }

  // Re-create foreign servers
  initForeignServers(Player.getHomeComputer());

  // Gain favor for Companies
  for (const member in Companies) {
    if (Companies.hasOwnProperty(member)) {
      Companies[member].gainFavor();
    }
  }

  // Gain favor for factions
  for (const member in Factions) {
    if (Factions.hasOwnProperty(member)) {
      Factions[member].gainFavor();
    }
  }

  // Stop a Terminal action if there is onerror
  if (Terminal.action !== null) {
    Terminal.finishAction(Router, Player, true);
  }
  Terminal.clear();

  // Re-initialize things - This will update any changes
  initFactions(); // Factions must be initialized before augmentations

  Player.factions = Player.factions.concat(maintainMembership);
  Player.factions.map((f) => (Factions[f].isMember = true));
  initAugmentations(); // Calls reapplyAllAugmentations() and resets Player multipliers
  Player.reapplyAllSourceFiles();
  initCompanies();

  // Messages
  initMessages();

  // Gang
  const gang = Player.gang;
  if (Player.inGang() && gang !== null) {
    const faction = Factions[gang.facName];
    if (faction instanceof Faction) {
      joinFaction(faction);
    }
  }

  // Cancel Bladeburner action
  if (Player.bladeburner instanceof Bladeburner) {
    Player.bladeburner.prestige();
  }

  // BitNode 8: Ghost of Wall Street
  if (Player.bitNodeN === 8) {
    Player.money = new Decimal(BitNode8StartingMoney);
  }
  if (Player.bitNodeN === 8 || SourceFileFlags[8] > 0) {
    Player.hasWseAccount = true;
    Player.hasTixApiAccess = true;
  }

  // Reset Stock market
  if (Player.hasWseAccount) {
    initStockMarket();
    initSymbolToStockMap();
  }

  // Red Pill
  if (augmentationExists(AugmentationNames.TheRedPill) && Augmentations[AugmentationNames.TheRedPill].owned) {
    const WorldDaemon = GetServer(SpecialServers.WorldDaemon);
    const DaedalusServer = GetServer(SpecialServers.DaedalusServer);
    if (WorldDaemon && DaedalusServer) {
      WorldDaemon.serversOnNetwork.push(DaedalusServer.hostname);
      DaedalusServer.serversOnNetwork.push(WorldDaemon.hostname);
    }
  }

  if (augmentationExists(AugmentationNames.StaneksGift1) && Augmentations[AugmentationNames.StaneksGift1].owned) {
    // TODO(hydroflame): refactor faction names so we don't have to hard
    // code strings.
    joinFaction(Factions["Church of the Machine God"]);
  }

  staneksGift.prestigeAugmentation();

  resetPidCounter();
  ProgramsSeen.splice(0, ProgramsSeen.length);
  InvitationsSeen.splice(0, InvitationsSeen.length);
}

// Prestige by destroying Bit Node and gaining a Source File
export function prestigeSourceFile(flume: boolean): void {
  initBitNodeMultipliers(Player);
  updateSourceFileFlags(Player);

  Player.prestigeSourceFile();
  prestigeWorkerScripts(); // Delete all Worker Scripts objects

  const homeComp = Player.getHomeComputer();

  // Delete all servers except home computer
  prestigeAllServers(); // Must be done before initForeignServers()

  // Reset home computer (only the programs) and add to AllServers
  AddToAllServers(homeComp);
  prestigeHomeComputer(homeComp);

  // Re-create foreign servers
  initForeignServers(Player.getHomeComputer());

  if (SourceFileFlags[9] >= 2) {
    homeComp.setMaxRam(128);
  } else if (SourceFileFlags[1] > 0) {
    homeComp.setMaxRam(32);
  } else {
    homeComp.setMaxRam(8);
  }
  homeComp.cpuCores = 1;

  // Reset favor for Companies
  for (const member in Companies) {
    if (Companies.hasOwnProperty(member)) {
      Companies[member].favor = 0;
    }
  }

  // Reset favor for factions
  for (const member in Factions) {
    if (Factions.hasOwnProperty(member)) {
      Factions[member].favor = 0;
    }
  }

  // Stop a Terminal action if there is one
  if (Terminal.action !== null) {
    Terminal.finishAction(Router, Player, true);
  }

  // Delete all Augmentations
  for (const name in Augmentations) {
    if (Augmentations.hasOwnProperty(name)) {
      delete Augmentations[name];
    }
  }

  // Give levels of NeuroFluxGoverner for Source-File 12. Must be done here before Augmentations are recalculated
  if (SourceFileFlags[12] > 0) {
    Player.augmentations.push({
      name: AugmentationNames.NeuroFluxGovernor,
      level: SourceFileFlags[12],
    });
  }

  // Re-initialize things - This will update any changes
  initFactions(); // Factions must be initialized before augmentations
  initAugmentations(); // Calls reapplyAllAugmentations() and resets Player multipliers
  Player.reapplyAllSourceFiles();
  initCompanies();

  // Messages
  initMessages();

  // BitNode 3: Corporatocracy
  if (Player.bitNodeN === 3) {
    homeComp.messages.push(LiteratureNames.CorporationManagementHandbook);
    dialogBoxCreate(
      "You received a copy of the Corporation Management Handbook on your home computer. " +
        "Read it if you need help getting started with Corporations!",
    );
  }

  // BitNode 8: Ghost of Wall Street
  if (Player.bitNodeN === 8) {
    Player.money = new Decimal(BitNode8StartingMoney);
  }
  if (Player.bitNodeN === 8 || SourceFileFlags[8] > 0) {
    Player.hasWseAccount = true;
    Player.hasTixApiAccess = true;
  }

  // Bit Node 10: Digital Carbon
  if (Player.bitNodeN === 10) {
    dialogBoxCreate("Visit VitaLife in New Tokyo if you'd like to purchase a new sleeve!");
  }

  if (Player.bitNodeN === 13) {
    dialogBoxCreate("Trouble is brewing in Chongqing");
  }

  // Reset Stock market, gang, and corporation
  if (Player.hasWseAccount) {
    initStockMarket();
    initSymbolToStockMap();
  } else {
    deleteStockMarket();
  }

  Player.gang = null;
  Player.corporation = null;
  resetIndustryResearchTrees();
  Player.bladeburner = null;

  // Source-File 9 (level 3) effect
  if (SourceFileFlags[9] >= 3) {
    const hserver = Player.createHacknetServer();

    hserver.level = 100;
    hserver.cores = 10;
    hserver.cache = 5;
    hserver.updateHashRate(Player.hacknet_node_money_mult);
    hserver.updateHashCapacity();
    updateHashManagerCapacity(Player);
  }

  staneksGift.prestigeSourceFile();

  // Gain int exp
  if (SourceFileFlags[5] !== 0 && !flume) Player.gainIntelligenceExp(300);

  resetPidCounter();
}<|MERGE_RESOLUTION|>--- conflicted
+++ resolved
@@ -27,12 +27,9 @@
 import { dialogBoxCreate } from "./ui/React/DialogBox";
 
 import Decimal from "decimal.js";
-<<<<<<< HEAD
 import { staneksGift } from "./CotMG/Helper";
-=======
 import { ProgramsSeen } from "./Programs/ui/ProgramsRoot";
 import { InvitationsSeen } from "./Faction/ui/FactionsRoot";
->>>>>>> e49dda0b
 
 const BitNode8StartingMoney = 250e6;
 
