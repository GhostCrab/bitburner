import { Augmentations } from "./Augmentation/Augmentations";
import { augmentationExists, initAugmentations } from "./Augmentation/AugmentationHelpers";
import { AugmentationNames } from "./Augmentation/data/AugmentationNames";
import { initBitNodeMultipliers } from "./BitNode/BitNode";
import { Bladeburner } from "./Bladeburner/Bladeburner";
import { Companies, initCompanies } from "./Company/Companies";
import { resetIndustryResearchTrees } from "./Corporation/IndustryData";
import { Programs } from "./Programs/Programs";
import { Faction } from "./Faction/Faction";
import { Factions, initFactions } from "./Faction/Factions";
import { joinFaction } from "./Faction/FactionHelpers";
import { updateHashManagerCapacity } from "./Hacknet/HacknetHelpers";
import { initMessages } from "./Message/MessageHelpers";
import { prestigeWorkerScripts } from "./NetscriptWorker";
import { Player } from "./Player";
import { Router } from "./ui/GameRoot";
import { resetPidCounter } from "./Netscript/Pid";
import { LiteratureNames } from "./Literature/data/LiteratureNames";

import { GetServer, AddToAllServers, initForeignServers, prestigeAllServers } from "./Server/AllServers";
import { prestigeHomeComputer } from "./Server/ServerHelpers";
import { SourceFileFlags, updateSourceFileFlags } from "./SourceFile/SourceFileFlags";
import { SpecialServers } from "./Server/data/SpecialServers";
import { deleteStockMarket, initStockMarket, initSymbolToStockMap } from "./StockMarket/StockMarket";
import { Terminal } from "./Terminal";

import { dialogBoxCreate } from "./ui/React/DialogBox";

import { staneksGift } from "./CotMG/Helper";
import { ProgramsSeen } from "./Programs/ui/ProgramsRoot";
import { InvitationsSeen } from "./Faction/ui/FactionsRoot";
<<<<<<< HEAD
import { CONSTANTS } from "./Constants";
=======
import { LogBoxClearEvents } from "./ui/React/LogBoxManager";
>>>>>>> 798c9867

const BitNode8StartingMoney = 250e6;

// Prestige by purchasing augmentation
export function prestigeAugmentation(): void {
  initBitNodeMultipliers(Player);

  const maintainMembership = Player.factions.concat(Player.factionInvitations).filter(function (faction) {
    return Factions[faction].getInfo().keep;
  });
  Player.prestigeAugmentation();

  // Delete all Worker Scripts objects
  prestigeWorkerScripts();

  const homeComp = Player.getHomeComputer();
  // Delete all servers except home computer
  prestigeAllServers();

  // Reset home computer (only the programs) and add to AllServers
  AddToAllServers(homeComp);
  prestigeHomeComputer(homeComp);

  if (augmentationExists(AugmentationNames.Neurolink) && Augmentations[AugmentationNames.Neurolink].owned) {
    homeComp.programs.push(Programs.FTPCrackProgram.name);
    homeComp.programs.push(Programs.RelaySMTPProgram.name);
  }
  if (augmentationExists(AugmentationNames.CashRoot) && Augmentations[AugmentationNames.CashRoot].owned) {
    Player.setMoney(1e6);
    homeComp.programs.push(Programs.BruteSSHProgram.name);
  }
  if (augmentationExists(AugmentationNames.PCMatrix) && Augmentations[AugmentationNames.PCMatrix].owned) {
    homeComp.programs.push(Programs.DeepscanV1.name);
    homeComp.programs.push(Programs.AutoLink.name);
  }

  if (Player.sourceFileLvl(5) > 0 || Player.bitNodeN === 5) {
    homeComp.programs.push(Programs.Formulas.name);
  }

  // Re-create foreign servers
  initForeignServers(Player.getHomeComputer());

  // Gain favor for Companies
  for (const member in Companies) {
    if (Companies.hasOwnProperty(member)) {
      Companies[member].gainFavor();
    }
  }

  // Gain favor for factions
  for (const member in Factions) {
    if (Factions.hasOwnProperty(member)) {
      Factions[member].gainFavor();
    }
  }

  // Stop a Terminal action if there is one.
  if (Terminal.action !== null) {
    Terminal.finishAction(Router, Player, true);
  }
  Terminal.clear();
  LogBoxClearEvents.emit();

  // Re-initialize things - This will update any changes
  initFactions(); // Factions must be initialized before augmentations

  Player.factionInvitations = Player.factionInvitations.concat(maintainMembership);
  initAugmentations(); // Calls reapplyAllAugmentations() and resets Player multipliers
  Player.reapplyAllSourceFiles();
  initCompanies();

  // Messages
  initMessages();

  // Gang
  const gang = Player.gang;
  if (Player.inGang() && gang !== null) {
    const faction = Factions[gang.facName];
    if (faction instanceof Faction) {
      joinFaction(faction);
    }
  }

  // Cancel Bladeburner action
  if (Player.bladeburner instanceof Bladeburner) {
    Player.bladeburner.prestige();
  }

  // BitNode 8: Ghost of Wall Street
  if (Player.bitNodeN === 8) {
    Player.money = BitNode8StartingMoney;
  }
  if (Player.bitNodeN === 8 || SourceFileFlags[8] > 0) {
    Player.hasWseAccount = true;
    Player.hasTixApiAccess = true;
  }

  // Reset Stock market
  if (Player.hasWseAccount) {
    initStockMarket();
    initSymbolToStockMap();
  }

  // Red Pill
  if (augmentationExists(AugmentationNames.TheRedPill) && Augmentations[AugmentationNames.TheRedPill].owned) {
    const WorldDaemon = GetServer(SpecialServers.WorldDaemon);
    const DaedalusServer = GetServer(SpecialServers.DaedalusServer);
    if (WorldDaemon && DaedalusServer) {
      WorldDaemon.serversOnNetwork.push(DaedalusServer.hostname);
      DaedalusServer.serversOnNetwork.push(WorldDaemon.hostname);
    }
  }

  if (augmentationExists(AugmentationNames.StaneksGift1) && Augmentations[AugmentationNames.StaneksGift1].owned) {
    // TODO(hydroflame): refactor faction names so we don't have to hard
    // code strings.
    joinFaction(Factions["Church of the Machine God"]);
  }

  staneksGift.prestigeAugmentation();

  resetPidCounter();
  ProgramsSeen.splice(0, ProgramsSeen.length);
  InvitationsSeen.splice(0, InvitationsSeen.length);
}

// Prestige by destroying Bit Node and gaining a Source File
export function prestigeSourceFile(flume: boolean): void {
  initBitNodeMultipliers(Player);
  updateSourceFileFlags(Player);

  Player.prestigeSourceFile();
  prestigeWorkerScripts(); // Delete all Worker Scripts objects

  const homeComp = Player.getHomeComputer();

  // Delete all servers except home computer
  prestigeAllServers(); // Must be done before initForeignServers()

  // Reset home computer (only the programs) and add to AllServers
  AddToAllServers(homeComp);
  prestigeHomeComputer(homeComp);

  // Re-create foreign servers
  initForeignServers(Player.getHomeComputer());

  if (SourceFileFlags[9] >= 2) {
    homeComp.setMaxRam(128);
  } else if (SourceFileFlags[1] > 0) {
    homeComp.setMaxRam(32);
  } else {
    homeComp.setMaxRam(8);
  }
  homeComp.cpuCores = 1;

  // Reset favor for Companies
  for (const member in Companies) {
    if (Companies.hasOwnProperty(member)) {
      Companies[member].favor = 0;
    }
  }

  // Reset favor for factions
  for (const member in Factions) {
    if (Factions.hasOwnProperty(member)) {
      Factions[member].favor = 0;
    }
  }

  // Stop a Terminal action if there is one
  if (Terminal.action !== null) {
    Terminal.finishAction(Router, Player, true);
  }

  // Delete all Augmentations
  for (const name in Augmentations) {
    if (Augmentations.hasOwnProperty(name)) {
      delete Augmentations[name];
    }
  }

  // Give levels of NeuroFluxGoverner for Source-File 12. Must be done here before Augmentations are recalculated
  if (SourceFileFlags[12] > 0) {
    Player.augmentations.push({
      name: AugmentationNames.NeuroFluxGovernor,
      level: SourceFileFlags[12],
    });
  }

  // Re-initialize things - This will update any changes
  initFactions(); // Factions must be initialized before augmentations
  initAugmentations(); // Calls reapplyAllAugmentations() and resets Player multipliers
  Player.reapplyAllSourceFiles();
  initCompanies();

  // Messages
  initMessages();

  if (Player.sourceFileLvl(5) > 0) {
    homeComp.programs.push(Programs.Formulas.name);
  }

  // BitNode 3: Corporatocracy
  if (Player.bitNodeN === 3) {
    homeComp.messages.push(LiteratureNames.CorporationManagementHandbook);
    dialogBoxCreate(
      "You received a copy of the Corporation Management Handbook on your home computer. " +
        "Read it if you need help getting started with Corporations!",
    );
  }

  // BitNode 8: Ghost of Wall Street
  if (Player.bitNodeN === 8) {
    Player.money = BitNode8StartingMoney;
  }
  if (Player.bitNodeN === 8 || SourceFileFlags[8] > 0) {
    Player.hasWseAccount = true;
    Player.hasTixApiAccess = true;
  }

  // Bit Node 10: Digital Carbon
  if (Player.bitNodeN === 10) {
    dialogBoxCreate("Visit VitaLife in New Tokyo if you'd like to purchase a new sleeve!");
  }

  if (Player.bitNodeN === 13) {
    dialogBoxCreate("Trouble is brewing in Chongqing");
  }

  // Reset Stock market, gang, and corporation
  if (Player.hasWseAccount) {
    initStockMarket();
    initSymbolToStockMap();
  } else {
    deleteStockMarket();
  }

  Player.gang = null;
  Player.corporation = null;
  resetIndustryResearchTrees();
  Player.bladeburner = null;

  // Source-File 9 (level 3) effect
  if (SourceFileFlags[9] >= 3) {
    const hserver = Player.createHacknetServer();

    hserver.level = 100;
    hserver.cores = 10;
    hserver.cache = 5;
    hserver.updateHashRate(Player.hacknet_node_money_mult);
    hserver.updateHashCapacity();
    updateHashManagerCapacity(Player);
  }

  if (Player.bitNodeN === 13) {
    Player.money = CONSTANTS.TravelCost;
  }
  staneksGift.prestigeSourceFile();

  // Gain int exp
  if (SourceFileFlags[5] !== 0 && !flume) Player.gainIntelligenceExp(300);

  resetPidCounter();
}<|MERGE_RESOLUTION|>--- conflicted
+++ resolved
@@ -29,11 +29,8 @@
 import { staneksGift } from "./CotMG/Helper";
 import { ProgramsSeen } from "./Programs/ui/ProgramsRoot";
 import { InvitationsSeen } from "./Faction/ui/FactionsRoot";
-<<<<<<< HEAD
 import { CONSTANTS } from "./Constants";
-=======
 import { LogBoxClearEvents } from "./ui/React/LogBoxManager";
->>>>>>> 798c9867
 
 const BitNode8StartingMoney = 250e6;
 
