/**
 * @public
 */
type FilenameOrPID = number | string;

/**
 * @public
 */
interface Player {
  hacking: number;
  hp: number;
  max_hp: number;
  strength: number;
  defense: number;
  dexterity: number;
  agility: number;
  charisma: number;
  intelligence: number;
  hacking_chance_mult: number;
  hacking_speed_mult: number;
  hacking_money_mult: number;
  hacking_grow_mult: number;
  hacking_exp: number;
  strength_exp: number;
  defense_exp: number;
  dexterity_exp: number;
  agility_exp: number;
  charisma_exp: number;
  hacking_mult: number;
  strength_mult: number;
  defense_mult: number;
  dexterity_mult: number;
  agility_mult: number;
  charisma_mult: number;
  hacking_exp_mult: number;
  strength_exp_mult: number;
  defense_exp_mult: number;
  dexterity_exp_mult: number;
  agility_exp_mult: number;
  charisma_exp_mult: number;
  company_rep_mult: number;
  faction_rep_mult: number;
  numPeopleKilled: number;
  money: number;
  city: string;
  location: string;
  companyName: string;
  crime_money_mult: number;
  crime_success_mult: number;
  isWorking: boolean;
  workType: string;
  currentWorkFactionName: string;
  currentWorkFactionDescription: string;
  workHackExpGainRate: number;
  workStrExpGainRate: number;
  workDefExpGainRate: number;
  workDexExpGainRate: number;
  workAgiExpGainRate: number;
  workChaExpGainRate: number;
  workRepGainRate: number;
  workMoneyGainRate: number;
  workMoneyLossRate: number;
  workHackExpGained: number;
  workStrExpGained: number;
  workDefExpGained: number;
  workDexExpGained: number;
  workAgiExpGained: number;
  workChaExpGained: number;
  workRepGained: number;
  workMoneyGained: number;
  createProgramName: string;
  createProgramReqLvl: number;
  className: string;
  crimeType: string;
  work_money_mult: number;
  hacknet_node_money_mult: number;
  hacknet_node_purchase_cost_mult: number;
  hacknet_node_ram_cost_mult: number;
  hacknet_node_core_cost_mult: number;
  hacknet_node_level_cost_mult: number;
  hasWseAccount: boolean;
  hasTixApiAccess: boolean;
  has4SData: boolean;
  has4SDataTixApi: boolean;
  bladeburner_max_stamina_mult: number;
  bladeburner_stamina_gain_mult: number;
  bladeburner_analysis_mult: number;
  bladeburner_success_chance_mult: number;
  bitNodeN: number;
  totalPlaytime: number;
  playtimeSinceLastAug: number;
  playtimeSinceLastBitnode: number;
  jobs: any;
  factions: string[];
  tor: boolean;
  hasCorporation: boolean;
  inBladeburner: boolean;
  entropy: number;
}

/**
 * @public
 */
export interface RunningScript {
  /** Arguments the script was called with */
  args: string[];
  /** Filename of the script */
  filename: string;
  /**
   * Script logs as an array. The newest log entries are at the bottom.
   * Timestamps, if enabled, are placed inside `[brackets]` at the start of each line.
   **/
  logs: string[];
  /** Total amount of hacking experience earned from this script when offline */
  offlineExpGained: number;
  /** Total amount of money made by this script when offline */
  offlineMoneyMade: number;
  /** Number of seconds that the script has been running offline */
  offlineRunningTime: number;
  /** Total amount of hacking experience earned from this script when online */
  onlineExpGained: number;
  /** Total amount of money made by this script when online */
  onlineMoneyMade: number;
  /** Number of seconds that this script has been running online */
  onlineRunningTime: number;
  /** Process ID. Must be an integer */
  pid: number;
  /** How much RAM this script uses for ONE thread */
  ramUsage: number;
  /** Hostname of the server on which this script runs */
  server: string;
  /** Number of threads that this script runs with */
  threads: number;
}

/**
 * @public
 */
export interface RecentScript extends RunningScript {
  /** Timestamp of when the script was killed */
  timeOfDeath: Date;
}

/**
 * Data representing the internal values of a crime.
 * @public
 */
export interface CrimeStats {
  /** Number representing the difficulty of the crime. Used for success chance calculations */
  difficulty: number;
  /** Amount of karma lost for successfully committing this crime */
  karma: number;
  /** How many people die as a result of this crime */
  kills: number;
  /** How much money is given */
  money: number;
  /** Name of crime */
  name: string;
  /** Milliseconds it takes to attempt the crime */
  time: number;
  /** Description of the crime activity */
  type: string;
  /** hacking level impact on success change of the crime */
  hacking_success_weight: number;
  /** strength level impact on success change of the crime */
  strength_success_weight: number;
  /** defense level impact on success change of the crime */
  defense_success_weight: number;
  /** dexterity level impact on success change of the crime */
  dexterity_success_weight: number;
  /** agility level impact on success change of the crime */
  agility_success_weight: number;
  /** charisma level impact on success change of the crime */
  charisma_success_weight: number;
  /** hacking exp gained from crime */
  hacking_exp: number;
  /** strength exp gained from crime */
  strength_exp: number;
  /** defense exp gained from crime */
  defense_exp: number;
  /** dexterity exp gained from crime */
  dexterity_exp: number;
  /** agility exp gained from crime */
  agility_exp: number;
  /** charisma exp gained from crime */
  charisma_exp: number;
  /** intelligence exp gained from crime */
  intelligence_exp: number;
}

/**
 * Data representing the internal values of an Augmentation.
 * @public
 */
export interface AugmentationStats {
  /** Multiplier to hacking skill */
  hacking_mult?: number;
  /** Multiplier to strength skill */
  strength_mult?: number;
  /** Multiplier to defense skill */
  defense_mult?: number;
  /** Multiplier to dexterity skill */
  dexterity_mult?: number;
  /** Multiplier to agility skill */
  agility_mult?: number;
  /** Multiplier to charisma skill */
  charisma_mult?: number;
  /** Multiplier to hacking experience gain rate */
  hacking_exp_mult?: number;
  /** Multiplier to strength experience gain rate */
  strength_exp_mult?: number;
  /** Multiplier to defense experience gain rate */
  defense_exp_mult?: number;
  /** Multiplier to dexterity experience gain rate */
  dexterity_exp_mult?: number;
  /** Multiplier to agility experience gain rate */
  agility_exp_mult?: number;
  /** Multiplier to charisma experience gain rate */
  charisma_exp_mult?: number;
  /** Multiplier to chance of successfully performing a hack */
  hacking_chance_mult?: number;
  /** Multiplier to hacking speed */
  hacking_speed_mult?: number;
  /** Multiplier to amount of money the player gains from hacking */
  hacking_money_mult?: number;
  /** Multiplier to amount of money injected into servers using grow */
  hacking_grow_mult?: number;
  /** Multiplier to amount of reputation gained when working */
  company_rep_mult?: number;
  /** Multiplier to amount of reputation gained when working */
  faction_rep_mult?: number;
  /** Multiplier to amount of money gained from crimes */
  crime_money_mult?: number;
  /** Multiplier to crime success rate */
  crime_success_mult?: number;
  /** Multiplier to amount of money gained from working */
  work_money_mult?: number;
  /** Multiplier to amount of money produced by Hacknet Nodes */
  hacknet_node_money_mult?: number;
  /** Multiplier to cost of purchasing a Hacknet Node */
  hacknet_node_purchase_cost_mult?: number;
  /** Multiplier to cost of ram for a Hacknet Node */
  hacknet_node_ram_cost_mult?: number;
  /** Multiplier to cost of core for a Hacknet Node */
  hacknet_node_core_cost_mult?: number;
  /** Multiplier to cost of leveling up a Hacknet Node */
  hacknet_node_level_cost_mult?: number;
  /** Multiplier to Bladeburner max stamina */
  bladeburner_max_stamina_mult?: number;
  /** Multiplier to Bladeburner stamina gain rate */
  bladeburner_stamina_gain_mult?: number;
  /** Multiplier to effectiveness in Bladeburner Field Analysis */
  bladeburner_analysis_mult?: number;
  /** Multiplier to success chance in Bladeburner contracts/operations */
  bladeburner_success_chance_mult?: number;
}

/**
 * Options to affect the behavior of {@link NS.hack | hack}, {@link NS.grow | grow}, and {@link NS.weaken | weaken}.
 * @public
 */
export interface BasicHGWOptions {
  /** Number of threads to use for this function. Must be less than or equal to the number of threads the script is running with. */
  threads?: number;
  /** Set to true this action will affect the stock market. */
  stock?: boolean;
}

/**
 * Options to affect the behavior of {@link CodingContract} attempt.
 * @public
 */
export interface CodingAttemptOptions {
  /** If truthy, then the function will return a string that states the contract’s reward when it is successfully solved. */
  returnReward: boolean;
}

/**
 * Return value of {@link Sleeve.getSleevePurchasableAugs | getSleevePurchasableAugs}
 * @public
 */
export interface AugmentPair {
  /** augmentation name */
  name: string;
  /** augmentation cost */
  cost: number;
}

/**
 * @public
 */
export enum PositionTypes {
  Long = "L",
  Short = "S",
}

/**
 * @public
 */
export enum OrderTypes {
  LimitBuy = "Limit Buy Order",
  LimitSell = "Limit Sell Order",
  StopBuy = "Stop Buy Order",
  StopSell = "Stop Sell Order",
}

/**
 * Value in map of {@link StockOrder}
 * @public
 */
export interface StockOrderObject {
  /** Number of shares */
  shares: number;
  /** Price per share */
  price: number;
  /** Order type */
  type: OrderTypes;
  /** Order position */
  position: PositionTypes;
}

/**
 * Return value of {@link TIX.getOrders | getOrders}
 *
 * Keys are stock symbols, properties are arrays of {@link StockOrderObject}
 * @public
 */
export interface StockOrder {
  [key: string]: StockOrderObject[];
}

/**
 * A single process on a server.
 * @public
 */
export interface ProcessInfo {
  /** Script name. */
  filename: string;
  /** Number of threads script is running with */
  threads: number;
  /** Script's arguments */
  args: string[];
  /** Process ID */
  pid: number;
}

/**
 * Hack related multipliers.
 * @public
 */
export interface HackingMultipliers {
  /** Player's hacking chance multiplier. */
  chance: number;
  /** Player's hacking speed multiplier. */
  speed: number;
  /** Player's hacking money stolen multiplier. */
  money: number;
  /** Player's hacking growth multiplier */
  growth: number;
}

/**
 * Hacknet related multipliers.
 * @public
 */
export interface HacknetMultipliers {
  /** Player's hacknet production multiplier */
  production: number;
  /** Player's hacknet purchase cost multiplier */
  purchaseCost: number;
  /** Player's hacknet ram cost multiplier */
  ramCost: number;
  /** Player's hacknet core cost multiplier */
  coreCost: number;
  /** Player's hacknet level cost multiplier */
  levelCost: number;
}

/**
 * Hacknet node related constants
 * @public
 */
export interface HacknetNodeConstants {
  /** Amount of money gained per level */
  MoneyGainPerLevel: number;
  /** Base cost for a new node */
  BaseCost: number;
  /** Base cost per level */
  LevelBaseCost: number;
  /** Base cost to incrase RAM */
  RamBaseCost: number;
  /** Base cost to increase cores */
  CoreBaseCost: number;
  /** Multiplier to purchase new node */
  PurchaseNextMult: number;
  /** Multiplier to increase node level */
  UpgradeLevelMult: number;
  /** Multiplier to increase RAM */
  UpgradeRamMult: number;
  /** Multiplier to increase cores */
  UpgradeCoreMult: number;
  /** Max node level */
  MaxLevel: number;
  /** Max amount of RAM in GB */
  MaxRam: number;
  /** Max number of cores */
  MaxCores: number;
}

/**
 * Hacknet server related constants
 * @public
 */
export interface HacknetServerConstants {
  /** Number of hashes calculated per level */
  HashesPerLevel: number;
  /** Base cost for a new server */
  BaseCost: number;
  /** Base cost to increase RAM */
  RamBaseCost: number;
  /** Base cost to increase cores */
  CoreBaseCost: number;
  /** Base cost to upgrade cache */
  CacheBaseCost: number;
  /** Multiplier to purchase a new server */
  PurchaseMult: number;
  /** Multiplier to increase server level */
  UpgradeLevelMult: number;
  /** Multiplier to increase RAM */
  UpgradeRamMult: number;
  /** Multiplier to increase cores */
  UpgradeCoreMult: number;
  /** Multiplier to upgrade cache */
  UpgradeCacheMult: number;
  /** Max number of servers */
  MaxServers: number;
  /** Max level for a server */
  MaxLevel: number;
  /** Max amount of RAM in GB */
  MaxRam: number;
  /** Max number of cores */
  MaxCores: number;
  /** Max cache size */
  MaxCache: number;
}

/**
 * A single server.
 * @public
 */
export interface Server {
  /**
   * How many CPU cores this server has. Maximum of 8.
   * Affects magnitude of grow and weaken.
   */
  cpuCores: number;

  /** Flag indicating whether the FTP port is open */
  ftpPortOpen: boolean;

  /** Flag indicating whether player has admin/root access to this server */
  hasAdminRights: boolean;

  /** Hostname. Must be unique */
  hostname: string;

  /** Flag indicating whether HTTP Port is open */
  httpPortOpen: boolean;

  /** IP Address. Must be unique */
  ip: string;

  /** Flag indicating whether player is currently connected to this server */
  isConnectedTo: boolean;

  /** RAM (GB) available on this server */
  maxRam: number;

  /**
   * Name of company/faction/etc. that this server belongs to.
   * Optional, not applicable to all Servers
   */
  organizationName: string;

  /** RAM (GB) used. i.e. unavailable RAM */
  ramUsed: number;

  /** Flag indicating whether SMTP Port is open */
  smtpPortOpen: boolean;

  /** Flag indicating whether SQL Port is open */
  sqlPortOpen: boolean;

  /** Flag indicating whether the SSH Port is open */
  sshPortOpen: boolean;

  /** Flag indicating whether this is a purchased server */
  purchasedByPlayer: boolean;

  /** Flag indicating whether this server has a backdoor installed by a player */
  backdoorInstalled: boolean;

  /**
   * Initial server security level
   * (i.e. security level when the server was created)
   */
  baseDifficulty: number;

  /** Server Security Level */
  hackDifficulty: number;

  /** Minimum server security level that this server can be weakened to */
  minDifficulty: number;

  /** How much money currently resides on the server and can be hacked */
  moneyAvailable: number;

  /** Maximum amount of money that this server can hold */
  moneyMax: number;

  /** Number of open ports required in order to gain admin/root access */
  numOpenPortsRequired: number;

  /** How many ports are currently opened on the server */
  openPortCount: number;

  /** Hacking level required to hack this server */
  requiredHackingSkill: number;

  /**
   * Parameter that affects how effectively this server's money can
   * be increased using the grow() Netscript function
   */
  serverGrowth: number;
}

/**
 * All multipliers affecting the difficulty of the current challenge.
 * @public
 */
export interface BitNodeMultipliers {
  /** Influences how quickly the player's agility level (not exp) scales */
  AgilityLevelMultiplier: number;
  /** Influences the base cost to purchase an augmentation. */
  AugmentationMoneyCost: number;
  /** Influences the base rep the player must have with a faction to purchase an augmentation. */
  AugmentationRepCost: number;
  /** Influences how quickly the player can gain rank within Bladeburner. */
  BladeburnerRank: number;
  /** Influences the cost of skill levels from Bladeburner. */
  BladeburnerSkillCost: number;
  /** Influences how quickly the player's charisma level (not exp) scales */
  CharismaLevelMultiplier: number;
  /** Influences the experience gained for each ability when a player completes a class. */
  ClassGymExpGain: number;
  /** Influences the amount of money gained from completing Coding Contracts */
  CodingContractMoney: number;
  /** Influences the experience gained for each ability when the player completes working their job. */
  CompanyWorkExpGain: number;
  /** Influences how much money the player earns when completing working their job. */
  CompanyWorkMoney: number;
  /** Influences the money gain from dividends of corporations created by the player. */
  CorporationSoftCap: number;
  /** Influences the valuation of corporations created by the player. */
  CorporationValuation: number;
  /** Influences the base experience gained for each ability when the player commits a crime. */
  CrimeExpGain: number;
  /** Influences the base money gained when the player commits a crime. */
  CrimeMoney: number;
  /** Influences how many Augmentations you need in order to get invited to the Daedalus faction */
  DaedalusAugsRequirement: number;
  /** Influences how quickly the player's defense level (not exp) scales */
  DefenseLevelMultiplier: number;
  /** Influences how quickly the player's dexterity level (not exp) scales */
  DexterityLevelMultiplier: number;
  /** Influences how much rep the player gains in each faction simply by being a member. */
  FactionPassiveRepGain: number;
  /** Influences the experience gained for each ability when the player completes work for a Faction. */
  FactionWorkExpGain: number;
  /** Influences how much rep the player gains when performing work for a faction. */
  FactionWorkRepGain: number;
  /** Influences how much it costs to unlock the stock market's 4S Market Data API */
  FourSigmaMarketDataApiCost: number;
  /** Influences how much it costs to unlock the stock market's 4S Market Data (NOT API) */
  FourSigmaMarketDataCost: number;
  /** Influences the respect gain and money gain of your gang. */
  GangSoftcap: number;
  /** Influences the experienced gained when hacking a server. */
  HackExpGain: number;
  /** Influences how quickly the player's hacking level (not experience) scales */
  HackingLevelMultiplier: number;
  /** Influences how much money is produced by Hacknet Nodes and the hash rate of Hacknet Servers (unlocked in BitNode-9) */
  HacknetNodeMoney: number;
  /** Influences how much money it costs to upgrade your home computer's RAM */
  HomeComputerRamCost: number;
  /** Influences how much money is gained when the player infiltrates a company. */
  InfiltrationMoney: number;
  /** Influences how much rep the player can gain from factions when selling stolen documents and secrets */
  InfiltrationRep: number;
  /** Influences how much money can be stolen from a server when the player performs a hack against it through the Terminal. */
  ManualHackMoney: number;
  /** Influence how much it costs to purchase a server */
  PurchasedServerCost: number;
  /** Influences the maximum number of purchased servers you can have */
  PurchasedServerLimit: number;
  /** Influences the maximum allowed RAM for a purchased server */
  PurchasedServerMaxRam: number;
  /** Influences cost of any purchased server at or above 128GB */
  PurchasedServerSoftcap: number;
  /** Influences the minimum favor the player must have with a faction before they can donate to gain rep. */
  RepToDonateToFaction: number;
  /** Influences how much the money on a server can be reduced when a script performs a hack against it. */
  ScriptHackMoney: number;
  /** Influences how much of the money stolen by a scripted hack will be added to the player's money. */
  ScriptHackMoneyGain: number;
  /** Influences the growth percentage per cycle against a server. */
  ServerGrowthRate: number;
  /** Influences the maximum money that a server can grow to. */
  ServerMaxMoney: number;
  /** Influences the initial money that a server starts with. */
  ServerStartingMoney: number;
  /** Influences the initial security level (hackDifficulty) of a server. */
  ServerStartingSecurity: number;
  /** Influences the weaken amount per invocation against a server. */
  ServerWeakenRate: number;
  /** Influences how quickly the player's strength level (not exp) scales */
  StrengthLevelMultiplier: number;
  /** Influences the power of the gift */
  StaneksGiftPowerMultiplier: number;
  /** Influences the size of the gift */
  StaneksGiftExtraSize: number;
  /** Influences the hacking skill required to backdoor the world daemon. */
  WorldDaemonDifficulty: number;
}

/**
 * Object representing all the values related to a hacknet node.
 * @public
 */
export interface NodeStats {
  /** Node's name */
  name: string;
  /** Node's level */
  level: number;
  /** Node's RAM (GB) */
  ram: number;
  /** Node's used RAM (GB) */
  ramUsed: number;
  /** Node's number of cores */
  cores: number;
  /** Cache level. Only applicable for Hacknet Servers */
  cache: number;
  /** Hash Capacity provided by this Node. Only applicable for Hacknet Servers */
  hashCapacity: number;
  /** Node's production per second */
  production: number;
  /** Number of seconds since Node has been purchased */
  timeOnline: number;
  /** Total number of money Node has produced */
  totalProduction: number;
}

/**
 * Short summary of the players skills.
 * @public
 */
export interface PlayerSkills {
  /** Hacking level */
  hacking: number;
  /** Strength level */
  strength: number;
  /** Defense level */
  defense: number;
  /** Dexterity level */
  dexterity: number;
  /** Agility level */
  agility: number;
  /** Charisma level */
  charisma: number;
  /** Intelligence level */
  intelligence: number;
}

/**
 * @public
 */
export interface CharacterMult {
  /** Agility stat */
  agility: number;
  /** Agility exp */
  agilityExp: number;
  /** Charisma stat */
  charisma: number;
  /** Charisma exp */
  charismaExp: number;
  /** Company reputation */
  companyRep: number;
  /** Money earned from crimes */
  crimeMoney: number;
  /** Crime success chance */
  crimeSuccess: number;
  /** Defense stat */
  defense: number;
  /** Defense exp */
  defenseExp: number;
  /** Dexterity stat */
  dexterity: number;
  /** Dexterity exp */
  dexterityExp: number;
  /** Faction reputation */
  factionRep: number;
  /** Hacking stat */
  hacking: number;
  /** Hacking exp */
  hackingExp: number;
  /** Strength stat */
  strength: number;
  /** Strength exp */
  strengthExp: number;
  /** Money earned from jobs */
  workMoney: number;
}

/**
 * @public
 */
export interface CharacterInfo {
  /** Current BitNode number */
  bitnode: number;
  /** Name of city you are currently in */
  city: string;
  /** Array of factions you are currently a member of */
  factions: string[];
  /** Current health points */
  hp: number;
  /** Array of all jobs */
  jobs: string[];
  /** Array of job positions for all companies you are employed at. Same order as 'jobs' */
  jobTitles: string[];
  /** Maximum health points */
  maxHp: number;
  /** Boolean indicating whether or not you have a tor router */
  tor: boolean;
  /** Object with many of the player's multipliers from Augmentations/Source Files */
  mult: CharacterMult;
  /** Timed worked in ms */
  timeWorked: number;
  /** Hacking experience earned so far from work */
  workHackExpGain: number;
  /** Str experience earned so far from work */
  workStrExpGain: number;
  /** Def experience earned so far from work */
  workDefExpGain: number;
  /** Dex experience earned so far from work */
  workDexExpGain: number;
  /** Agi experience earned so far from work */
  workAgiExpGain: number;
  /** Cha experience earned so far from work */
  workChaExpGain: number;
  /** Reputation earned so far from work, if applicable */
  workRepGain: number;
  /** Money earned so far from work, if applicable */
  workMoneyGain: number;
  /** total hacking exp */
  hackingExp: number;
  /** total strength exp */
  strengthExp: number;
  /** total defense exp */
  defenseExp: number;
  /** total dexterity exp */
  dexterityExp: number;
  /** total agility exp */
  agilityExp: number;
  /** total charisma exp */
  charismaExp: number;
}

/**
 * @public
 */
export interface SleeveWorkGains {
  /** Hacking exp gained from work */
  workHackExpGain: number;
  /** Strength exp gained from work */
  workStrExpGain: number;
  /** Defense exp gained from work, */
  workDefExpGain: number;
  /** Dexterity exp gained from work */
  workDexExpGain: number;
  /** Agility exp gained from work */
  workAgiExpGain: number;
  /** Charisma exp gained from work */
  workChaExpGain: number;
  /** Money gained from work */
  workMoneyGain: number;
}

/**
 * @public
 */
export interface SourceFileLvl {
  /** The number of the source file */
  n: number;
  /** The level of the source file */
  lvl: number;
}

/**
 * Bladeburner current action.
 * @public
 */
export interface BladeburnerCurAction {
  /** Type of Action */
  type: string;
  /** Name of Action */
  name: string;
}

/**
 * Gang general info.
 * @public
 */
export interface GangGenInfo {
  /** Name of faction that the gang belongs to ("Slum Snakes", etc.) */
  faction: string;
  /** Indicating whether or not it's a hacking gang */
  isHacking: boolean;
  /** Money earned per game cycle */
  moneyGainRate: number;
  /** Gang's power for territory warfare */
  power: number;
  /** Gang's respect */
  respect: number;
  /** Respect earned per game cycle */
  respectGainRate: number;
  /** Amount of territory held */
  territory: number;
  /** Clash chance */
  territoryClashChance: number;
  /** Gang's wanted level */
  wantedLevel: number;
  /** Wanted level gained/lost per game cycle (negative for losses) */
  wantedLevelGainRate: number;
  /** Indicating if territory warfare is enabled */
  territoryWarfareEngaged: boolean;
  /** Number indicating the current wanted penalty */
  wantedPenalty: number;
}

/**
 * @public
 */
export interface GangOtherInfoObject {
  /** Gang power */
  power: number;
  /** Gang territory, in decimal form */
  territory: number;
}

/**
 * @public
 */
export interface GangOtherInfo {
  "Slum Snakes": GangOtherInfoObject;
  Tetrads: GangOtherInfoObject;
  "The Syndicate": GangOtherInfoObject;
  "The Dark Army": GangOtherInfoObject;
  "Speakers for the Dead": GangOtherInfoObject;
  NiteSec: GangOtherInfoObject;
  "The Black Hand": GangOtherInfoObject;
}

/**
 * Object representing data representing a gang member task.
 * @public
 */
export interface GangTaskStats {
  /** Task name */
  name: string;
  /** Task Description */
  desc: string;
  /** Is a task of a hacking gang */
  isHacking: boolean;
  /** Is a task of a combat gang */
  isCombat: boolean;
  /** Base respect earned */
  baseRespect: number;
  /** Base wanted earned */
  baseWanted: number;
  /** Base money earned */
  baseMoney: number;
  /** Hacking skill impact on task scaling */
  hackWeight: number;
  /** Strength skill impact on task scaling */
  strWeight: number;
  /** Defense skill impact on task scaling */
  defWeight: number;
  /** Dexterity skill impact on task scaling */
  dexWeight: number;
  /** Agility skill impact on task scaling */
  agiWeight: number;
  /** Charisma skill impact on task scaling */
  chaWeight: number;
  /** Number representing the difficulty of the task */
  difficulty: number;
  /** Territory impact on task scaling */
  territory: GangTerritory;
}

/**
 * Object representing data representing a gang member equipment.
 * @public
 */
export interface EquipmentStats {
  /** Strength multiplier */
  str?: number;
  /** Defense multiplier */
  def?: number;
  /** Dexterity multiplier */
  dex?: number;
  /** Agility multiplier */
  agi?: number;
  /** Charisma multiplier */
  cha?: number;
  /** Hacking multiplier */
  hack?: number;
}

/**
 * @public
 */
export interface GangTerritory {
  /** Money gain impact on task scaling */
  money: number;
  /** Respect gain impact on task scaling */
  respect: number;
  /** Wanted gain impact on task scaling */
  wanted: number;
}

/**
 * @public
 */
export interface GangMemberInfo {
  /** Name of the gang member */
  name: string;
  /** Currently assigned task */
  task: string;
  earnedRespect: number;

  /** Hack skill level */
  hack: number;
  /** Strength skill level */
  str: number;
  /** Defense skill level */
  def: number;
  /** Dexterity skill level */
  dex: number;
  /** Agility skill level */
  agi: number;
  /** Charisma skill level */
  cha: number;

  /** Current hack experience */
  hack_exp: number;
  /** Current strength experience */
  str_exp: number;
  /** Current defense experience */
  def_exp: number;
  /** Current dexterity experience */
  dex_exp: number;
  /** Current agility experience */
  agi_exp: number;
  /** Current charisma experience */
  cha_exp: number;

  /** Hack multiplier from equipment */
  hack_mult: number;
  /** Strength multiplier from equipment */
  str_mult: number;
  /** Defense multiplier from equipment */
  def_mult: number;
  /** Dexterity multiplier from equipment */
  dex_mult: number;
  /** Agility multiplier from equipment */
  agi_mult: number;
  /** Charisma multiplier from equipment */
  cha_mult: number;

  /** Hack multiplier from ascensions */
  hack_asc_mult: number;
  /** Strength multiplier from ascensions */
  str_asc_mult: number;
  /** Defense multiplier from ascensions */
  def_asc_mult: number;
  /** Dexterity multiplier from ascensions */
  dex_asc_mult: number;
  /** Agility multiplier from ascensions */
  agi_asc_mult: number;
  /** Charisma multiplier from ascensions */
  cha_asc_mult: number;

  /** Total earned hack experience */
  hack_asc_points: number;
  /** Total earned strength experience */
  str_asc_points: number;
  /** Total earned defense experience */
  def_asc_points: number;
  /** Total earned dexterity experience */
  dex_asc_points: number;
  /** Total earned agility experience */
  agi_asc_points: number;
  /** Total earned charisma experience */
  cha_asc_points: number;

  upgrades: string[];
  augmentations: string[];

  respectGain: number;
  wantedLevelGain: number;
  moneyGain: number;
}

/**
 * @public
 */
export interface GangMemberAscension {
  /** Amount of respect lost from ascending */
  respect: number;
  /** Hacking multiplier gained from ascending */
  hack: number;
  /** Strength multiplier gained from ascending */
  str: number;
  /** Defense multiplier gained from ascending */
  def: number;
  /** Dexterity multiplier gained from ascending */
  dex: number;
  /** Agility multiplier gained from ascending */
  agi: number;
  /** Charisma multiplier gained from ascending */
  cha: number;
}

/**
 * Object representing a sleeve stats.
 * @public
 */
export interface SleeveSkills {
  /** Current shock of the sleeve [0-100] */
  shock: number;
  /** Current sync of the sleeve [0-100] */
  sync: number;
  /** Current hacking skill of the sleeve */
  hacking: number;
  /** Current strength of the sleeve */
  strength: number;
  /** Current defense of the sleeve */
  defense: number;
  /** Current dexterity of the sleeve */
  dexterity: number;
  /** Current agility of the sleeve */
  agility: number;
  /** Current charisma of the sleeve */
  charisma: number;
}

/**
 * Object representing sleeve information.
 * @public
 */
export interface SleeveInformation {
  /** Location of the sleeve */
  city: string;
  /** Current hp of the sleeve */
  hp: number;
  /** Max hp of the sleeve */
  maxHp: number;
  /** Jobs available to the sleeve */
  jobs: string[];
  /** Job titles available to the sleeve */
  jobTitle: string[];
  /** Does this sleeve have access to the tor router */
  tor: boolean;
  /** Sleeve multipliers */
  mult: CharacterMult;
  /** Time spent on the current task in milliseconds */
  timeWorked: number;
  /** Earnings synchronized to other sleeves */
  earningsForSleeves: SleeveWorkGains;
  /** Earnings synchronized to the player */
  earningsForPlayer: SleeveWorkGains;
  /** Earnings for this sleeve */
  earningsForTask: SleeveWorkGains;
  /** Faction or company reputation gained for the current task */
  workRepGain: number;
}

/**
 * Object representing a sleeve current task.
 * @public
 */
export interface SleeveTask {
  /** Task type */
  task: string;
  /** Crime currently attempting, if any */
  crime: string;
  /** Location of the task, if any */
  location: string;
  /** Stat being trained at the gym, if any */
  gymStatType: string;
  /** Faction work type being performed, if any */
  factionWorkType: string;
}

/**
 * Object representing a port. A port is a serialized queue.
 * @public
 */
export interface NetscriptPort {
  /**
   * Write data to a port.
   * @remarks
   * RAM cost: 0 GB
   *
   * @returns The data popped off the queue if it was full.
   */
  write(value: string | number): null | string | number;

  /**
   * Attempt to write data to the port.
   * @remarks
   * RAM cost: 0 GB
   *
   * @returns True if the data was added to the port, false if the port was full
   */
  tryWrite(value: string | number): boolean;

  /**
   * Shift an element out of the port.
   * @remarks
   * RAM cost: 0 GB
   *
   * This function will remove the first element from the port and return it.
   * If the port is empty, then the string “NULL PORT DATA” will be returned.
   * @returns the data read.
   */
  read(): string | number;

  /**
   * Retrieve the first element from the port without removing it.
   * @remarks
   * RAM cost: 0 GB
   *
   * This function is used to peek at the data from a port. It returns the
   * first element in the specified port without removing that element. If
   * the port is empty, the string “NULL PORT DATA” will be returned.
   * @returns the data read
   */
  peek(): string | number;

  /**
   * Check if the port is full.
   * @remarks
   * RAM cost: 0 GB
   *
   * @returns true if the port is full, otherwise false
   */
  full(): boolean;

  /**
   * Check if the port is empty.
   * @remarks
   * RAM cost: 0 GB
   *
   * @returns true if the port is empty, otherwise false
   */
  empty(): boolean;

  /**
   * Empties all data from the port.
   * @remarks
   * RAM cost: 0 GB
   */
  clear(): void;
}

/**
 * Stock market API
 * @public
 */
export interface TIX {
  /**
   * Returns an array of the symbols of the tradable stocks
   *
   * @remarks RAM cost: 2 GB
   * @returns Array of the symbols of the tradable stocks.
   */
  getSymbols(): string[];

  /**
   * Returns the price of a stock
   *
   * @remarks
   * RAM cost: 2 GB
   * The stock’s price is the average of its bid and ask price.
   *
   * @example
   * ```ts
   * // NS1
   * stock.getPrice("FISG");
   * ```
   * @example
   * ```ts
   * // NS2
   * ns.stock.getPrice("FISG");
   * ```
   * @param sym - Stock symbol.
   * @returns The price of a stock.
   */
  getPrice(sym: string): number;

  /**
   * Returns the ask price of that stock.
   * @remarks RAM cost: 2 GB
   *
   * @param sym - Stock symbol.
   * @returns The ask price of a stock.
   */
  getAskPrice(sym: string): number;

  /**
   * Returns the bid price of that stock.
   * @remarks RAM cost: 2 GB
   *
   * @param sym - Stock symbol.
   * @returns The bid price of a stock.
   */
  getBidPrice(sym: string): number;

  /**
   * Returns the player’s position in a stock.
   * @remarks
   * RAM cost: 2 GB
   * Returns an array of four elements that represents the player’s position in a stock.
   *
   * The first element is the returned array is the number of shares the player owns of
   * the stock in the Long position. The second element in the array is the average price
   * of the player’s shares in the Long position.
   *
   * The third element in the array is the number of shares the player owns of the stock
   * in the Short position. The fourth element in the array is the average price of the
   * player’s Short position.
   *
   * All elements in the returned array are numeric.
   *
   * @example
   * ```ts
   * // NS1
   * var pos = stock.getPosition("ECP");
   * var shares      = pos[0];
   * var avgPx       = pos[1];
   * var sharesShort = pos[2];
   * var avgPxShort  = pos[3];
   * ```
   * @example
   * ```ts
   * // NS2
   * const [shares, avgPx, sharesShort, avgPxShort] = ns.stock.getPosition("ECP");
   * ```
   * @param sym - Stock symbol.
   * @returns Array of four elements that represents the player’s position in a stock.
   */
  getPosition(sym: string): [number, number, number, number];

  /**
   * Returns the maximum number of shares of a stock.
   * @remarks
   * RAM cost: 2 GB
   * This is the maximum amount of the stock that can be purchased
   * in both the Long and Short positions combined.
   *
   * @param sym - Stock symbol.
   * @returns Maximum number of shares that the stock has.
   */
  getMaxShares(sym: string): number;

  /**
   * Calculates cost of buying stocks.
   * @remarks
   * RAM cost: 2 GB
   * Calculates and returns how much it would cost to buy a given number of shares of a stock.
   * This takes into account spread, large transactions influencing the price of the stock and commission fees.
   *
   * @param sym - Stock symbol.
   * @param shares - Number of shares to purchase.
   * @param posType - Specifies whether the order is a “Long” or “Short” position.
   * @returns Cost to buy a given number of shares of a stock.
   */
  getPurchaseCost(sym: string, shares: number, posType: string): number;

  /**
   * Calculate profit of selling stocks.
   * @remarks
   * RAM cost: 2 GB
   * Calculates and returns how much you would gain from selling a given number of shares of a stock.
   * This takes into account spread, large transactions influencing the price of the stock and commission fees.
   *
   * @param sym - Stock symbol.
   * @param shares - Number of shares to sell.
   * @param posType - Specifies whether the order is a “Long” or “Short” position.
   * @returns Gain from selling a given number of shares of a stock.
   */
  getSaleGain(sym: string, shares: number, posType: string): number;

  /**
   * Buy stocks.
   * @remarks
   * RAM cost: 2.5 GB
   * Attempts to purchase shares of a stock using a Market Order.
   *
   * If the player does not have enough money to purchase the specified number of shares,
   * then no shares will be purchased. Remember that every transaction on the stock exchange
   * costs a certain commission fee.
   *
   * If this function successfully purchases the shares, it will return the stock price at which
   * each share was purchased. Otherwise, it will return 0.
   *
   * @param sym - Stock symbol.
   * @param shares - Number of shares to purchased. Must be positive. Will be rounded to nearest integer.
   * @returns The stock price at which each share was purchased, otherwise 0 if the shares weren't purchased.
   */
  buy(sym: string, shares: number): number;

  /**
   * Sell stocks.
   * @remarks
   * RAM cost: 2.5 GB
   * Attempts to sell shares of a stock using a Market Order.
   *
   * If the specified number of shares in the function exceeds the amount that the player
   * actually owns, then this function will sell all owned shares. Remember that every
   * transaction on the stock exchange costs a certain commission fee.
   *
   * The net profit made from selling stocks with this function is reflected in the script’s
   * statistics. This net profit is calculated as:
   *
   *    shares * (sell_price - average_price_of_purchased_shares)
   *
   * If the sale is successful, this function will return the stock price at
   * which each share was sold. Otherwise, it will return 0.
   *
   * @param sym - Stock symbol.
   * @param shares - Number of shares to sell. Must be positive. Will be rounded to nearest integer.
   * @returns The stock price at which each share was sold, otherwise 0 if the shares weren't sold.
   */
  sell(sym: string, shares: number): number;

  /**
   * Short stocks.
   * @remarks
   * RAM cost: 2.5 GB
   * Attempts to purchase a short position of a stock using a Market Order.
   *
   * The ability to short a stock is **not** immediately available to the player and
   * must be unlocked later on in the game.
   *
   * If the player does not have enough money to purchase the specified number of shares,
   * then no shares will be purchased. Remember that every transaction on the stock exchange
   * costs a certain commission fee.
   *
   * If the purchase is successful, this function will return the stock price at which each
   * share was purchased. Otherwise, it will return 0.
   *
   * @param sym - Stock symbol.
   * @param shares - Number of shares to short. Must be positive. Will be rounded to nearest integer.
   * @returns The stock price at which each share was purchased, otherwise 0 if the shares weren't purchased.
   */
  short(sym: string, shares: number): number;

  /**
   * Sell short stock.
   * @remarks
   * RAM cost: 2.5 GB
   * Attempts to sell a short position of a stock using a Market Order.
   *
   * The ability to short a stock is **not** immediately available to the player and
   * must be unlocked later on in the game.
   *
   * If the specified number of shares exceeds the amount that the player actually owns,
   * then this function will sell all owned shares. Remember that every transaction on
   * the stock exchange costs a certain commission fee.
   *
   * If the sale is successful, this function will return the stock price at which each
   * share was sold. Otherwise it will return 0.
   *
   * @param sym - Stock symbol.
   * @param shares - Number of shares to sell. Must be positive. Will be rounded to nearest integer.
   * @returns The stock price at which each share was sold, otherwise 0 if the shares weren't sold.
   */
  sellShort(sym: string, shares: number): number;

  /**
   * Place order for stocks.
   * @remarks
   * RAM cost: 2.5 GB
   * Places an order on the stock market. This function only works for Limit and Stop Orders.
   *
   * The ability to place limit and stop orders is **not** immediately available to the player and
   * must be unlocked later on in the game.
   *
   * Returns true if the order is successfully placed, and false otherwise.
   *
   * @param sym - Stock symbol.
   * @param shares - Number of shares for order. Must be positive. Will be rounded to nearest integer.
   * @param price - Execution price for the order.
   * @param type - Type of order.
   * @param pos - Specifies whether the order is a “Long” or “Short” position.
   * @returns True if the order is successfully placed, and false otherwise.
   */
  placeOrder(sym: string, shares: number, price: number, type: string, pos: string): boolean;

  /**
   * Cancel order for stocks.
   * @remarks
   * RAM cost: 2.5 GB
   * Cancels an oustanding Limit or Stop order on the stock market.
   *
   * The ability to use limit and stop orders is **not** immediately available to the player and
   * must be unlocked later on in the game.
   *
   * @param sym - Stock symbol.
   * @param shares - Number of shares for order. Must be positive. Will be rounded to nearest integer.
   * @param price - Execution price for the order.
   * @param type - Type of order.
   * @param pos - Specifies whether the order is a “Long” or “Short” position.
   */
  cancelOrder(sym: string, shares: number, price: number, type: string, pos: string): void;

  /**
   * Returns your order book for the stock market.
   * @remarks
   * RAM cost: 2.5 GB
   * This is an object containing information for all the Limit and Stop Orders you have in the stock market.
   * For each symbol you have a position in, the returned object will have a key with that symbol's name.
   * The object's properties are each an array of {@link StockOrderObject}
   * The object has the following structure:
   *
   * ```ts
   * {
   *  string1: [ // Array of orders for this stock
   *      {
   *          shares: Order quantity
   *          price: Order price
   *          type: Order type
   *          position: Either "L" or "S" for Long or Short position
   *      },
   *      {
   *          ...
   *      },
   *      ...
   *  ],
   *  string2: [ // Array of orders for this stock
   *      ...
   *  ],
   *  ...
   * }
   * ```
   * The “Order type” property can have one of the following four values: "Limit Buy Order", "Limit Sell Order", "Stop Buy Order", "Stop Sell Order".
   * Note that the order book will only contain information for stocks that you actually have orders in.
   *
   * @example
   * ```ts
   * "If you do not have orders in Nova Medical (NVMD), then the returned object will not have a “NVMD” property."
   * {
   *  ECP: [
   *      {
   *          shares: 5,
   *          price: 100,000
   *          type: "Stop Buy Order",
   *          position: "S",
   *      },
   *      {
   *          shares: 25,
   *          price: 125,000
   *          type: "Limit Sell Order",
   *          position: "L",
   *      },
   *  ],
   *  SYSC: [
   *      {
   *          shares: 100,
   *          price: 10,000
   *          type: "Limit Buy Order",
   *          position: "L",
   *      },
   *  ],
   * }
   * ```
   * @returns Object containing information for all the Limit and Stop Orders you have in the stock market.
   */
  getOrders(): StockOrder;

  /**
   * Returns the volatility of the specified stock.
   * @remarks
   * RAM cost: 2.5 GB
   * Volatility represents the maximum percentage by which a stock’s price can change every tick.
   * The volatility is returned as a decimal value, NOT a percentage
   * (e.g. if a stock has a volatility of 3%, then this function will return 0.03, NOT 3).
   *
   * In order to use this function, you must first purchase access to the Four Sigma (4S) Market Data TIX API.
   *
   * @param sym - Stock symbol.
   * @returns Volatility of the specified stock.
   */
  getVolatility(sym: string): number;

  /**
   * Returns the probability that the specified stock’s price will increase (as opposed to decrease) during the next tick.
   * @remarks
   * RAM cost: 2.5 GB
   * The probability is returned as a decimal value, NOT a percentage
   * (e.g. if a stock has a 60% chance of increasing, then this function will return 0.6, NOT 60).
   *
   * In other words, if this function returned 0.30 for a stock, then this means that the stock’s price has a
   * 30% chance of increasing and a 70% chance of decreasing during the next tick.
   *
   * In order to use this function, you must first purchase access to the Four Sigma (4S) Market Data TIX API.
   *
   * @param sym - Stock symbol.
   * @returns Probability that the specified stock’s price will increase (as opposed to decrease) during the next tick.
   */
  getForecast(sym: string): number;

  /**
   * Purchase 4S Market Data Access.
   * @remarks RAM cost: 2.5 GB
   * @returns True if you successfully purchased it or if you already have access, false otherwise.
   */
  purchase4SMarketData(): boolean;

  /**
   * Purchase 4S Market Data TIX API Access.
   * @remarks RAM cost: 2.5 GB
   * @returns True if you successfully purchased it or if you already have access, false otherwise.
   */
  purchase4SMarketDataTixApi(): boolean;

  /**
   * Purchase WSE Account.
   * @remarks RAM cost: 2.5 GB
   * @returns True if you successfully purchased it or if you already have access, false otherwise.
   */
  purchaseWseAccount(): boolean;

  /**
   * Purchase TIX API Access
   * @remarks RAM cost: 2.5 GB
   * @returns True if you successfully purchased it or if you already have access, false otherwise.
   */
  purchaseTixApi(): boolean;
}

/**
 * Singularity API
 * @remarks
 * This API requires Source-File 4 to use. The RAM cost of all these functions is multiplied by 16/4/1 based on Source-File 4 levels.
 * @public
 */
export interface Singularity {
  /**
   * Take university class.
   *
   * @remarks
   * RAM cost: 2 GB * 16/4/1
   *
   *
   * This function will automatically set you to start taking a course at a university.
   * If you are already in the middle of some “working” action (such as working at a
   * company, for a faction, or on a program), then running this function will automatically
   * cancel that action and give you your earnings.
   *
   * The cost and experience gains for all of these universities and classes are the same as
   * if you were to manually visit and take these classes.
   *
   * @param universityName - Name of university. You must be in the correct city for whatever university you specify.
   * @param courseName - Name of course.
   * @param focus - Acquire player focus on this class. Optional. Defaults to true.
   * @returns True if actions is successfully started, false otherwise.
   */
  universityCourse(universityName: string, courseName: string, focus?: boolean): boolean;

  /**
   * Workout at the gym.
   *
   * @remarks
   * RAM cost: 2 GB * 16/4/1
   *

   * This function will automatically set you to start working out at a gym to train
   * a particular stat. If you are already in the middle of some “working” action
   * (such as working at a company, for a faction, or on a program), then running
   * this function will automatically cancel that action and give you your earnings.
   *
   * The cost and experience gains for all of these gyms are the same as if you were
   * to manually visit these gyms and train
   *
   * @param gymName - Name of gym. You must be in the correct city for whatever gym you specify.
   * @param stat - The stat you want to train.
   * @param focus - Acquire player focus on this gym workout. Optional. Defaults to true.
   * @returns True if actions is successfully started, false otherwise.
   */
  gymWorkout(gymName: string, stat: string, focus?: boolean): boolean;

  /**
   * Travel to another city.
   * @remarks
   * RAM cost: 2 GB * 16/4/1
   *
   *
   * This function allows the player to travel to any city. The cost for using this
   * function is the same as the cost for traveling through the Travel Agency.
   *
   * @param city - City to travel to.
   * @returns True if actions is successful, false otherwise.
   */
  travelToCity(city: string): boolean;

  /**
   * Purchase the TOR router.
   * @remarks
   * RAM cost: 2 GB * 16/4/1
   *
   *
   * This function allows you to automatically purchase a TOR router. The cost for
   * purchasing a TOR router using this function is the same as if you were to
   * manually purchase one.
   *
   * @returns True if actions is successful or you already own TOR router, false otherwise.
   */
  purchaseTor(): boolean;

  /**
   * Purchase a program from the dark web.
   * @remarks
   * RAM cost: 2 GB * 16/4/1
   *
   *
   * This function allows you to automatically purchase programs. You MUST have a
   * TOR router in order to use this function. The cost of purchasing programs
   * using this function is the same as if you were purchasing them through the Dark
   * Web using the Terminal buy command.
   *
   * @example
   * ```ts
   * // NS1
   * purchaseProgram("brutessh.exe");
   * ```
   * @example
   * ```ts
   * // NS2
   * ns.purchaseProgram("brutessh.exe");
   * ```
   * @param programName - Name of program to purchase.
   * @returns True if the specified program is purchased, and false otherwise.
   */
  purchaseProgram(programName: string): boolean;

  /**
   * Check if the player is busy.
   * @remarks
   * RAM cost: 0.5 GB * 16/4/1
   *
   *
   * Returns a boolean indicating whether or not the player is currently performing an
   * ‘action’. These actions include working for a company/faction, studying at a university,
   * working out at a gym, creating a program, committing a crime, or carrying out a Hacking Mission.
   *
   * @returns True if the player is currently performing an ‘action’, false otherwise.
   */
  isBusy(): boolean;

  /**
   * Stop the current action.
   * @remarks
   * RAM cost: 1 GB * 16/4/1
   *
   *
   * This function is used to end whatever ‘action’ the player is currently performing.
   * The player will receive whatever money/experience/etc. he has earned from that action.
   *
   * The actions that can be stopped with this function are:
   *
   * * Studying at a university
   * * Working out at a gym
   * * Working for a company/faction
   * * Creating a program
   * * Committing a crime
   *
   * This function will return true if the player’s action was ended.
   * It will return false if the player was not performing an action when this function was called.
   *
   * @returns True if the player’s action was ended, false if the player was not performing an action.
   */
  stopAction(): boolean;

  /**
   * Upgrade home computer RAM.
   * @remarks
   * RAM cost: 3 GB * 16/4/1
   *
   *
   * This function will upgrade amount of RAM on the player’s home computer. The cost is
   * the same as if you were to do it manually.
   *
   * This function will return true if the player’s home computer RAM is successfully upgraded, and false otherwise.
   *
   * @returns True if the player’s home computer RAM is successfully upgraded, and false otherwise.
   */
  upgradeHomeRam(): boolean;

  /**
   * Upgrade home computer cores.
   * @remarks
   * RAM cost: 3 GB * 16/4/1
   *
   *
   * This function will upgrade amount of cores on the player’s home computer. The cost is
   * the same as if you were to do it manually.
   *
   * This function will return true if the player’s home computer cores is successfully upgraded, and false otherwise.
   *
   * @returns True if the player’s home computer cores is successfully upgraded, and false otherwise.
   */
  upgradeHomeCores(): boolean;

  /**
   * Get the price of upgrading home RAM.
   * @remarks
   * RAM cost: 1.5 GB * 16/4/1
   *
   *
   * Returns the cost of upgrading the player’s home computer RAM.
   *
   * @returns Cost of upgrading the player’s home computer RAM.
   */
  getUpgradeHomeRamCost(): number;

  /**
   * Get the price of upgrading home cores.
   * @remarks
   * RAM cost: 1.5 GB * 16/4/1
   *
   *
   * Returns the cost of upgrading the player’s home computer cores.
   *
   * @returns Cost of upgrading the player’s home computer cores.
   */
  getUpgradeHomeCoresCost(): number;

  /**
   * Work for a company.
   * @remarks
   * RAM cost: 3 GB * 16/4/1
   *
   *
   * This function will automatically set you to start working at the company
   * at which you are employed. If you are already in the middle of some “working”
   * action (such as working for a faction, training at a gym, or creating a program),
   * then running this function will automatically cancel that action and give you
   * your earnings.
   *
   * This function will return true if the player starts working, and false otherwise.
   *
   * Note that when you are working for a company, you will not actually receive your earnings (reputation, money, experience) until you FINISH the action.
   *
   * @example
   * ```ts
   * // NS1:
   * //If you only want to work until you get 100,000 company reputation. One small hack to get around this is to continuously restart the action to receive your earnings:
   * while (getCompanyRep(COMPANY HERE) < VALUE) {
   *    workForCompany();
   *    sleep(60000);
   * }
   * //This way, your company reputation will be updated every minute.
   * ```
   * @example
   * ```ts
   * // NS2:
   * //If you only want to work until you get 100,000 company reputation. One small hack to get around this is to continuously restart the action to receive your earnings:
   * while (ns.getCompanyRep(COMPANY HERE) < VALUE) {
   *    ns.workForCompany();
   *    await ns.sleep(60000);
   * }
   * //This way, your company reputation will be updated every minute.
   * ```
   * @param companyName - Name of company to work for. Must be an exact match. Optional. If not specified, this argument defaults to the last job that you worked
   * @param focus - Acquire player focus on this work operation. Optional. Defaults to true.
   * @returns True if the player starts working, and false otherwise.
   */
  workForCompany(companyName?: string, focus?: boolean): boolean;

  /**
   * Apply for a job at a company.
   * @remarks
   * RAM cost: 3 GB * 16/4/1
   *
   *
   * This function will automatically try to apply to the specified company
   * for a position in the specified field. This function can also be used to
   * apply for promotions by specifying the company and field you are already
   * employed at.
   *
   * This function will return true if you successfully get a job/promotion,
   * and false otherwise. Note that if you are trying to use this function to
   * apply for a promotion and you don’t get one, it will return false.
   *
   * @param companyName - Name of company to apply to.
   * @param field - Field to which you want to apply.
   * @returns True if the player successfully get a job/promotion, and false otherwise.
   */
  applyToCompany(companyName: string, field: string): boolean;

  /**
   * Get company reputation.
   * @remarks
   * RAM cost: 1 GB * 16/4/1
   *
   *
   * This function will return the amount of reputation you have at the specified company.
   * If the company passed in as an argument is invalid, -1 will be returned.
   *
   * @param companyName - Name of the company.
   * @returns Amount of reputation you have at the specified company.
   */
  getCompanyRep(companyName: string): number;

  /**
   * Get company favor.
   * @remarks
   * RAM cost: 1 GB * 16/4/1
   *
   *
   * This function will return the amount of favor you have at the specified company.
   * If the company passed in as an argument is invalid, -1 will be returned.
   *
   * @param companyName - Name of the company.
   * @returns Amount of favor you have at the specified company.
   */
  getCompanyFavor(companyName: string): number;

  /**
   * Get company favor gain.
   * @remarks
   * RAM cost: 0.75 GB * 16/4/1
   *
   *
   * This function will return the amount of favor you will gain for the specified
   * company when you reset by installing Augmentations.
   *
   * @param companyName - Name of the company.
   * @returns Amount of favor you gain at the specified company when you reset by installing Augmentations.
   */
  getCompanyFavorGain(companyName: string): number;

  /**
   * List all current faction invitations.
   * @remarks
   * RAM cost: 3 GB * 16/4/1
   *
   *
   * Returns an array with the name of all Factions you currently have oustanding invitations from.
   *
   * @returns Array with the name of all Factions you currently have oustanding invitations from.
   */
  checkFactionInvitations(): string[];

  /**
   * Join a faction.
   * @remarks
   * RAM cost: 3 GB * 16/4/1
   *
   *
   * This function will automatically accept an invitation from a faction and join it.
   *
   * @param faction - Name of faction to join.
   * @returns True if player joined the faction, and false otherwise.
   */
  joinFaction(faction: string): boolean;

  /**
   * Work for a faction.
   * @remarks
   * RAM cost: 3 GB * 16/4/1
   *
   *
   * This function will automatically set you to start working for the specified faction.
   * Obviously, you must be a member of the faction or else this function will fail. If
   * you are already in the middle of some “working” action (such as working for a company,
   * training at a gym, or creating a program), then running this function will automatically
   * cancel that action and give you your earnings.
   *
   * This function will return true if you successfully start working for the specified faction, and false otherwise.
   *
   * Note that when you are working for a faction, you will not actually receive your earnings (reputation, experience) until you FINISH the action.
   *
   * @example
   * ```ts
   * // NS1:
   * //If you only want to work until you get 100,000 faction reputation. One small hack to get around this is to continuously restart the action to receive your earnings:
   * while (getFactionRep(FACTION NAME) < VALUE) {
   *    workForFaction(FACNAME, WORKTYPE);
   *    sleep(60000);
   * }
   * //This way, your faction reputation will be updated every minute.
   * ```
   * @example
   * ```ts
   * // NS2:
   * //If you only want to work until you get 100,000 faction reputation. One small hack to get around this is to continuously restart the action to receive your earnings:
   * while (ns.getFactionRep(FACTION NAME) < VALUE) {
   *    ns.workForFaction(FACNAME, WORKTYPE);
   *    await ns.sleep(60000);
   * }
   * //This way, your faction reputation will be updated every minute.
   * ```
   * @param faction - Name of faction to work for.
   * @param workType - Type of work to perform for the faction.
   * @param focus - Acquire player focus on this work operation. Optional. Defaults to true.
   * @returns True if the player starts working, and false otherwise.
   */
  workForFaction(faction: string, workType: string, focus?: boolean): boolean;

  /**
   * Get faction reputation.
   * @remarks
   * RAM cost: 1 GB * 16/4/1
   *
   *
   * This function returns the amount of reputation you have for the specified faction.
   *
   * @param faction - Name of faction to work for.
   * @returns Amount of reputation you have for the specified faction.
   */
  getFactionRep(faction: string): number;

  /**
   * Get faction favor.
   * @remarks
   * RAM cost: 1 GB * 16/4/1
   *
   *
   * This function returns the amount of favor you have for the specified faction.
   *
   * @param faction - Name of faction.
   * @returns Amount of favor you have for the specified faction.
   */
  getFactionFavor(faction: string): number;

  /**
   * Get faction favor gain.
   * @remarks
   * RAM cost: 0.75 GB * 16/4/1
   *
   *
   * This function returns the amount of favor you will gain for the specified
   * faction when you reset by installing Augmentations.
   *
   * @param faction - Name of faction.
   * @returns Amount of favor you will gain for the specified faction when you reset by installing Augmentations.
   */
  getFactionFavorGain(faction: string): number;

  /**
   * Donate to a faction.
   * @remarks
   * RAM cost: 5 GB * 16/4/1
   *
   *
   * Attempts to donate money to the specified faction in exchange for reputation.
   * Returns true if you successfully donate the money, and false otherwise.
   *
   * @param faction - Name of faction to donate to.
   * @param amount - Amount of money to donate.
   * @returns True if the money was donated, and false otherwise.
   */
  donateToFaction(faction: string, amount: number): boolean;

  /**
   * Create a program.
   * @remarks
   * RAM cost: 5 GB * 16/4/1
   *
   *
   * This function will automatically set you to start working on creating the
   * specified program. If you are already in the middle of some “working” action
   * (such as working for a company, training at a gym, or taking a course), then
   * running this function will automatically cancel that action and give you your
   * earnings.
   *
   * This function returns true if you successfully start working on the specified program, and false otherwise.
   *
   * Note that creating a program using this function has the same hacking level requirements as it normally would. These level requirements are:
   * * BruteSSH.exe: 50
   * * FTPCrack.exe: 100
   * * relaySMTP.exe: 250
   * * HTTPWorm.exe: 500
   * * SQLInject.exe: 750
   * * DeepscanV1.exe: 75
   * * DeepscanV2.exe: 400
   * * ServerProfiler.exe: 75
   * * AutoLink.exe: 25
   *
   * @example
   * ```ts
   * // NS1:
   * createProgram(“relaysmtp.exe”);
   * ```
   * @example
   * ```ts
   * // NS2:
   * ns.createProgram(“relaysmtp.exe”);
   * ```
   * @param program - Name of program to create.
   * @param focus - Acquire player focus on this program creation. Optional. Defaults to true.
   * @returns True if you successfully start working on the specified program, and false otherwise.
   */
  createProgram(program: string, focus?: boolean): boolean;

  /**
   * Commit a crime.
   * @remarks
   * RAM cost: 5 GB * 16/4/1
   *
   *
   * This function is used to automatically attempt to commit crimes.
   * If you are already in the middle of some ‘working’ action (such
   * as working for a company or training at a gym), then running this
   * function will automatically cancel that action and give you your
   * earnings.
   *
   * This function returns the number of milliseconds it takes to attempt the
   * specified crime (e.g It takes 60 seconds to attempt the ‘Rob Store’ crime,
   * so running `commitCrime('rob store')` will return 60,000).
   *
   * Warning: I do not recommend using the time returned from this function to try
   * and schedule your crime attempts. Instead, I would use the isBusy Singularity
   * function to check whether you have finished attempting a crime. This is because
   * although the game sets a certain crime to be X amount of seconds, there is no
   * guarantee that your browser will follow that time limit.
   *
   * @param crime - Name of crime to attempt.
   * @returns The number of milliseconds it takes to attempt the specified crime.
   */
  commitCrime(crime: string): number;

  /**
   * Get chance to successfully commit a crime.
   * @remarks
   * RAM cost: 5 GB * 16/4/1
   *
   *
   * This function returns your chance of success at commiting the specified crime.
   *
   * @param crime - Name of crime.
   * @returns Chance of success at commiting the specified crime.
   */
  getCrimeChance(crime: string): number;

  /**
   * Get stats related to a crime.
   * @remarks
   * RAM cost: 5 GB * 16/4/1
   *
   *
   * Returns the stats of the crime.
   *
   * @param crime - Name of crime. Not case-sensitive
   * @returns The stats of the crime.
   */
  getCrimeStats(crime: string): CrimeStats;

  /**
   * Get a list of owned augmentation.
   * @remarks
   * RAM cost: 5 GB * 16/4/1
   *
   *
   * This function returns an array containing the names (as strings) of all Augmentations you have.
   *
   * @param purchased - Specifies whether the returned array should include Augmentations you have purchased but not yet installed. By default, this argument is false which means that the return value will NOT have the purchased Augmentations.
   * @returns Array containing the names (as strings) of all Augmentations you have.
   */
  getOwnedAugmentations(purchased?: boolean): string[];

  /**
   * Get a list of augmentation available from a faction.
   * @remarks
   * RAM cost: 5 GB * 16/4/1
   *
   *
   * Returns an array containing the names (as strings) of all Augmentations
   * that are available from the specified faction.
   *
   * @param faction - Name of faction.
   * @returns Array containing the names of all Augmentations.
   */
  getAugmentationsFromFaction(faction: string): string[];

  /**
   * Get the pre-requisite of an augmentation.
   * @remarks
   * RAM cost: 5 GB * 16/4/1
   *
   *
   * This function returns an array with the names of the prerequisite Augmentation(s) for the specified Augmentation.
   * If there are no prerequisites, a blank array is returned.
   *
   * @param augName - Name of Augmentation.
   * @returns Array with the names of the prerequisite Augmentation(s) for the specified Augmentation.
   */
  getAugmentationPrereq(augName: string): string[];

  /**
   * Get the price and reputation of an augmentation.
   * @deprecated use getAugmentationPrice getAugmentationRepCost
   * @remarks
   * RAM cost: 5 GB * 16/4/1
   *
   *
   * This function returns an array with two elements that gives the cost for
   * the specified Augmentation. The first element in the returned array is the
   * reputation requirement of the Augmentation, and the second element is the
   * money cost.
   *
   * If an invalid Augmentation name is passed in for the augName argument, this
   * function will return the array [-1, -1].
   *
   * @param augName - Name of Augmentation.
   * @returns Array with first element as a reputation requirement and second element as the money cost.
   */
  getAugmentationCost(augName: string): [number, number];

  /**
   * Get price of an augmentation.
   * @remarks
   * RAM cost: 2.5 GB * 16/4/1
   *
   *
   * @param augName - Name of Augmentation.
   * @returns Price of the augmentation.
   */
  getAugmentationPrice(augName: string): number;

  /**
   * Get reputation requirement of an augmentation.
   * @remarks
   * RAM cost: 2.5 GB * 16/4/1
   *
   *
   * @param augName - Name of Augmentation.
   * @returns Reputation requirement of the augmentation.
   */
  getAugmentationRepReq(augName: string): number;

  /**
   * Purchase an augmentation
   * @remarks
   * RAM cost: 5 GB * 16/4/1
   *
   *
   * This function will try to purchase the specified Augmentation through the given Faction.
   *
   * This function will return true if the Augmentation is successfully purchased, and false otherwise.
   *
   * @param faction - Name of faction to purchase Augmentation from.
   * @param augmentation - Name of Augmentation to purchase.
   * @returns True if the Augmentation is successfully purchased, and false otherwise.
   */
  purchaseAugmentation(faction: string, augmentation: string): boolean;

  /**
   * Get the stats of an augmentation.
   * @remarks
   * RAM cost: 5 GB * 16/4/1
   *
   *
   * This function returns augmentation stats.
   *
   * @param name - Name of Augmentation. CASE-SENSITIVE.
   * @returns Augmentation stats.
   */
  getAugmentationStats(name: string): AugmentationStats;

  /**
   * Install your purchased augmentations.
   * @remarks
   * RAM cost: 5 GB * 16/4/1
   *
   *
   * This function will automatically install your Augmentations, resetting the game as usual.
   *
   * @param cbScript - This is a script that will automatically be run after Augmentations are installed (after the reset). This script will be run with no arguments and 1 thread. It must be located on your home computer.
   */
  installAugmentations(cbScript?: string): void;

  /**
   * Returns an object with the Player’s stats.
   * @deprecated use getPlayer
   *
   * @remarks
   * RAM cost: 0.5 GB * 16/4/1
   *
   *
   * @example
   * ```ts
   * res = getStats();
   * print('My charisma level is: ' + res.charisma);
   * ```
   * @returns Object with the Player’s stats.
   */
  getStats(): PlayerSkills;

  /**
   * Returns an object with various information about your character.
   * @deprecated use getPlayer
   *
   * @remarks
   * RAM cost: 0.5 GB * 16/4/1
   *
   *
   * @returns Object with various information about your character.
   */
  getCharacterInformation(): CharacterInfo;

  /**
   * Hospitalize the player.
   * @remarks
   * RAM cost: 0.25 GB * 16/4/1
   */
  hospitalize(): void;

  /**
   * Soft reset the game.
   * @remarks
   * RAM cost: 5 GB * 16/4/1
   *
   *
   * This function will perform a reset even if you don’t have any augmentation installed.
   *
   * @param cbScript - This is a script that will automatically be run after Augmentations are installed (after the reset). This script will be run with no arguments and 1 thread. It must be located on your home computer.
   */
  softReset(cbScript: string): void;

  /**
   * Go to a location.
   * @remarks
   * RAM cost: 5 GB * 16/4/1
   *
   *
   * Move the player to a specific location.
   *
   * @param locationName - Name of the location.
   * @returns True if the player was moved there, false otherwise.
   */
  goToLocation(locationName: string): boolean;

  /**
   * Get the current server.
   * @remarks
   * RAM cost: 2 GB * 16/4/1
   *
   *
   * @returns Name of the current server.
   */
  getCurrentServer(): string;

  /**
   * Connect to a server.
   * @remarks
   * RAM cost: 2 GB * 16/4/1
   *
   *
   * Run the connect HOSTNAME command in the terminal. Can only connect to neighbors.
   *
   * @returns True if the connect command was successful, false otherwise.
   */
  connect(hostname: string): boolean;

  /**
   * Run the hack command in the terminal.
   * @remarks
   * RAM cost: 2 GB * 16/4/1
   *
   *
   * @returns Amount of money stolen by manual hacking.
   */
  manualHack(): Promise<number>;

  /**
   * Run the backdoor command in the terminal.
   * @remarks
   * RAM cost: 2 GB * 16/4/1
   *
   *
   * @returns Promise waiting for the installation to finish.
   */
  installBackdoor(): Promise<void>;

  /**
   * Check if the player is focused.
   * @remarks
   * RAM cost: 0.1 GB * 16/4/1
   *
   *
   * @returns True if the player is focused.
   */
  isFocused(): boolean;

  /**
   * Set the players focus.
   * @remarks
   * RAM cost: 0.1 GB * 16/4/1
   *
   * @returns True if the focus was changed.
   */
  setFocus(focus: boolean): boolean;

  /**
   * Get a list of programs offered on the dark web.
   * @remarks
   * RAM cost: 1 GB * 16/4/1
   *
   *
   * This function allows the player to get a list of programs available for purchase
   * on the dark web. Players MUST have purchased Tor to get the list of programs
   * available. If Tor has not been purchased yet, this function will return an
   * empty list.
   *
   * @example
   * ```ts
   * // NS1
   * getDarkwebProgramsAvailable();
   * // returns ['BruteSSH.exe', 'FTPCrack.exe'...etc]
   * ```
   * @example
   * ```ts
   * // NS2
   * ns.getDarkwebProgramsAvailable();
   * // returns ['BruteSSH.exe', 'FTPCrack.exe'...etc]
   * ```
   * @returns - a list of programs available for purchase on the dark web, or [] if Tor has not
   * been purchased
   */
  getDarkwebPrograms(): string[];

  /**
   * Check the price of an exploit on the dark web
   * @remarks
   * RAM cost: 0.5 GB * 16/4/1
   *
   *
   * This function allows you to check the price of a darkweb exploit/program.
   * You MUST have a TOR router in order to use this function. The price returned
   * by this function is the same price you would see with buy -l from the terminal.
   * Returns the cost of the program if it has not been purchased yet, 0 if it
   * has already been purchased, or -1 if Tor has not been purchased (and thus
   * the program/exploit is not available for purchase).
   *
   * If the program does not exist, an error is thrown.
   *
   *
   * @example
   * ```ts
   * // NS1
   * getDarkwebProgramCost("brutessh.exe");
   * ```
   * @example
   * ```ts
   * // NS2
   * ns.getDarkwebProgramCost("brutessh.exe");
   * ```
   * @param programName - Name of program to check the price of
   * @returns Price of the specified darkweb program
   * (if not yet purchased), 0 if it has already been purchased, or -1 if Tor has not been
   * purchased. Throws an error if the specified program/exploit does not exist
   */
  getDarkwebProgramCost(programName: string): number;
}

/**
 * Hacknet API
 * @remarks
 * Not all these functions are immediately available.
 * @public
 */
export interface Hacknet {
  /**
   * Get the number of hacknet nodes you own.
   * @remarks
   * RAM cost: 0 GB
   *
   * Returns the number of Hacknet Nodes you own.
   *
   * @returns number of hacknet nodes.
   */
  numNodes(): number;

  /**
   * Get the maximum number of hacknet nodes.
   * @remarks
   * RAM cost: 0 GB
   *
   * @returns maximum number of hacknet nodes.
   */
  maxNumNodes(): number;

  /**
   * Purchase a new hacknet node.
   * @remarks
   * RAM cost: 0 GB
   *
   * Purchases a new Hacknet Node. Returns a number with the index of the
   * Hacknet Node. This index is equivalent to the number at the end of
   * the Hacknet Node’s name (e.g The Hacknet Node named `hacknet-node-4`
   * will have an index of 4).
   *
   * If the player cannot afford to purchase a new Hacknet Node then the function will return -1.
   *
   * @returns The index of the Hacknet Node or if the player cannot afford to purchase a new Hacknet Node the function will return -1.
   */
  purchaseNode(): number;

  /**
   * Get the price of the next hacknet node.
   * @remarks
   * RAM cost: 0 GB
   *
   * Returns the cost of purchasing a new Hacknet Node.
   *
   * @returns Cost of purchasing a new Hacknet Node.
   */
  getPurchaseNodeCost(): number;

  /**
   * Get the stats of a hacknet node.
   * @remarks
   * RAM cost: 0 GB
   *
   * Returns an object containing a variety of stats about the specified Hacknet Node.
   *
   * Note that for Hacknet Nodes, production refers to the amount of money the node generates.
   * For Hacknet Servers (the upgraded version of Hacknet Nodes), production refers to the
   * amount of hashes the node generates.
   *
   * @param index - Index/Identifier of Hacknet Node
   * @returns Object containing a variety of stats about the specified Hacknet Node.
   */
  getNodeStats(index: number): NodeStats;

  /**
   * Upgrade the level of a hacknet node.
   * @remarks
   * RAM cost: 0 GB
   *
   * Tries to upgrade the level of the specified Hacknet Node by n.
   *
   * Returns true if the Hacknet Node’s level is successfully upgraded by n
   * or if it is upgraded by some positive amount and the Node reaches its max level.
   *
   * Returns false otherwise.
   *
   * @param index - Index/Identifier of Hacknet Node.
   * @param n - Number of levels to purchase. Must be positive. Rounded to nearest integer.
   * @returns True if the Hacknet Node’s level is successfully upgraded, false otherwise.
   */
  upgradeLevel(index: number, n: number): boolean;

  /**
   * Upgrade the RAM of a hacknet node.
   * @remarks
   * RAM cost: 0 GB
   *
   * Tries to upgrade the specified Hacknet Node’s RAM n times.
   * Note that each upgrade doubles the Node’s RAM.
   * So this is equivalent to multiplying the Node’s RAM by 2 n.
   *
   * Returns true if the Hacknet Node’s RAM is successfully upgraded n times
   * or if it is upgraded some positive number of times and the Node reaches it max RAM.
   *
   * Returns false otherwise.
   *
   * @param index - Index/Identifier of Hacknet Node.
   * @param n - Number of times to upgrade RAM. Must be positive. Rounded to nearest integer.
   * @returns True if the Hacknet Node’s ram is successfully upgraded, false otherwise.
   */
  upgradeRam(index: number, n: number): boolean;

  /**
   * Upgrade the core of a hacknet node.
   * @remarks
   * RAM cost: 0 GB
   *
   * Tries to purchase n cores for the specified Hacknet Node.
   *
   * Returns true if it successfully purchases n cores for the Hacknet Node
   * or if it purchases some positive amount and the Node reaches its max number of cores.
   *
   * Returns false otherwise.
   *
   * @param index - Index/Identifier of Hacknet Node.
   * @param n - Number of cores to purchase. Must be positive. Rounded to nearest integer.
   * @returns True if the Hacknet Node’s cores are successfully purchased, false otherwise.
   */
  upgradeCore(index: number, n: number): boolean;

  /**
   * Upgrade the cache of a hacknet node.
   * @remarks
   * RAM cost: 0 GB
   *
   * This function is only applicable for Hacknet Servers (the upgraded version of a Hacknet Node).
   *
   * Tries to upgrade the specified Hacknet Server’s cache n times.
   *
   * Returns true if it successfully upgrades the Server’s cache n times,
   * or if it purchases some positive amount and the Server reaches its max cache level.
   *
   * Returns false otherwise.
   *
   * @param index - Index/Identifier of Hacknet Node.
   * @param n - Number of cache levels to purchase. Must be positive. Rounded to nearest integer.
   * @returns True if the Hacknet Node’s cores are successfully purchased, false otherwise.
   */
  upgradeCache(index: number, n: number): boolean;

  /**
   * Calculate the cost of upgrading hacknet node levels.
   * @remarks
   * RAM cost: 0 GB
   *
   * Returns the cost of upgrading the specified Hacknet Node by n levels.
   *
   * If an invalid value for n is provided, then this function returns 0.
   * If the specified Hacknet Node is already at max level, then Infinity is returned.
   *
   * @param index - Index/Identifier of Hacknet Node.
   * @param n - Number of levels to upgrade. Must be positive. Rounded to nearest integer.
   * @returns Cost of upgrading the specified Hacknet Node.
   */
  getLevelUpgradeCost(index: number, n: number): number;

  /**
   * Calculate the cost of upgrading hacknet node RAM.
   * @remarks
   * RAM cost: 0 GB
   *
   * Returns the cost of upgrading the RAM of the specified Hacknet Node n times.
   *
   * If an invalid value for n is provided, then this function returns 0.
   * If the specified Hacknet Node is already at max level, then Infinity is returned.
   *
   * @param index - Index/Identifier of Hacknet Node.
   * @param n - Number of times to upgrade RAM. Must be positive. Rounded to nearest integer.
   * @returns Cost of upgrading the specified Hacknet Node's ram.
   */
  getRamUpgradeCost(index: number, n: number): number;

  /**
   * Calculate the cost of upgrading hacknet node cores.
   * @remarks
   * RAM cost: 0 GB
   *
   * Returns the cost of upgrading the number of cores of the specified Hacknet Node by n.
   *
   * If an invalid value for n is provided, then this function returns 0.
   * If the specified Hacknet Node is already at max level, then Infinity is returned.
   *
   * @param index - Index/Identifier of Hacknet Node.
   * @param n - Number of times to upgrade cores. Must be positive. Rounded to nearest integer.
   * @returns Cost of upgrading the specified Hacknet Node's number of cores.
   */
  getCoreUpgradeCost(index: number, n: number): number;

  /**
   * Calculate the cost of upgrading hacknet node cache.
   * @remarks
   * RAM cost: 0 GB
   *
   * This function is only applicable for Hacknet Servers (the upgraded version of a Hacknet Node).
   *
   * Returns the cost of upgrading the cache level of the specified Hacknet Server by n.
   *
   * If an invalid value for n is provided, then this function returns 0.
   * If the specified Hacknet Node is already at max level, then Infinity is returned.
   *
   * @param index - Index/Identifier of Hacknet Node.
   * @param n - Number of times to upgrade cache. Must be positive. Rounded to nearest integer.
   * @returns Cost of upgrading the specified Hacknet Node's cache.
   */
  getCacheUpgradeCost(index: number, n: number): number;

  /**
   * Get the total number of hashes stored.
   * @remarks
   * RAM cost: 0 GB
   *
   * This function is only applicable for Hacknet Servers (the upgraded version of a Hacknet Node).
   *
   * Returns the number of hashes you have.
   *
   * @returns Number of hashes you have.
   */
  numHashes(): number;

  /**
   * Get the maximum number of hashes you can store.
   * @remarks
   * RAM cost: 0 GB
   *
   * This function is only applicable for Hacknet Servers (the upgraded version of a Hacknet Node).
   *
   * Returns the number of hashes you can store.
   *
   * @returns Number of hashes you can store.
   */
  hashCapacity(): number;

  /**
   * Get the cost of a hash upgrade.
   * @remarks
   * RAM cost: 0 GB
   *
   * This function is only applicable for Hacknet Servers (the upgraded version of a Hacknet Node).
   *
   * Returns the number of hashes required for the specified upgrade. The name of the upgrade must be an exact match.
   *
   * @example
   * ```ts
   * // NS1:
   * var upgradeName = "Sell for Corporation Funds";
   * if (hacknet.numHashes() > hacknet.hashCost(upgradeName)) {
   *    hacknet.spendHashes(upgradeName);
   * }
   * ```
   * @example
   * ```ts
   * // NS2:
   * const upgradeName = "Sell for Corporation Funds";
   * if (ns.hacknet.numHashes() > ns.hacknet.hashCost(upgradeName)) {
   *    ns.hacknet.spendHashes(upgradeName);
   * }
   * ```
   * @param upgName - Name of the upgrade of Hacknet Node.
   * @returns Number of hashes required for the specified upgrade.
   */
  hashCost(upgName: string): number;

  /**
   * Purchase a hash upgrade.
   * @remarks
   * RAM cost: 0 GB
   *
   * This function is only applicable for Hacknet Servers (the upgraded version of a Hacknet Node).
   *
   * Spend the hashes generated by your Hacknet Servers on an upgrade.
   * Returns a boolean value - true if the upgrade is successfully purchased, and false otherwise.
   *
   * The name of the upgrade must be an exact match.
   * The `upgTarget` argument is used for upgrades such as `Reduce Minimum Security`, which applies to a specific server.
   * In this case, the `upgTarget` argument must be the hostname of the server.
   *
   * @example
   * ```ts
   * // NS1:
   * hacknet.spendHashes("Sell for Corporation Funds");
   * hacknet.spendHashes("Increase Maximum Money", "foodnstuff");
   * ```
   * @example
   * ```ts
   * NS2:
   * ns.hacknet.spendHashes("Sell for Corporation Funds");
   * ns.hacknet.spendHashes("Increase Maximum Money", "foodnstuff");
   * ```
   * @param upgName - Name of the upgrade of Hacknet Node.
   * @param upgTarget - Object to which upgrade applies. Required for certain upgrades.
   * @returns True if the upgrade is successfully purchased, and false otherwise..
   */
  spendHashes(upgName: string, upgTarget?: string): boolean;

  /**
   * Get the list of hash upgrades
   * @remarks
   * RAM cost: 0 GB
   *
   * This function is only applicable for Hacknet Servers (the upgraded version of a Hacknet Node).
   *
   * Returns the list of all available hash upgrades that can be used in the spendHashes function.
   * @example
   * ```ts
   * // NS1:
   * var upgrades = hacknet.getHashUpgrades(); // ["Sell for Money","Sell for Corporation Funds",...]
   * ```
   * @example
   * ```ts
   * // NS2:
   * const upgrades = ns.hacknet.getHashUpgrades(); // ["Sell for Money","Sell for Corporation Funds",...]
   * ```
   * @returns An array containing the available upgrades
   */
  getHashUpgrades(): string[];

  /**
   * Get the level of a hash upgrade.
   * @remarks
   * RAM cost: 0 GB
   *
   * This function is only applicable for Hacknet Servers (the upgraded version of a Hacknet Node).
   *
   * @returns Level of the upgrade.
   */
  getHashUpgradeLevel(upgName: string): number;

  /**
   * Get the multiplier to study.
   * @remarks
   * RAM cost: 0 GB
   *
   * This function is only applicable for Hacknet Servers (the upgraded version of a Hacknet Node).
   *
   * @returns Multiplier.
   */
  getStudyMult(): number;

  /**
   * Get the multiplier to training.
   * @remarks
   * RAM cost: 0 GB
   *
   * This function is only applicable for Hacknet Servers (the upgraded version of a Hacknet Node).
   *
   * @returns Multiplier.
   */
  getTrainingMult(): number;
}

/**
 * Bladeburner API
 * @remarks
 * You have to be employed in the Bladeburner division and be in BitNode-7
 * or have Source-File 7 in order to use this API.
 * @public
 */
export interface Bladeburner {
  /**
   * List all contracts.
   * @remarks
   * RAM cost: 0.4 GB
   *
   * Returns an array of strings containing the names of all Bladeburner contracts.
   *
   * @returns Array of strings containing the names of all Bladeburner contracts.
   */
  getContractNames(): string[];

  /**
   * List all operations.
   * @remarks
   * RAM cost: 0.4 GB
   *
   * Returns an array of strings containing the names of all Bladeburner operations.
   *
   * @returns Array of strings containing the names of all Bladeburner operations.
   */
  getOperationNames(): string[];

  /**
   * List all black ops.
   * @remarks
   * RAM cost: 0.4 GB
   *
   * Returns an array of strings containing the names of all Bladeburner Black Ops.
   *
   * @returns Array of strings containing the names of all Bladeburner Black Ops.
   */
  getBlackOpNames(): string[];

  /**
   * List all general actions.
   * @remarks
   * RAM cost: 0.4 GB
   *
   * Returns an array of strings containing the names of all general Bladeburner actions.
   *
   * @returns Array of strings containing the names of all general Bladeburner actions.
   */
  getGeneralActionNames(): string[];

  /**
   * List all skills.
   * @remarks
   * RAM cost: 0.4 GB
   *
   * Returns an array of strings containing the names of all general Bladeburner skills.
   *
   * @returns Array of strings containing the names of all general Bladeburner skills.
   */
  getSkillNames(): string[];

  /**
   * Start an action.
   * @remarks
   * RAM cost: 4 GB
   *
   * Attempts to start the specified Bladeburner action.
   * Returns true if the action was started successfully, and false otherwise.
   *
   * @param type - Type of action.
   * @param name - Name of action. Must be an exact match
   * @returns True if the action was started successfully, and false otherwise.
   */
  startAction(type: string, name: string): boolean;

  /**
   * Stop current action.
   * @remarks
   * RAM cost: 2 GB
   *
   * Stops the current Bladeburner action.
   *
   */
  stopBladeburnerAction(): void;

  /**
   * Get current action.
   * @remarks
   * RAM cost: 1 GB
   *
   * Returns an object that represents the player’s current Bladeburner action.
   * If the player is not performing an action, the function will return an object with the ‘type’ property set to “Idle”.
   *
   * @returns Object that represents the player’s current Bladeburner action.
   */
  getCurrentAction(): BladeburnerCurAction;

  /**
   * Get the time to complete an action.
   * @remarks
   * RAM cost: 4 GB
   *
   * Returns the number of seconds it takes to complete the specified action
   *
   * @param type - Type of action.
   * @param name - Name of action. Must be an exact match.
   * @returns Number of milliseconds it takes to complete the specified action.
   */
  getActionTime(type: string, name: string): number;

  /**
   * Get estimate success chance of an action.
   * @remarks
   * RAM cost: 4 GB
   *
   * Returns the estimated success chance for the specified action.
   * This chance is returned as a decimal value, NOT a percentage
   * (e.g. if you have an estimated success chance of 80%, then this function will return 0.80, NOT 80).
   *
   * @param type - Type of action.
   * @param name - Name of action. Must be an exact match.
   * @returns Estimated success chance for the specified action.
   */
  getActionEstimatedSuccessChance(type: string, name: string): [number, number];

  /**
   * Get the reputation gain of an action.
   * @remarks
   * RAM cost: 4 GB
   *
   * Returns the average Bladeburner reputation gain for successfully
   * completing the specified action.
   * Note that this value is an ‘average’ and the real reputation gain may vary slightly from this value.
   *
   * @param type - Type of action.
   * @param name - Name of action. Must be an exact match.
   * @param level - Optional action level at which to calculate the gain
   * @returns Average Bladeburner reputation gain for successfully completing the specified action.
   */
  getActionRepGain(type: string, name: string, level: number): number;

  /**
   * Get action count remaining.
   * @remarks
   * RAM cost: 4 GB
   *
   * Returns the remaining count of the specified action.
   *
   * Note that this is meant to be used for Contracts and Operations.
   * This function will return ‘Infinity’ for actions such as Training and Field Analysis.
   * This function will return 1 for BlackOps not yet completed regardless of whether
   * the player has the required rank to attempt the mission or not.
   *
   * @param type - Type of action.
   * @param name - Name of action. Must be an exact match.
   * @returns Remaining count of the specified action.
   */
  getActionCountRemaining(type: string, name: string): number;

  /**
   * Get the maximum level of an action.
   * @remarks
   * RAM cost: 4 GB
   *
   * Returns the maximum level for this action.
   *
   * Returns -1 if an invalid action is specified.
   *
   * @param type - Type of action.
   * @param name - Name of action. Must be an exact match.
   * @returns Maximum level of the specified action.
   */
  getActionMaxLevel(type: string, name: string): number;

  /**
   * Get the current level of an action.
   * @remarks
   * RAM cost: 4 GB
   *
   * Returns the current level of this action.
   *
   * Returns -1 if an invalid action is specified.
   *
   * @param type - Type of action.
   * @param name - Name of action. Must be an exact match.
   * @returns Current level of the specified action.
   */
  getActionCurrentLevel(type: string, name: string): number;

  /**
   * Get whether an action is set to autolevel.
   * @remarks
   * RAM cost: 4 GB
   *
   * Return a boolean indicating whether or not this action is currently set to autolevel.
   *
   * Returns false if an invalid action is specified.
   *
   * @param type - Type of action.
   * @param name - Name of action. Must be an exact match.
   * @returns True if the action is set to autolevel, and false otherwise.
   */
  getActionAutolevel(type: string, name: string): boolean;

  /**
   * Set an action autolevel.
   * @remarks
   * RAM cost: 4 GB
   *
   * Enable/disable autoleveling for the specified action.
   *
   * @param type - Type of action.
   * @param name - Name of action. Must be an exact match.
   * @param autoLevel - Whether or not to autolevel this action
   */
  setActionAutolevel(type: string, name: string, autoLevel: boolean): void;

  /**
   * Set the level of an action.
   * @remarks
   * RAM cost: 4 GB
   *
   * Set the level for the specified action.
   *
   * @param type - Type of action.
   * @param name - Name of action. Must be an exact match.
   * @param level - Level to set this action to.
   */
  setActionLevel(type: string, name: string, level: number): void;

  /**
   * Get player bladeburner rank.
   * @remarks
   * RAM cost: 4 GB
   *
   * Returns the player’s Bladeburner Rank.
   *
   * @returns Player’s Bladeburner Rank.
   */
  getRank(): number;

  /**
   * Get black op required rank.
   * @remarks
   * RAM cost: 2 GB
   *
   * Returns the rank required to complete this BlackOp.
   *
   * Returns -1 if an invalid action is specified.
   *
   * @param name - Name of BlackOp. Must be an exact match.
   * @returns Rank required to complete this BlackOp.
   */
  getBlackOpRank(name: string): number;

  /**
   * Get bladeburner skill points.
   * @remarks
   * RAM cost: 4 GB
   *
   * Returns the number of Bladeburner skill points you have.
   *
   * @returns Number of Bladeburner skill points you have.
   */
  getSkillPoints(): number;

  /**
   * Get skill level.
   * @remarks
   * RAM cost: 4 GB
   *
   * This function returns your level in the specified skill.
   *
   * The function returns -1 if an invalid skill name is passed in.
   *
   * @param skillName - Name of skill. Case-sensitive and must be an exact match
   * @returns Level in the specified skill.
   */
  getSkillLevel(name: string): number;

  /**
   * Get cost to upgrade skill.
   * @remarks
   * RAM cost: 4 GB
   *
   * This function returns the number of skill points needed to upgrade the specified skill.
   *
   * The function returns -1 if an invalid skill name is passed in.
   *
   * @param skillName - Name of skill. Case-sensitive and must be an exact match
   * @returns Number of skill points needed to upgrade the specified skill.
   */
  getSkillUpgradeCost(name: string): number;

  /**
   * Upgrade skill.
   * @remarks
   * RAM cost: 4 GB
   *
   * Attempts to upgrade the specified Bladeburner skill.
   *
   * Returns true if the skill is successfully upgraded, and false otherwise.
   *
   * @param skillName - Name of skill to be upgraded. Case-sensitive and must be an exact match
   * @returns true if the skill is successfully upgraded, and false otherwise.
   */
  upgradeSkill(name: string): boolean;

  /**
   * Get team size.
   * @remarks
   * RAM cost: 4 GB
   *
   * Returns the number of Bladeburner team members you have assigned to the specified action.
   *
   * Setting a team is only applicable for Operations and BlackOps. This function will return 0 for other action types.
   *
   * @param type - Type of action.
   * @param name - Name of action. Must be an exact match.
   * @returns Number of Bladeburner team members that were assigned to the specified action.
   */
  getTeamSize(type: string, name: string): number;

  /**
   * Set team size.
   * @remarks
   * RAM cost: 4 GB
   *
   * Set the team size for the specified Bladeburner action.
   *
   * Returns the team size that was set, or -1 if the function failed.
   *
   * @param type - Type of action.
   * @param name - Name of action. Must be an exact match.
   * @param size - Number of team members to set. Will be converted using Math.round().
   * @returns Number of Bladeburner team members you assigned to the specified action.
   */
  setTeamSize(type: string, name: string, size: number): number;

  /**
   * Get estimated population in city.
   * @remarks
   * RAM cost: 4 GB
   *
   * Returns the estimated number of Synthoids in the specified city,
   * or -1 if an invalid city was specified.
   *
   * @param cityName - Name of city. Case-sensitive
   * @returns Estimated number of Synthoids in the specified city.
   */
  getCityEstimatedPopulation(name: string): number;

  /**
   * Get number of communities in a city.
   * @remarks
   * RAM cost: 4 GB
   *
   * Returns the estimated number of Synthoid communities in the specified city,
   * or -1 if an invalid city was specified.
   *
   * @param cityName - Name of city. Case-sensitive
   * @returns Number of Synthoids communities in the specified city.
   */
  getCityCommunities(name: string): number;

  /**
   * Get chaos of a city.
   * @remarks
   * RAM cost: 4 GB
   *
   * Returns the chaos in the specified city,
   * or -1 if an invalid city was specified.
   *
   * @param cityName - Name of city. Case-sensitive
   * @returns Chaos in the specified city.
   */
  getCityChaos(name: string): number;

  /**
   * Get current city.
   * @remarks
   * RAM cost: 4 GB
   *
   * Returns the city that the player is currently in (for Bladeburner).
   *
   * @returns City that the player is currently in (for Bladeburner).
   */
  getCity(): string;

  /**
   * Travel to another city in bladeburner.
   * @remarks
   * RAM cost: 4 GB
   * Attempts to switch to the specified city (for Bladeburner only).
   *
   * Returns true if successful, and false otherwise
   *
   * @param cityName - Name of city. Case-sensitive
   * @returns true if successful, and false otherwise
   */
  switchCity(name: string): boolean;

  /**
   * Get bladeburner stamina.
   * @remarks
   * RAM cost: 4 GB
   * Returns an array with two elements:
   * * [Current stamina, Max stamina]
   * @example
   * ```ts
   * // NS1:
   * function getStaminaPercentage() {
   *    var res = bladeburner.getStamina();
   *    return res[0] / res[1];
   * }
   * ```
   * @example
   * ```ts
   * // NS2:
   * function getStaminaPercentage() {
   *    const [current, max] = ns.bladeburner.getStamina();
   *    return current / max;
   * }
   * ```
   * @returns Array containing current stamina and max stamina.
   */
  getStamina(): [number, number];

  /**
   * Join the bladeburner faction.
   * @remarks
   * RAM cost: 4 GB
   * Attempts to join the Bladeburner faction.
   *
   * Returns true if you successfully join the Bladeburner faction, or if you are already a member.
   *
   * Returns false otherwise.
   *
   * @returns True if you successfully join the Bladeburner faction, or if you are already a member, false otherwise.
   */
  joinBladeburnerFaction(): boolean;

  /**
   * Join the bladeburner division.
   * @remarks
   * RAM cost: 4 GB
   *
   * Attempts to join the Bladeburner division.
   *
   * Returns true if you successfully join the Bladeburner division, or if you are already a member.
   *
   * Returns false otherwise.
   *
   * @returns True if you successfully join the Bladeburner division, or if you are already a member, false otherwise.
   */
  joinBladeburnerDivision(): boolean;

  /**
   * Get bladeburner bonus time.
   * @remarks
   * RAM cost: 0 GB
   *
   * Returns the amount of accumulated “bonus time” (seconds) for the Bladeburner mechanic.
   *
   * “Bonus time” is accumulated when the game is offline or if the game is inactive in the browser.
   *
   * “Bonus time” makes the game progress faster, up to 5x the normal speed.
   * For example, if an action takes 30 seconds to complete but you’ve accumulated over
   * 30 seconds in bonus time, then the action will only take 6 seconds in real life to complete.
   *
   * @returns Amount of accumulated “bonus time” (milliseconds) for the Bladeburner mechanic.
   */
  getBonusTime(): number;
}

/**
 * Coding Contract API
 * @public
 */
export interface CodingContract {
  /**
   * Attempts a coding contract.
   * @remarks
   * RAM cost: 10 GB
   *
   * Attempts to solve the Coding Contract with the provided solution.
   *
   * @param answer - Solution for the contract.
   * @param fn - Filename of the contract.
   * @param host - Host of the server containing the contract. Optional. Defaults to current server if not provided.
   * @param opts - Optional parameters for configuring function behavior.
   * @returns True if the solution was correct, false otherwise. If the returnReward option is configured, then the function will instead return a string. If the contract is successfully solved, the string will contain a description of the contract’s reward. Otherwise, it will be an empty string.
   */
  attempt(answer: string[] | number, filename: string, host?: string, opts?: CodingAttemptOptions): boolean | string;

  /**
   * Get the type of a coding contract.
   * @remarks
   * RAM cost: 5 GB
   *
   * Returns a name describing the type of problem posed by the Coding Contract.
   * (e.g. Find Largest Prime Factor, Total Ways to Sum, etc.)
   *
   * @param fn - Filename of the contract.
   * @param host - Host of the server containing the contract. Optional. Defaults to current server if not provided.
   * @returns Name describing the type of problem posed by the Coding Contract.
   */
  getContractType(filename: string, host?: string): string;

  /**
   * Get the description.
   * @remarks
   * RAM cost: 5 GB
   *
   * Get the full text description for the problem posed by the Coding Contract.
   *
   * @param fn - Filename of the contract.
   * @param host - Host of the server containing the contract. Optional. Defaults to current server if not provided.
   * @returns Contract’s text description.
   */
  getDescription(filename: string, host?: string): string;

  /**
   * Get the input data.
   * @remarks
   * RAM cost: 5 GB
   *
   * Get the data associated with the specific Coding Contract.
   * Note that this is not the same as the contract’s description.
   * This is just the data that the contract wants you to act on in order to solve
   *
   * @param filename - Filename of the contract.
   * @param host - Host of the server containing the contract. Optional. Defaults to current server if not provided.
   * @returns The specified contract’s data, data type depends on contract type.;
   */
  getData(filename: string, host?: string): any;

  /**
   * Get the number of attempt remaining.
   * @remarks
   * RAM cost: 2 GB
   *
   * Get the number of tries remaining on the contract before it self-destructs.
   *
   * @param fn - Filename of the contract.
   * @param host - Host of the server containing the contract. Optional. Defaults to current server if not provided.
   * @returns How many attempts are remaining for the contract;
   */
  getNumTriesRemaining(filename: string, host?: string): number;
}

/**
 * Gang API
 * @remarks
 * If you are not in BitNode-2, then you must have Source-File 2 in order to use this API.
 * @public
 */
export interface Gang {
  /**
   * Create a gang.
   * @remarks
   * RAM cost: 1GB
   *
   * Create a gang with the specified faction.
   * @returns True if the gang was created, false otherwise.
   */
  createGang(faction: string): boolean;

  /**
   * Check if you're in a gang.
   * @remarks
   * RAM cost: 1GB
   * @returns True if you're in a gang, false otherwise.
   */
  inGang(): boolean;

  /**
   * List all gang members.
   * @remarks
   * RAM cost: 1 GB
   *
   * Get the names of all Gang members
   *
   * @returns Names of all Gang members.
   */
  getMemberNames(): string[];

  /**
   * Get information about your gang.
   * @remarks
   * RAM cost: 2 GB
   *
   * Get general information about the gang.
   *
   * @returns Object containing general information about the gang.
   */
  getGangInformation(): GangGenInfo;

  /**
   * Get information about the other gangs.
   * @remarks
   * RAM cost: 2 GB
   *
   * Get territory and power information about all gangs.
   *
   * @returns Object containing territory and power information about all gangs.
   */
  getOtherGangInformation(): GangOtherInfo;

  /**
   * Get information about a specific gang member.
   * @remarks
   * RAM cost: 2 GB
   *
   * Get stat and equipment-related information about a Gang Member
   *
   * @param name - Name of member.
   * @returns Object containing stat and equipment-related information about a Gang Member.
   */
  getMemberInformation(name: string): GangMemberInfo;

  /**
   * Check if you can recruit a new gang member.
   * @remarks
   * RAM cost: 1 GB
   *
   * Returns boolean indicating whether a member can currently be recruited
   *
   * @returns True if a member can currently be recruited, false otherwise.
   */
  canRecruitMember(): boolean;

  /**
   * Recruit a new gang member.
   * @remarks
   * RAM cost: 2 GB
   *
   * Attempt to recruit a new gang member.
   *
   * Possible reasons for failure:
   * * Cannot currently recruit a new member
   * * There already exists a member with the specified name
   *
   * @param name - Name of member to recruit.
   * @returns True if the member was successfully recruited, false otherwise.
   */
  recruitMember(name: string): boolean;

  /**
   * List member task names.
   * @remarks
   * RAM cost: 1 GB
   *
   * Get the name of all valid tasks that Gang members can be assigned to.
   *
   * @returns All valid tasks that Gang members can be assigned to.
   */
  getTaskNames(): string[];

  /**
   * Set gang member to task.
   * @remarks
   * RAM cost: 2 GB
   *
   * Attempts to assign the specified Gang Member to the specified task.
   * If an invalid task is specified, the Gang member will be set to idle (“Unassigned”).
   *
   * @param memberName - Name of Gang member to assign.
   * @param taskName - Task to assign.
   * @returns True if the Gang Member was successfully assigned to the task, false otherwise.
   */
  setMemberTask(memberName: string, taskName: string): boolean;

  /**
   * Get stats of a task.
   * @remarks
   * RAM cost: 1 GB
   *
   * Get the stats of a gang task stats. This is typically used to evaluate which action should be executed next.
   *
   * @param name -  Name of the task.
   * @returns Detailed stats of a task.
   */
  getTaskStats(name: string): GangTaskStats;

  /**
   * List equipment names.
   * @remarks
   * RAM cost: 1 GB
   *
   * Get the name of all possible equipment/upgrades you can purchase for your Gang Members.
   * This includes Augmentations.
   *
   * @returns Names of all Equipments/Augmentations.
   */
  getEquipmentNames(): string[];

  /**
   * Get cost of equipment.
   * @remarks
   * RAM cost: 2 GB
   *
   * Get the amount of money it takes to purchase a piece of Equipment or an Augmentation.
   * If an invalid Equipment/Augmentation is specified, this function will return Infinity.
   *
   * @param equipName - Name of equipment.
   * @returns Cost to purchase the specified Equipment/Augmentation (number). Infinity for invalid arguments
   */
  getEquipmentCost(equipName: string): number;

  /**
   * Get type of an equipment.
   * @remarks
   * RAM cost: 2 GB
   *
   * Get the specified equipment type.
   *
   * @param equipName - Name of equipment.
   * @returns Type of the equipment.
   */
  getEquipmentType(equipName: string): string;

  /**
   * Get stats of an equipment.
   * @remarks
   * RAM cost: 2 GB
   *
   * Get the specified equipment stats.
   *
   * @param equipName - Name of equipment.
   * @returns A dictionary containing the stats of the equipment.
   */
  getEquipmentStats(equipName: string): EquipmentStats;

  /**
   * Purchase an equipment for a gang member.
   * @remarks
   * RAM cost: 4 GB
   *
   * Attempt to purchase the specified Equipment/Augmentation for the specified Gang member.
   *
   * @param memberName - Name of Gang member to purchase the equipment for.
   * @param equipName - Name of Equipment/Augmentation to purchase.
   * @returns True if the equipment was successfully purchased. False otherwise
   */
  purchaseEquipment(memberName: string, equipName: string): boolean;

  /**
   * Ascend a gang member.
   * @remarks
   * RAM cost: 4 GB
   *
   * Ascend the specified Gang Member.
   *
   * @param memberName - Name of member to ascend.
   * @returns Object with info about the ascension results. undefined if ascension did not occur.
   */
  ascendMember(memberName: string): GangMemberAscension | undefined;

  /**
   * Get the result of an ascension without ascending.
   * @remarks
   * RAM cost: 2 GB
   *
   * Get the result of an ascension without ascending.
   *
   * @param memberName - Name of member.
   * @returns Object with info about the ascension results. undefined if ascension is impossible.
   */
  getAscensionResult(memberName: string): GangMemberAscension | undefined;

  /**
   * Enable/Disable territory warfare.
   * @remarks
   * RAM cost: 2 GB
   *
   * Set whether or not the gang should engage in territory warfare
   *
   * @param engage - Whether or not to engage in territory warfare.
   */
  setTerritoryWarfare(engage: boolean): void;

  /**
   * Get chance to win clash with other gang.
   * @remarks
   * RAM cost: 4 GB
   *
   * Returns the chance you have to win a clash with the specified gang. The chance is returned in decimal form, not percentage
   *
   * @param gangName - Target gang
   * @returns Chance you have to win a clash with the specified gang.
   */
  getChanceToWinClash(gangName: string): number;

  /**
   * Get bonus time.
   * @remarks
   * RAM cost: 0 GB
   *
   * Returns the amount of accumulated “bonus time” (seconds) for the Gang mechanic.
   *
   * “Bonus time” is accumulated when the game is offline or if the game is inactive in the browser.
   *
   * “Bonus time” makes the game progress faster, up to 10x the normal speed.
   *
   * @returns Bonus time for the Gang mechanic in milliseconds.
   */
  getBonusTime(): number;
}

/**
 * Sleeve API
 * @remarks
 * If you are not in BitNode-10, then you must have Source-File 10 in order to use this API.
 * @public
 */
export interface Sleeve {
  /**
   * Get the number of sleeves you own.
   * @remarks
   * RAM cost: 4 GB
   *
   * Return the number of duplicate sleeves the player has.
   *
   * @returns number of duplicate sleeves the player has.
   */
  getNumSleeves(): number;

  /**
   * Get the stats of a sleeve.
   * @remarks
   * RAM cost: 4 GB
   *
   * Return a structure containing the stats of the sleeve.
   *
   * @param sleeveNumber - Index of the sleeve to get stats of.
   * @returns Object containing the stats of the sleeve.
   */
  getSleeveStats(sleeveNumber: number): SleeveSkills;

  /**
   * Get information about a sleeve.
   * @remarks
   * RAM cost: 4 GB
   *
   * Return a struct containing tons of information about this sleeve
   *
   * @param sleeveNumber - Index of the sleeve to retrieve information.
   * @returns Object containing tons of information about this sleeve.
   */
  getInformation(sleeveNumber: number): SleeveInformation;

  /**
   * Get task of a sleeve.
   * @remarks
   * RAM cost: 4 GB
   *
   * Return the current task that the sleeve is performing. type is set to “Idle” if the sleeve isn’t doing anything.
   *
   * @param sleeveNumber - Index of the sleeve to retrieve task from.
   * @returns Object containing information the current task that the sleeve is performing.
   */
  getTask(sleeveNumber: number): SleeveTask;

  /**
   * Set a sleeve to shock recovery.
   * @remarks
   * RAM cost: 4 GB
   *
   * Return a boolean indicating whether or not this action was set successfully.
   *
   * @param sleeveNumber - Index of the sleeve to start recovery.
   * @returns True if this action was set successfully, false otherwise.
   */
  setToShockRecovery(sleeveNumber: number): boolean;

  /**
   * Set a sleeve to synchronize.
   * @remarks
   * RAM cost: 4 GB
   *
   * Return a boolean indicating whether or not this action was set successfully.
   *
   * @param sleeveNumber - Index of the sleeve to start synchronizing.
   * @returns True if this action was set successfully, false otherwise.
   */
  setToSynchronize(sleeveNumber: number): boolean;

  /**
   * Set a sleeve to commit crime.
   * @remarks
   * RAM cost: 4 GB
   *
   * Return a boolean indicating whether or not this action was set successfully.
   *
   * Returns false if an invalid action is specified.
   *
   * @param sleeveNumber - Index of the sleeve to start commiting crime.
   * @param name - Name of the crime. Must be an exact match.
   * @returns True if this action was set successfully, false otherwise.
   */
  setToCommitCrime(sleeveNumber: number, name: string): boolean;

  /**
   * Set a sleeve to work for a faction.
   * @remarks
   * RAM cost: 4 GB
   *
   * Return a boolean indicating whether or not the sleeve started working or this faction.
   *
   * @param sleeveNumber - Index of the sleeve to work for the faction.
   * @param factionName - Name of the faction to work for.
   * @param factionWorkType - Name of the action to perform for this faction.
   * @returns True if the sleeve started working on this faction, false otherwise, can also throw on errors
   */
  setToFactionWork(sleeveNumber: number, factionName: string, factionWorkType: string): boolean | undefined;

  /**
   * Set a sleeve to work for a company.
   * @remarks
   * RAM cost: 4 GB
   *
   * Return a boolean indicating whether or not the sleeve started working or this company.
   *
   * @param sleeveNumber - Index of the sleeve to work for the company.
   * @param companyName - Name of the company to work for.
   * @returns True if the sleeve started working on this company, false otherwise.
   */
  setToCompanyWork(sleeveNumber: number, companyName: string): boolean;

  /**
   * Set a sleeve to take a class at a university.
   * @remarks
   * RAM cost: 4 GB
   *
   * Return a boolean indicating whether or not this action was set successfully.
   *
   * @param sleeveNumber - Index of the sleeve to start taking class.
   * @param university - Name of the university to attend.
   * @param className - Name of the class to follow.
   * @returns True if this action was set successfully, false otherwise.
   */
  setToUniversityCourse(sleeveNumber: number, university: string, className: string): boolean;

  /**
   * Set a sleeve to workout at the gym.
   * @remarks
   * RAM cost: 4 GB
   *
   * Return a boolean indicating whether or not the sleeve started working out.
   *
   * @param sleeveNumber - Index of the sleeve to workout at the gym.
   * @param gymName - Name of the gym.
   * @param stat - Name of the stat to train.
   * @returns True if the sleeve started working out, false otherwise.
   */
  setToGymWorkout(sleeveNumber: number, gymName: string, stat: string): boolean;

  /**
   * Make a sleeve travel to another city.
   * @remarks
   * RAM cost: 4 GB
   *
   * Return a boolean indicating whether or not the sleeve reached destination.
   *
   * @param sleeveNumber - Index of the sleeve to travel.
   * @param cityName - Name of the destination city.
   * @returns True if the sleeve reached destination, false otherwise.
   */
  travel(sleeveNumber: number, cityName: string): boolean;

  /**
   * Get augmentations installed on a sleeve.
   * @remarks
   * RAM cost: 4 GB
   *
   * Return a list of augmentation names that this sleeve has installed.
   *
   * @param sleeveNumber - Index of the sleeve to retrieve augmentations from.
   * @returns List of augmentation names that this sleeve has installed.
   */
  getSleeveAugmentations(sleeveNumber: number): string[];

  /**
   * List purchasable augs for a sleeve.
   * @remarks
   * RAM cost: 4 GB
   *
   * Return a list of augmentations that the player can buy for this sleeve.
   *
   * @param sleeveNumber - Index of the sleeve to retrieve purchasable augmentations from.
   * @returns List of augmentations that the player can buy for this sleeve.
   */
  getSleevePurchasableAugs(sleeveNumber: number): AugmentPair[];

  /**
   * Purchase an aug for a sleeve.
   * @remarks
   * RAM cost: 4 GB
   *
   * Return true if the aug was purchased and installed on the sleeve.
   *
   * @param sleeveNumber - Index of the sleeve to buy an aug for.
   * @param augName - Name of the aug to buy. Must be an exact match.
   * @returns True if the aug was purchased and installed on the sleeve, false otherwise.
   */
  purchaseSleeveAug(sleeveNumber: number, augName: string): boolean;
}

/**
 * Grafting API
 * @remarks
 * This API requires Source-File 10 to use.
 * @public
 */
export interface Grafting {
  /**
   * Retrieve the grafting cost of an aug.
   * @remarks
   * RAM cost: 3.75 GB
   *
   * @param augName - Name of the aug to check the price of. Must be an exact match.
   * @returns The cost required to graft the named augmentation.
   * @throws Will error if an invalid Augmentation name is provided.
   */
  getAugmentationGraftPrice(augName: string): number;

  /**
   * Retrieves the time required to graft an aug.
   * @remarks
   * RAM cost: 3.75 GB
   *
   * @param augName - Name of the aug to check the grafting time of. Must be an exact match.
   * @returns The time required, in millis, to graft the named augmentation.
   * @throws Will error if an invalid Augmentation name is provided.
   */
  getAugmentationGraftTime(augName: string): number;

  /**
   * Begins grafting the named aug. You must be in New Tokyo to use this.
   * @remarks
   * RAM cost: 7.5 GB
   *
   * @param augName - The name of the aug to begin grafting. Must be an exact match.
   * @param focus - Acquire player focus on this Augmentation grafting. Optional. Defaults to true.
   * @returns True if the aug successfully began grafting, false otherwise (e.g. not enough money, or
   * invalid Augmentation name provided).
   * @throws Will error if called while you are not in New Tokyo.
   */
  graftAugmentation(augName: string, focus?: boolean): boolean;
}

/**
 * Skills formulas
 * @public
 */
interface SkillsFormulas {
  /**
   * Calculate skill level.
   * @param exp - experience for that skill
   * @param skillMult - Multiplier for that skill, defaults to 1.
   * @returns The calculated skill level.
   */
  calculateSkill(exp: number, skillMult?: number): number;
  /**
   * Calculate exp for skill level.
   * @param skill - target skill level
   * @param skillMult - Multiplier for that skill, defaults to 1.
   * @returns The calculated exp required.
   */
  calculateExp(skill: number, skillMult?: number): number;
}

/**
 * Reputation formulas
 * @public
 */
interface ReputationFormulas {
  /**
   * Calculate the total required amount of faction reputation to reach a target favor.
   * @param favor - target faction favor.
   * @returns The calculated faction reputation required.
   */
  calculateFavorToRep(favor: number): number;
  /**
   * Calculate the resulting faction favor of a total amount of reputation.
   * (Faction favor is gained whenever you install an Augmentation.)
   * @param rep - amount of reputation.
   * @returns The calculated faction favor.
   */
  calculateRepToFavor(rep: number): number;
}

/**
 * Hacking formulas
 * @public
 */
interface HackingFormulas {
  /**
   * Calculate hack chance.
   * (Ex: 0.25 would indicate a 25% chance of success.)
   * @param server - Server info from {@link NS.getServer | getServer}
   * @param player - Player info from {@link NS.getPlayer | getPlayer}
   * @returns The calculated hack chance.
   */
  hackChance(server: Server, player: Player): number;
  /**
   * Calculate hack exp for one thread.
   * @remarks
   * Multiply by thread to get total exp
   * @param server - Server info from {@link NS.getServer | getServer}
   * @param player - Player info from {@link NS.getPlayer | getPlayer}
   * @returns The calculated hack exp.
   */
  hackExp(server: Server, player: Player): number;
  /**
   * Calculate hack percent for one thread.
   * (Ex: 0.25 would steal 25% of the server's current value.)
   * @remarks
   * Multiply by thread to get total percent hacked.
   * @param server - Server info from {@link NS.getServer | getServer}
   * @param player - Player info from {@link NS.getPlayer | getPlayer}
   * @returns The calculated hack percent.
   */
  hackPercent(server: Server, player: Player): number;
  /**
   * Calculate the percent a server would grow to.
   * (Ex: 3.0 would would grow the server to 300% of its current value.)
   * @param server - Server info from {@link NS.getServer | getServer}
   * @param threads - Amount of thread.
   * @param player - Player info from {@link NS.getPlayer | getPlayer}
   * @param cores - Number of cores on the computer that will execute grow.
   * @returns The calculated grow percent.
   */
  growPercent(server: Server, threads: number, player: Player, cores?: number): number;
  /**
   * Calculate hack time.
   * @param server - Server info from {@link NS.getServer | getServer}
   * @param player - Player info from {@link NS.getPlayer | getPlayer}
   * @returns The calculated hack time.
   */
  hackTime(server: Server, player: Player): number;
  /**
   * Calculate grow time.
   * @param server - Server info from {@link NS.getServer | getServer}
   * @param player - Player info from {@link NS.getPlayer | getPlayer}
   * @returns The calculated grow time.
   */
  growTime(server: Server, player: Player): number;
  /**
   * Calculate weaken time.
   * @param server - Server info from {@link NS.getServer | getServer}
   * @param player - Player info from {@link NS.getPlayer | getPlayer}
   * @returns The calculated weaken time.
   */
  weakenTime(server: Server, player: Player): number;
}

/**
 * Hacknet Node formulas
 * @public
 */
interface HacknetNodesFormulas {
  /**
   * Calculate money gain rate.
   * @param level - level of the node.
   * @param ram - ram of the node.
   * @param cores - cores of the node.
   * @param mult - player production mult (default to 1)
   * @returns The calculated money gain rate.
   */
  moneyGainRate(level: number, ram: number, cores: number, mult?: number): number;
  /**
   * Calculate cost of upgrading hacknet node level.
   * @param startingLevel - starting level
   * @param extraLevels - amount of level to purchase (defaults to 1)
   * @param costMult - player cost reduction (default to 1)
   * @returns The calculated cost.
   */
  levelUpgradeCost(startingLevel: number, extraLevels?: number, costMult?: number): number;
  /**
   * Calculate cost of upgrading hacknet node ram.
   * @param startingRam - starting ram
   * @param extraLevels - amount of level of ram to purchase (defaults to 1)
   * @param costMult - player cost reduction (default to 1)
   * @returns The calculated cost.
   */
  ramUpgradeCost(startingRam: number, extraLevels?: number, costMult?: number): number;
  /**
   * Calculate cost of upgrading hacknet node cores.
   * @param startingCore - starting cores
   * @param extraCores - amount of cores to purchase (defaults to 1)
   * @param costMult - player cost reduction (default to 1)
   * @returns The calculated cost.
   */
  coreUpgradeCost(startingCore: number, extraCores?: number, costMult?: number): number;
  /**
   * Calculate the cost of a hacknet node.
   * @param n - number of the hacknet node
   * @param mult - player cost reduction (defaults to 1)
   * @returns The calculated cost.
   */
  hacknetNodeCost(n: number, mult: number): number;
  /**
   * All constants used by the game.
   * @returns An object with all hacknet node constants used by the game.
   */
  constants(): HacknetNodeConstants;
}

/**
 * Hacknet Server formulas
 * @public
 */
interface HacknetServersFormulas {
  /**
   * Calculate hash gain rate.
   * @param level - level of the server.
   * @param ramUsed - ramUsed of the server.
   * @param maxRam - maxRam of the server.
   * @param cores - cores of the server.
   * @param mult - player production mult (default to 1)
   * @returns The calculated hash gain rate.
   */
  hashGainRate(level: number, ramUsed: number, maxRam: number, cores: number, mult?: number): number;
  /**
   * Calculate cost of upgrading hacknet server level.
   * @param startingLevel - starting level
   * @param extraLevels - amount of level to purchase (defaults to 1)
   * @param costMult - player cost reduction (default to 1)
   * @returns The calculated cost.
   */
  levelUpgradeCost(startingLevel: number, extraLevels?: number, costMult?: number): number;
  /**
   * Calculate cost of upgrading hacknet server ram.
   * @param startingRam - starting ram
   * @param extraLevels - amount of level of ram to purchase (defaults to 1)
   * @param costMult - player cost reduction (default to 1)
   * @returns The calculated cost.
   */
  ramUpgradeCost(startingRam: number, extraLevels?: number, costMult?: number): number;
  /**
   * Calculate cost of upgrading hacknet server cores.
   * @param startingCore - starting cores
   * @param extraCores - amount of cores to purchase (defaults to 1)
   * @param costMult - player cost reduction (default to 1)
   * @returns The calculated cost.
   */
  coreUpgradeCost(startingCore: number, extraCores?: number, costMult?: number): number;
  /**
   * Calculate cost of upgrading hacknet server cache.
   * @param startingCache - starting cache level
   * @param extraCache - amount of levels of cache to purchase (defaults to 1)
   * @returns The calculated cost.
   */
  cacheUpgradeCost(startingCache: number, extraCache?: number): number;
  /**
   * Calculate hash cost of an upgrade.
   * @param upgName - name of the upgrade
   * @param level - level of the upgrade
   * @returns The calculated hash cost.
   */
  hashUpgradeCost(upgName: number, level: number): number;
  /**
   * Calculate the cost of a hacknet server.
   * @param n - number of the hacknet server
   * @param mult - player cost reduction (defaults to 1)
   * @returns The calculated cost.
   */
  hacknetServerCost(n: number, mult?: number): number;
  /**
   * All constants used by the game.
   * @returns An object with all hacknet server constants used by the game.
   */
  constants(): HacknetServerConstants;
}

/**
 * Gang formulas
 * @public
 */
interface GangFormulas {
  /**
   * Calculate the wanted penalty.
   * @param gang - Gang info from {@link Gang.getGangInformation | getGangInformation}
   * @returns The calculated wanted penalty.
   */
  wantedPenalty(gang: GangGenInfo): number;
  /**
   * Calculate respect gain per tick.
   * @param gang - Gang info from {@link Gang.getGangInformation | getGangInformation}
   * @param member - Gang info from {@link Gang.getMemberInformation | getMemberInformation}
   * @param task - Gang info from {@link Gang.getTaskStats | getTaskStats}
   * @returns The calculated respect gain.
   */
  respectGain(gang: GangGenInfo, member: GangMemberInfo, task: GangTaskStats): number;
  /**
   * Calculate wanted gain per tick.
   * @param gang - Gang info from {@link Gang.getGangInformation | getGangInformation}
   * @param member - Member info from {@link Gang.getMemberInformation | getMemberInformation}
   * @param task - Task info from {@link Gang.getTaskStats | getTaskStats}
   * @returns The calculated wanted gain.
   */
  wantedLevelGain(gang: GangGenInfo, member: GangMemberInfo, task: GangTaskStats): number;
  /**
   * Calculate money gain per tick.
   * @param gang - Gang info from {@link Gang.getGangInformation | getGangInformation}
   * @param member - Member info from {@link Gang.getMemberInformation | getMemberInformation}
   * @param task - Task info from {@link Gang.getTaskStats | getTaskStats}
   * @returns The calculated money gain.
   */
  moneyGain(gang: GangGenInfo, member: GangMemberInfo, task: GangTaskStats): number;

  /**
   * Calculate ascension point gain.
   * @param exp - Experience point before ascension.
   * @returns The calculated ascension point gain.
   */
  ascensionPointsGain(exp: number): number;

  /**
   * Calculate ascension mult.
   * @param points - Amount of ascension points.
   * @returns The calculated ascension mult.
   */
  ascensionMultiplier(points: number): number;
}

/**
 * Formulas API
 * @remarks
 * You need Formulas.exe on your home computer to use this API.
 * @public
 */
export interface Formulas {
  /** Reputation formulas */
  reputation: ReputationFormulas;
  /** Skills formulas */
  skills: SkillsFormulas;
  /** Hacking formulas */
  hacking: HackingFormulas;
  /** Hacknet Nodes formulas */
  hacknetNodes: HacknetNodesFormulas;
  /** Hacknet Servers formulas */
  hacknetServers: HacknetServersFormulas;
  /** Gang formulas */
  gang: GangFormulas;
}

/**
 * @public
 */
export interface Fragment {
  id: number;
  shape: boolean[][];
  type: number;
  power: number;
  limit: number;
}

/**
 * @public
 */
export interface ActiveFragment {
  id: number;
  highestCharge: number;
  numCharge: number;
  rotation: number;
  x: number;
  y: number;
}

/**
 * Stanek's Gift API.
 * @public
 */
interface Stanek {
  /**
   * Stanek's Gift width.
   * @remarks
   * RAM cost: 0.4 GB
   * @returns The width of the gift.
   */
  giftWidth(): number;
  /**
   * Stanek's Gift height.
   * @remarks
   * RAM cost: 0.4 GB
   * @returns The height of the gift.
   */
  giftHeight(): number;

  /**
   * Charge a fragment, increasing its power.
   * @remarks
   * RAM cost: 0.4 GB
   * @param rootX - rootX Root X against which to align the top left of the fragment.
   * @param rootY - rootY Root Y against which to align the top left of the fragment.
   * @returns Promise that lasts until the charge action is over.
   */
  chargeFragment(rootX: number, rootY: number): Promise<void>;

  /**
   * List possible fragments.
   * @remarks
   * RAM cost: 0 GB
   *
   * @returns List of possible fragments.
   */
  fragmentDefinitions(): Fragment[];

  /**
   * List of fragments in Stanek's Gift.
   * @remarks
   * RAM cost: 5 GB
   *
   * @returns List of active fragments placed on Stanek's Gift.
   */
  activeFragments(): ActiveFragment[];

  /**
   * Clear the board of all fragments.
   * @remarks
   * RAM cost: 0 GB
   */
  clearGift(): void;

  /**
   * Check if fragment can be placed at specified location.
   * @remarks
   * RAM cost: 0.5 GB
   *
   * @param rootX - rootX Root X against which to align the top left of the fragment.
   * @param rootY - rootY Root Y against which to align the top left of the fragment.
   * @param rotation - rotation A number from 0 to 3, the mount of 90 degree turn to take.
   * @param fragmentId - fragmentId ID of the fragment to place.
   * @returns true if the fragment can be placed at that position. false otherwise.
   */
  canPlaceFragment(rootX: number, rootY: number, rotation: number, fragmentId: number): boolean;
  /**
   * Place fragment on Stanek's Gift.
   * @remarks
   * RAM cost: 5 GB
   *
   * @param rootX - X against which to align the top left of the fragment.
   * @param rootY - Y against which to align the top left of the fragment.
   * @param rotation - A number from 0 to 3, the mount of 90 degree turn to take.
   * @param fragmentId - ID of the fragment to place.
   * @returns true if the fragment can be placed at that position. false otherwise.
   */
  placeFragment(rootX: number, rootY: number, rotation: number, fragmentId: number): boolean;
  /**
   * Get placed fragment at location.
   * @remarks
   * RAM cost: 5 GB
   *
   * @param rootX - X against which to align the top left of the fragment.
   * @param rootY - Y against which to align the top left of the fragment.
   * @returns The fragment at [rootX, rootY], if any.
   */
  getFragment(rootX: number, rootY: number): ActiveFragment | undefined;

  /**
   * Remove fragment at location.
   * @remarks
   * RAM cost: 0.15 GB
   *
   * @param rootX - X against which to align the top left of the fragment.
   * @param rootY - Y against which to align the top left of the fragment.
   * @returns The fragment at [rootX, rootY], if any.
   */
  removeFragment(rootX: number, rootY: number): boolean;
}

/**
 * User Interface API.
 * @public
 */
interface UserInterface {
  /**
   * Get the current theme
   * @remarks
   * RAM cost: 0 GB
   *
   * @returns An object containing the theme's colors
   */
  getTheme(): UserInterfaceTheme;

  /**
   * Sets the current theme
   * @remarks
   * RAM cost: 0 GB
   * @example
   * Usage example (NS2)
   * ```ts
   * const theme = ns.ui.getTheme();
   * theme.primary = '#ff5500';
   * ns.ui.setTheme(theme);
   * ```
   */
  setTheme(newTheme: UserInterfaceTheme): void;

  /**
   * Resets the player's theme to the default values
   * @remarks
   * RAM cost: 0 GB
   */
  resetTheme(): void;

  /**
   * Get the current styles
   * @remarks
   * RAM cost: 0 GB
   *
   * @returns An object containing the player's styles
   */
  getStyles(): IStyleSettings;

  /**
   * Sets the current styles
   * @remarks
   * RAM cost: 0 GB
   * @example
   * Usage example (NS2)
   * ```ts
   * const styles = ns.ui.getStyles();
   * styles.fontFamily = 'Comic Sans Ms';
   * ns.ui.setStyles(styles);
   * ```
   */
  setStyles(newStyles: IStyleSettings): void;

  /**
   * Resets the player's styles to the default values
   * @remarks
   * RAM cost: 0 GB
   */
  resetStyles(): void;

  /**
   * Gets the current game information (version, commit, ...)
   * @remarks
   * RAM cost: 0 GB
   */
  getGameInfo(): GameInfo;
}

/**
 * Collection of all functions passed to scripts
 * @public
 * @remarks
 * <b>Basic ns1 usage example:</b>
 * ```ts
 *  // Basic ns functions can be used directly
 *  getHostname();
 *  // Some related functions are gathered within a common namespace
 *  stock.getPrice();
 * ```
 * {@link https://bitburner.readthedocs.io/en/latest/netscript/netscript1.html| ns1 in-game docs}
 * <hr>
 * <b>Basic ns2 usage example:</b>
 * ```ts
 * export async function main(ns) {
 *  // Basic ns functions can be accessed on the ns object
 *  ns.getHostname();
 *  // Some related functions are gathered under a sub-property of the ns object
 *  ns.stock.getPrice();
 *  // Some functions need to be awaited
 *  await ns.hack('n00dles');
 * }
 * ```
 * {@link https://bitburner.readthedocs.io/en/latest/netscript/netscriptjs.html| ns2 in-game docs}
 * <hr>
 */
export interface NS {
  /**
   * Namespace for hacknet functions.
   * @remarks RAM cost: 4 GB
   */
  readonly hacknet: Hacknet;
  /**
   *
   * Namespace for bladeburner functions.
   * @remarks RAM cost: 0 GB
   */
  readonly bladeburner: Bladeburner;
  /**
   *
   * Namespace for codingcontract functions.
   * @remarks RAM cost: 0 GB
   */
  readonly codingcontract: CodingContract;
  /**
   *
   * Namespace for gang functions.
   * @remarks RAM cost: 0 GB
   */
  readonly gang: Gang;
  /**
   *
   * Namespace for sleeve functions.
   * @remarks RAM cost: 0 GB
   */
  readonly sleeve: Sleeve;
  /**
   *
   * Namespace for stock functions.
   * @remarks
   * RAM cost: 0 GB
   */
  readonly stock: TIX;
  /**
   *
   * Namespace for formulas functions.
   * @remarks
   * RAM cost: 0 GB
   */
  readonly formulas: Formulas;
  /**
   * Namespace for stanek functions.
   * RAM cost: 0 GB
   */
  readonly stanek: Stanek;
  /**
   * Namespace for corporation functions.
   * RAM cost: 0 GB
   */
  readonly corporation: Corporation;

  /**
   * Namespace for user interface functions.
   * RAM cost: 0 GB
   */
  readonly ui: UserInterface;

  /**
   * Namespace for singularity functions.
   * RAM cost: 0 GB
   */
  readonly singularity: Singularity;

  /**
   * Namespace for grafting functions.
   * @remarks
   * RAM cost: 0 GB
   */
  readonly grafting: Grafting;

  /**
   * Arguments passed into the script.
   *
   * @remarks
   * RAM cost: 0 GB
   *
   * Arguments passed into a script can be accessed using a normal
   * array using the [] operator (args[0], args[1], etc…).
   *
   * It is also possible to get the number of arguments that was passed into a script using: 'args.length'
   * WARNING: Do not try to modify the args array. This will break the game.
   */
  readonly args: (string | number | boolean)[];

  /**
   * Steal a servers money.
   * @remarks
   * RAM cost: 0.1 GB
   *
   * Function that is used to try and hack servers to steal money and gain hacking experience.
   * The runtime for this command depends on your hacking level and the target server’s
   * security level when this function is called. In order to hack a server you must first gain root access to that server
   * and also have the required hacking level.
   *
   * A script can hack a server from anywhere. It does not need to be running on the same
   * server to hack that server. For example, you can create a script that hacks the `foodnstuff`
   * server and run that script on any server in the game.
   *
   * A successful `hack()` on a server will raise that server’s security level by 0.002.
   *
   * @example
   * ```ts
   * // NS1:
   * var earnedMoney = hack("foodnstuff");
   * ```
   * @example
   * ```ts
   * // NS2:
   * let earnedMoney = await ns.hack("foodnstuff");
   * ```
   * @param host - Hostname of the target server to hack.
   * @param opts - Optional parameters for configuring function behavior.
   * @returns The amount of money stolen if the hack is successful, and zero otherwise.
   */
  hack(host: string, opts?: BasicHGWOptions): Promise<number>;

  /**
   * Spoof money in a servers bank account, increasing the amount available.
   * @remarks
   * RAM cost: 0.15 GB
   *
   * Use your hacking skills to increase the amount of money available on a server.
   * The runtime for this command depends on your hacking level and the target server’s
   * security level. When `grow` completes, the money available on a target server will
   * be increased by a certain, fixed percentage. This percentage is determined by the
   * target server’s growth rate (which varies between servers) and security level. Generally,
   * higher-level servers have higher growth rates. The getServerGrowth() function can be used
   * to obtain a server’s growth rate.
   *
   * Like hack, `grow` can be called on any server, regardless of where the script is running.
   * The grow() command requires root access to the target server, but there is no required hacking
   * level to run the command. It also raises the security level of the target server by 0.004.
   *
   * @example
   * ```ts
   * // NS1:
   * var currentMoney = getServerMoneyAvailable("foodnstuff");
   * currentMoney = currentMoney * (1 + grow("foodnstuff"));
   * ```
   * @example
   * ```ts
   * // NS2:
   * let currentMoney = ns.getServerMoneyAvailable("foodnstuff");
   * currentMoney *= (1 + await ns.grow("foodnstuff"));
   * ```
   * @param host - Hostname of the target server to grow.
   * @param opts - Optional parameters for configuring function behavior.
   * @returns The number by which the money on the server was multiplied for the growth.
   */
  grow(host: string, opts?: BasicHGWOptions): Promise<number>;

  /**
   * Reduce a server security level.
   * @remarks
   * RAM cost: 0.15 GB
   *
   * Use your hacking skills to attack a server’s security, lowering the server’s security level.
   * The runtime for this command depends on your hacking level and the target server’s security
   * level when this function is called. This function lowers the security level of the target server by 0.05.
   *
   * Like hack and grow, `weaken` can be called on any server, regardless of
   * where the script is running. This command requires root access to the target server, but
   * there is no required hacking level to run the command.
   *
   * @example
   * ```ts
   * // NS1:
   * var currentSecurity = getServerSecurityLevel("foodnstuff");
   * currentSecurity = currentSecurity - weaken("foodnstuff");
   * ```
   * @example
   * ```ts
   * // NS2:
   * let currentSecurity = ns.getServerSecurityLevel("foodnstuff");
   * currentSecurity -= await ns.weaken("foodnstuff");
   * ```
   * @param host - Hostname of the target server to weaken.
   * @param opts - Optional parameters for configuring function behavior.
   * @returns The amount by which the target server’s security level was decreased. This is equivalent to 0.05 multiplied by the number of script threads.
   */
  weaken(host: string, opts?: BasicHGWOptions): Promise<number>;

  /**
   * Predict the effect of weaken.
   * @remarks
   * RAM cost: 1 GB
   *
   * Returns the security decrease that would occur if a weaken with this many threads happened.
   *
   * @param threads - Amount of threads that will be used.
   * @param cores - Optional. The number of cores of the server that would run weaken.
   * @returns The security decrease.
   */
  weakenAnalyze(threads: number, cores?: number): number;

  /**
   * Predict the effect of hack.
   * @remarks
   * RAM cost: 1 GB
   *
   * This function returns the number of script threads you need when running the hack command
   * to steal the specified amount of money from the target server.
   * If hackAmount is less than zero or greater than the amount of money available on the server,
   * then this function returns -1.
   *
   * Warning: The value returned by this function isn’t necessarily a whole number.
   *
   * @example
   * ```ts
   * //For example, let’s say the foodnstuff server has $10m and you run:
   * hackAnalyzeThreads("foodnstuff", 1e6);
   * //If this function returns 50, this means that if your next hack call is run on a script with 50 threads, it will steal $1m from the foodnstuff server.
   * ```
   * @param host - Hostname of the target server to analyze.
   * @param hackAmount - Amount of money you want to hack from the server.
   * @returns The number of threads needed to hack the server for hackAmount money.
   */
  hackAnalyzeThreads(host: string, hackAmount: number): number;

  /**
   * Get the part of money stolen with a single thread.
   * @remarks
   * RAM cost: 1 GB
   *
   * Returns the part of the specified server’s money you will steal with a single thread hack.
   *
   * @example
   * ```ts
   * // NS1:
   * //For example, assume the following returns 0.01:
   * var hackAmount = hackAnalyze("foodnstuff");
   * //This means that if hack the foodnstuff server using a single thread, then you will steal 1%, or 0.01 of its total money. If you hack using N threads, then you will steal N*0.01 times its total money.
   * ```
   * @example
   * ```ts
   * // NS2:
   * //For example, assume the following returns 0.01:
   * const hackAmount = ns.hackAnalyze("foodnstuff");
   * //This means that if hack the foodnstuff server using a single thread, then you will steal 1%, or 0.01 of its total money. If you hack using N threads, then you will steal N*0.01 times its total money.
   * ```
   * @param host - Hostname of the target server.
   * @returns The part of money you will steal from the target server with a single thread hack.
   */
  hackAnalyze(host: string): number;

  /**
   * Get the security increase for a number of thread.
   * @remarks
   * RAM cost: 1 GB
   *
   * Returns the security increase that would occur if a hack with this many threads happened.
   *
   * @param threads - Amount of threads that will be used.
   * @param hostname - Hostname of the target server. The number of threads is limited to the number needed to hack the servers maximum amount of money.
   * @returns The security increase.
   */
  hackAnalyzeSecurity(threads: number, hostname?: string): number;

  /**
   * Get the chance of successfully hacking a server.
   * @remarks
   * RAM cost: 1 GB
   *
   * Returns the chance you have of successfully hacking the specified server.
   *
   * This returned value is in decimal form, not percentage.
   *
   * @param host - Hostname of the target server.
   * @returns The chance you have of successfully hacking the target server.
   */
  hackAnalyzeChance(host: string): number;

  /**
   * Calculate the number of grow thread needed to grow a server by a certain multiplier.
   * @remarks
   * RAM cost: 1 GB
   *
   * This function returns the number of “growths” needed in order to increase
   * the amount of money available on the specified server by the specified amount.
   * The specified amount is multiplicative and is in decimal form, not percentage.
   *
   * Warning: The value returned by this function isn’t necessarily a whole number.
   *
   * @example
   * ```ts
   * // NS1:
   * //For example, if you want to determine how many grow calls you need to double the amount of money on foodnstuff, you would use:
   * var growTimes = growthAnalyze("foodnstuff", 2);
   * //If this returns 100, then this means you need to call grow 100 times in order to double the money (or once with 100 threads).
   * ```
   * @example
   * ```ts
   * // NS2:
   * //For example, if you want to determine how many grow calls you need to double the amount of money on foodnstuff, you would use:
   * const growTimes = ns.growthAnalyze("foodnstuff", 2);
   * //If this returns 100, then this means you need to call grow 100 times in order to double the money (or once with 100 threads).
   * ```
   * @param host - Hostname of the target server.
   * @param growthAmount - Multiplicative factor by which the server is grown. Decimal form..
   * @returns The amount of grow calls needed to grow the specified server by the specified amount
   */
  growthAnalyze(host: string, growthAmount: number, cores?: number): number;

  /**
   * Calculate the security increase for a number of thread.
   * @remarks
   * RAM cost: 1 GB
   *
   * Returns the security increase that would occur if a grow with this many threads happened.
   *
   * @param threads - Amount of threads that will be used.
   * @returns The security increase.
   */
  growthAnalyzeSecurity(threads: number): number;

  /**
   * Suspends the script for n milliseconds.
   * @remarks
   * RAM cost: 0 GB
   *
   * @param millis - Number of milliseconds to sleep.
   * @example
   * ```ts
   * // NS1:
   * // This will count from 1 to 10 in your terminal, with one number every 5 seconds
   * for (var i=0; i<10; i++) {
   *   tprint(i + 1);
   *   sleep(5000);
   * }
   * ```
   * @example
   * ```ts
   * // NS2:
   * // This will count from 1 to 10 in your terminal, with one number every 5 seconds
   * for (var i=0; i<10; i++) {
   *   ns.tprint(i + 1);
   *   await ns.sleep(5000);
   * }
   * ```
   * @returns
   */
  sleep(millis: number): Promise<true>;

  /**
   * Suspends the script for n milliseconds. Doesn't block with concurrent calls.
   * @remarks
   * RAM cost: 0 GB
   *
   * @param millis - Number of milliseconds to sleep.
   * @returns
   */
  asleep(millis: number): Promise<true>;

  /**
   * Prints one or move values or variables to the script’s logs.
   * @remarks
   * RAM cost: 0 GB
   *
   * @param args - Value(s) to be printed.
   */
  print(...args: any[]): void;

  /**
   * Prints a formatted string to the script’s logs.
   * @remarks
   * RAM cost: 0 GB
   *
   * see: https://github.com/alexei/sprintf.js
   * @param format - format of the message
   * @param args - Value(s) to be printed.
   */
  printf(format: string, ...args: any[]): void;

  /**
   * Prints one or more values or variables to the Terminal.
   * @remarks
   * RAM cost: 0 GB
   *
   * @param args - Value(s) to be printed.
   */
  tprint(...args: any[]): void;

  /**
   * Prints a raw value or a variable to the Terminal.
   * @remarks
   * RAM cost: 0 GB
   *
   * @param format - format of the message
   * @param msg - Value to be printed.
   */
  tprintf(format: string, ...values: any[]): void;

  /**
   * Clears the script’s logs.
   * @remarks
   * RAM cost: 0 GB
   */
  clearLog(): void;

  /**
   * Disables logging for the given function.
   * @remarks
   * RAM cost: 0 GB
   *
   * Logging can be disabled for all functions by passing `ALL` as the argument.
   *
   * Note that this does not completely remove all logging functionality.
   * This only stops a function from logging when the function is successful.
   * If the function fails, it will still log the reason for failure.
   *
   * @param fn - Name of function for which to disable logging.
   */
  disableLog(fn: string): void;

  /**
   * Enable logging for a certain function.
   * @remarks
   * RAM cost: 0 GB
   *
   * Re-enables logging for the given function. If `ALL` is passed into this
   * function as an argument, then it will revert the effects of disableLog(`ALL`).
   *
   * @param fn - Name of function for which to enable logging.
   */
  enableLog(fn: string): void;

  /**
   * Checks the status of the logging for the given function.
   * @remarks
   * RAM cost: 0 GB
   *
   * @param fn - Name of function to check.
   * @returns Returns a boolean indicating whether or not logging is enabled for that function (or `ALL`)
   */
  isLogEnabled(fn: string): boolean;

  /**
   * Get all the logs of a script.
   * @remarks
   * RAM cost: 0 GB
   *
   * Returns a script’s logs. The logs are returned as an array, where each line is an element in the array.
   * The most recently logged line is at the end of the array.
   * Note that there is a maximum number of lines that a script stores in its logs. This is configurable in the game’s options.
   * If the function is called with no arguments, it will return the current script’s logs.
   *
   * Otherwise, the fn, hostname/ip, and args… arguments can be used to get the logs from another script.
   * Remember that scripts are uniquely identified by both their names and arguments.
   *
   * @example
   * ```ts
   * // NS1:
   * //Get logs from foo.script on the current server that was run with no args
   * getScriptLogs("foo.script");
   *
   * //Open logs from foo.script on the foodnstuff server that was run with no args
   * getScriptLogs("foo.script", "foodnstuff");
   *
   * //Open logs from foo.script on the foodnstuff server that was run with the arguments [1, "test"]
   * getScriptLogs("foo.script", "foodnstuff", 1, "test");
   * ```
   * @example
   * ```ts
   * // NS2:
   * //Get logs from foo.script on the current server that was run with no args
   * ns.getScriptLogs("foo.script");
   *
   * //Open logs from foo.script on the foodnstuff server that was run with no args
   * ns.getScriptLogs("foo.script", "foodnstuff");
   *
   * //Open logs from foo.script on the foodnstuff server that was run with the arguments [1, "test"]
   * ns.getScriptLogs("foo.script", "foodnstuff", 1, "test");
   * ```
   * @param fn - Optional. Filename of script to get logs from.
   * @param host - Optional. Hostname of the server that the script is on.
   * @param args - Arguments to identify which scripts to get logs for.
   * @returns Returns an string array, where each line is an element in the array. The most recently logged line is at the end of the array.
   */
  getScriptLogs(fn?: string, host?: string, ...args: any[]): string[];

  /**
   * Get an array of recently killed scripts across all servers.
   * @remarks
   * RAM cost: 0.2 GB
   *
   * The most recently killed script is the first element in the array.
   * Note that there is a maximum number of recently killed scripts which are tracked.
   * This is configurable in the game's options as `Recently killed scripts size`.
   *
   * @example
   * ```ts
   * let recentScripts = ns.getRecentScripts();
   * let mostRecent = recentScripts.shift()
   * if (mostRecent)
   *   ns.tprint(mostRecent.logs.join('\n'))
   * ```
   *
   * @returns Array with information about previously killed scripts.
   */
  getRecentScripts(): RecentScript[];

  /**
   * Open the tail window of a script.
   * @remarks
   * RAM cost: 0 GB
   *
   * Opens a script’s logs. This is functionally the same as the tail Terminal command.
   *
   * If the function is called with no arguments, it will open the current script’s logs.
   *
   * Otherwise, the fn, hostname/ip, and args… arguments can be used to get the logs from another script.
   * Remember that scripts are uniquely identified by both their names and arguments.
   *
   * @example
   * ```ts
   * // NS1:
   * //Open logs from foo.script on the current server that was run with no args
   * tail("foo.script");
   *
   * //Get logs from foo.script on the foodnstuff server that was run with no args
   * tail("foo.script", "foodnstuff");
   *
   * //Get logs from foo.script on the foodnstuff server that was run with the arguments [1, "test"]
   * tail("foo.script", "foodnstuff", 1, "test");
   * ```
   * @example
   * ```ts
   * // NS2:
   * //Open logs from foo.script on the current server that was run with no args
   * ns.tail("foo.script");
   *
   * //Get logs from foo.script on the foodnstuff server that was run with no args
   * ns.tail("foo.script", "foodnstuff");
   *
   * //Get logs from foo.script on the foodnstuff server that was run with the arguments [1, "test"]
   * ns.tail("foo.script", "foodnstuff", 1, "test");
   * ```
   * @param fn - Optional. Filename or PID of the script being tailed. If omitted, the current script is tailed.
   * @param host - Optional. Hostname of the script being tailed. Defaults to the server this script is running on. If args are specified, this is not optional.
   * @param args - Arguments for the script being tailed.
   */
  tail(fn?: FilenameOrPID, host?: string, ...args: any[]): void;

  /**
   * Get the list of servers connected to a server.
   * @remarks
   * RAM cost: 0.2 GB
   *
   * Returns an array containing the hostnames of all servers that are one
   * node way from the specified target server. The hostnames in the returned
   * array are strings.
   *
   * @param host - Optional, Hostname of the server to scan, default to current server.
   * @returns Returns an string of hostnames.
   */
  scan(host?: string): string[];

  /**
   * Runs NUKE.exe on a server.
   * @remarks
   * RAM cost: 0.05 GB
   *
   * Running NUKE.exe on a target server gives you root access which means you can executes scripts on said server. NUKE.exe must exist on your home computer.
   *
   * @example
   * ```ts
   * // NS1:
   * nuke("foodnstuff");
   * ```
   * @example
   * ```ts
   * // NS2:
   * ns.nuke("foodnstuff");
   * ```
   * @param host - Hostname of the target server.
   */
  nuke(host: string): void;

  /**
   * Runs BruteSSH.exe on a server.
   * @remarks
   * RAM cost: 0.05 GB
   *
   * Runs the BruteSSH.exe program on the target server. BruteSSH.exe must exist on your home computer.
   *
   * @example
   * ```ts
   * // NS1:
   * brutessh("foodnstuff");
   * ```
   * @example
   * ```ts
   * // NS2:
   * ns.brutessh("foodnstuff");
   * ```
   * @param host - Hostname of the target server.
   */
  brutessh(host: string): void;

  /**
   * Runs FTPCrack.exe on a server.
   * @remarks
   * RAM cost: 0.05 GB
   *
   * Runs the FTPCrack.exe program on the target server. FTPCrack.exe must exist on your home computer.
   *
   * @example
   * ```ts
   * // NS1:
   * ftpcrack("foodnstuff");
   * ```
   * @example
   * ```ts
   * // NS2:
   * ns.ftpcrack("foodnstuff");
   * ```
   * @param host - Hostname of the target server.
   */
  ftpcrack(host: string): void;

  /**
   * Runs relaySMTP.exe on a server.
   * @remarks
   * RAM cost: 0.05 GB
   *
   * Runs the relaySMTP.exe program on the target server. relaySMTP.exe must exist on your home computer.
   *
   * @example
   * ```ts
   * // NS1:
   * relaysmtp("foodnstuff");
   * ```
   * @example
   * ```ts
   * // NS2:
   * ns.relaysmtp("foodnstuff");
   * ```
   * @param host - Hostname of the target server.
   */
  relaysmtp(host: string): void;

  /**
   * Runs HTTPWorm.exe on a server.
   * @remarks
   * RAM cost: 0.05 GB
   *
   * Runs the HTTPWorm.exe program on the target server. HTTPWorm.exe must exist on your home computer.
   *
   * @example
   * ```ts
   * // NS1:
   * httpworm("foodnstuff");
   * ```
   * @example
   * ```ts
   * // NS2:
   * ns.httpworm("foodnstuff");
   * ```
   * @param host - Hostname of the target server.
   */
  httpworm(host: string): void;

  /**
   * Runs SQLInject.exe on a server.
   * @remarks
   * RAM cost: 0.05 GB
   *
   * Runs the SQLInject.exe program on the target server. SQLInject.exe must exist on your home computer.
   *
   * @example
   * ```ts
   * // NS1:
   * sqlinject("foodnstuff");
   * ```
   * @example
   * ```ts
   * // NS2:
   * ns.sqlinject("foodnstuff");
   * ```
   * @remarks RAM cost: 0.05 GB
   * @param host - Hostname of the target server.
   */
  sqlinject(host: string): void;

  /**
   * Start another script on the current server.
   * @remarks
   * RAM cost: 1 GB
   *
   * Run a script as a separate process. This function can only be used to run scripts located on the
   * current server (the server running the script that calls this function). Requires a significant
   * amount of RAM to run this command.
   *
   * If the script was successfully started, then this functions returns the PID of that script.
   * Otherwise, it returns 0.
   *
   * PID stands for Process ID. The PID is a unique identifier for each script.
   * The PID will always be a positive integer.
   *
   * Running this function with a numThreads argument of 0 will return 0 without running the script.
   * However, running this function with a negative numThreads argument will cause a runtime error.
   *
   * @example
   * ```ts
   * // NS1:
   * //The simplest way to use the run command is to call it with just the script name. The following example will run ‘foo.script’ single-threaded with no arguments:
   * run("foo.script");
   *
   * //The following example will run ‘foo.script’ but with 5 threads instead of single-threaded:
   * run("foo.script", 5);
   *
   * //This next example will run ‘foo.script’ single-threaded, and will pass the string ‘foodnstuff’ into the script as an argument:
   * run("foo.script", 1, 'foodnstuff');
   * ```
   * @example
   * ```ts
   * // NS2:
   * //The simplest way to use the run command is to call it with just the script name. The following example will run ‘foo.script’ single-threaded with no arguments:
   * ns.run("foo.script");
   *
   * //The following example will run ‘foo.script’ but with 5 threads instead of single-threaded:
   * ns.run("foo.script", 5);
   *
   * //This next example will run ‘foo.script’ single-threaded, and will pass the string ‘foodnstuff’ into the script as an argument:
   * ns.run("foo.script", 1, 'foodnstuff');
   * ```
   * @param script - Filename of script to run.
   * @param numThreads - Optional thread count for new script. Set to 1 by default. Will be rounded to nearest integer.
   * @param args - Additional arguments to pass into the new script that is being run. Note that if any arguments are being passed into the new script, then the second argument numThreads must be filled in with a value.
   * @returns Returns the PID of a successfully started script, and 0 otherwise.
   */
  run(script: string, numThreads?: number, ...args: Array<string | number | boolean>): number;

  /**
   * Start another script on any server.
   * @remarks
   * RAM cost: 1.3 GB
   *
   * Run a script as a separate process on a specified server. This is similar to the run function
   * except that it can be used to run a script on any server, instead of just the current server.
   *
   * If the script was successfully started, then this functions returns the PID of that script.
   * Otherwise, it returns 0.
   *
   * PID stands for Process ID. The PID is a unique identifier for each script.
   * The PID will always be a positive integer.
   *
   * Running this function with a numThreads argument of 0 will return 0 without running the script.
   * However, running this function with a negative numThreads argument will cause a runtime error.
   *
   * @example
   * ```ts
   * // NS1:
   * //The simplest way to use the exec command is to call it with just the script name and the target server. The following example will try to run generic-hack.script on the foodnstuff server:
   * exec("generic-hack.script", "foodnstuff");
   *
   * //The following example will try to run the script generic-hack.script on the joesguns server with 10 threads:
   * exec("generic-hack.script", "joesguns", 10);
   *
   * //This last example will try to run the script foo.script on the foodnstuff server with 5 threads. It will also pass the number 1 and the string “test” in as arguments to the script:
   * exec("foo.script", "foodnstuff", 5, 1, "test");
   * ```
   * * @example
   * ```ts
   * // NS2:
   * //The simplest way to use the exec command is to call it with just the script name and the target server. The following example will try to run generic-hack.script on the foodnstuff server:
   * ns.exec("generic-hack.script", "foodnstuff");
   *
   * //The following example will try to run the script generic-hack.script on the joesguns server with 10 threads:
   * ns.exec("generic-hack.script", "joesguns", 10);
   *
   * //This last example will try to run the script foo.script on the foodnstuff server with 5 threads. It will also pass the number 1 and the string “test” in as arguments to the script:
   * ns.exec("foo.script", "foodnstuff", 5, 1, "test");
   * ```
   * @param script - Filename of script to execute.
   * @param host - Hostname of the `target server` on which to execute the script.
   * @param numThreads - Optional thread count for new script. Set to 1 by default. Will be rounded to nearest integer.
   * @param args - Additional arguments to pass into the new script that is being run. Note that if any arguments are being passed into the new script, then the third argument numThreads must be filled in with a value.
   * @returns Returns the PID of a successfully started script, and 0 otherwise.
   */
  exec(script: string, host: string, numThreads?: number, ...args: Array<string | number | boolean>): number;

  /**
   * Terminate current script and start another in 10s.
   * @remarks
   * RAM cost: 2 GB
   *
   * Terminates the current script, and then after a delay of about 10 seconds it will execute the
   * newly-specified script. The purpose of this function is to execute a new script without being
   * constrained by the RAM usage of the current one. This function can only be used to run scripts
   * on the local server.
   *
   * Because this function immediately terminates the script, it does not have a return value.
   *
   * @example
   * ```ts
   * // NS1:
   * //The following example will execute the script ‘foo.script’ with 10 threads and the arguments ‘foodnstuff’ and 90:
   * spawn('foo.script', 10, 'foodnstuff', 90);
   * ```
   * @example
   * ```ts
   * // NS2:
   * //The following example will execute the script ‘foo.script’ with 10 threads and the arguments ‘foodnstuff’ and 90:
   * ns.spawn('foo.script', 10, 'foodnstuff', 90);
   * ```
   * @param script - Filename of script to execute.
   * @param numThreads - Number of threads to spawn new script with. Will be rounded to nearest integer.
   * @param args - Additional arguments to pass into the new script that is being run.
   */
  spawn(script: string, numThreads?: number, ...args: string[]): void;

  /**
   * Terminate another script.
   * @remarks
   * RAM cost: 0.5 GB
   *
   * Kills the script on the target server specified by the script’s name and arguments.
   * Remember that scripts are uniquely identified by both their name and arguments.
   * For example, if `foo.script` is run with the argument 1, then this is not the same as
   * `foo.script` run with the argument 2, even though they have the same code.
   *
   * @example
   * ```ts
   * // NS1:
   * //The following example will try to kill a script named foo.script on the foodnstuff server that was ran with no arguments:
   * kill("foo.script", "foodnstuff");
   *
   * //The following will try to kill a script named foo.script on the current server that was ran with no arguments:
   * kill("foo.script", getHostname());
   *
   * //The following will try to kill a script named foo.script on the current server that was ran with the arguments 1 and “foodnstuff”:
   * kill("foo.script", getHostname(), 1, "foodnstuff");
   * ```
   * @example
   * ```ts
   * // NS2:
   * //The following example will try to kill a script named foo.script on the foodnstuff server that was ran with no arguments:
   * ns.kill("foo.script", "foodnstuff");
   *
   * //The following will try to kill a script named foo.script on the current server that was ran with no arguments:
   * ns.kill("foo.script", getHostname());
   *
   * //The following will try to kill a script named foo.script on the current server that was ran with the arguments 1 and “foodnstuff”:
   * ns.kill("foo.script", getHostname(), 1, "foodnstuff");
   * ```
   * @param script - Filename or pid of the script to kill
   * @param host - Hostname of the server on which to kill the script.
   * @param args - Arguments to identify which script to kill.
   * @returns True if the script is successfully killed, and false otherwise.
   */
  kill(script: number): boolean;

  /**
   * {@inheritDoc NS.(kill:1)}
   * @example
   * ```ts
   * // NS1:
   * //The following example will try to kill a script named foo.script on the foodnstuff server that was ran with no arguments:
   * kill("foo.script", "foodnstuff");
   *
   * //The following will try to kill a script named foo.script on the current server that was ran with no arguments:
   * kill("foo.script", getHostname());
   *
   * //The following will try to kill a script named foo.script on the current server that was ran with the arguments 1 and “foodnstuff”:
   * kill("foo.script", getHostname(), 1, "foodnstuff");
   * ```
   * @example
   * ```ts
   * // NS2:
   * //The following example will try to kill a script named foo.script on the foodnstuff server that was ran with no arguments:
   * ns.kill("foo.script", "foodnstuff");
   *
   * //The following will try to kill a script named foo.script on the current server that was ran with no arguments:
   * ns.kill("foo.script", getHostname());
   *
   * //The following will try to kill a script named foo.script on the current server that was ran with the arguments 1 and “foodnstuff”:
   * ns.kill("foo.script", getHostname(), 1, "foodnstuff");
   * ```
   */
  kill(script: string, host: string, ...args: string[]): boolean;

  /**
   * Terminate all scripts on a server.
   * @remarks
   * RAM cost: 0.5 GB
   *
   * Kills all running scripts on the specified server. This function returns true
   * if any scripts were killed, and false otherwise. In other words, it will return
   * true if there are any scripts running on the target server.
   * If no host is defined, it will kill all scripts, where the script is running.
   *
   * @param host - IP or hostname of the server on which to kill all scripts.
   * @returns True if any scripts were killed, and false otherwise.
   */
  killall(host?: string): boolean;

  /**
   * Terminates the current script immediately.
   * @remarks
   * RAM cost: 0 GB
   */
  exit(): void;

  /**
   * Copy file between servers.
   * @remarks
   * RAM cost: 0.6 GB
   *
   * Copies a script or literature (.lit) file(s) to another server. The files argument can be either a string
   * specifying a single file to copy, or an array of strings specifying multiple files to copy.
   *
   * @example
   * ```ts
   * // NS1:
   * //Copies foo.lit from the helios server to the home computer:
   * scp("foo.lit", "helios", "home");
   *
   * //Tries to copy three files from rothman-uni to home computer:
   * files = ["foo1.lit", "foo2.script", "foo3.script"];
   * scp(files, "rothman-uni", "home");
   * ```
   * @example
   * ```ts
   * // NS2:
   * //Copies foo.lit from the helios server to the home computer:
   * await ns.scp("foo.lit", "helios", "home");
   *
   * //Tries to copy three files from rothman-uni to home computer:
   * files = ["foo1.lit", "foo2.script", "foo3.script"];
   * await ns.scp(files, "rothman-uni", "home");
   * ```
   * @example
   * ```ts
   * //ns2, copies files from home to a target server
   * const server = ns.args[0];
   * const files = ["hack.js","weaken.js","grow.js"];
   * await ns.scp(files, "home", server);
   * ```
   * @param files - Filename or an array of filenames of script/literature files to copy.
   * @param source - Host of the source server, which is the server from which the file will be copied. This argument is optional and if it’s omitted the source will be the current server.
   * @param destination - Host of the destination server, which is the server to which the file will be copied.
   * @returns True if the script/literature file is successfully copied over and false otherwise. If the files argument is an array then this function will return true if at least one of the files in the array is successfully copied.
   */
  scp(files: string | string[], destination: string): Promise<boolean>;

  /**
   * {@inheritDoc NS.(scp:1)}
   * @example
   * ```ts
   * // NS1:
   * //Copies foo.lit from the helios server to the home computer:
   * scp("foo.lit", "helios", "home");
   *
   * //Tries to copy three files from rothman-uni to home computer:
   * files = ["foo1.lit", "foo2.script", "foo3.script"];
   * scp(files, "rothman-uni", "home");
   * ```
   * @example
   * ```ts
   * // NS2:
   * //Copies foo.lit from the helios server to the home computer:
   * await ns.scp("foo.lit", "helios", "home");
   *
   * //Tries to copy three files from rothman-uni to home computer:
   * files = ["foo1.lit", "foo2.script", "foo3.script"];
   * await ns.scp(files, "rothman-uni", "home");
   * ```
   * @example
   * ```ts
   * //ns2, copies files from home to a target server
   * const server = ns.args[0];
   * const files = ["hack.js","weaken.js","grow.js"];
   * await ns.scp(files, "home", server);
   * ```
   */
  scp(files: string | string[], source: string, destination: string): Promise<boolean>;

  /**
   * List files on a server.
   * @remarks
   * RAM cost: 0.2 GB
   *
   * Returns an array with the filenames of all files on the specified server
   * (as strings). The returned array is sorted in alphabetic order.
   *
   * @param host - Host of the target server.
   * @param grep - A substring to search for in the filename.
   * @returns Array with the filenames of all files on the specified server.
   */
  ls(host: string, grep?: string): string[];

  /**
   * List running scripts on a server.
   * @remarks
   * RAM cost: 0.2 GB
   *
   * Returns an array with general information about all scripts running on the specified target server.
   *
   * @example
   * ```ts
   * // NS1:
   * var scripts = ps("home");
   * for (var i = 0; i < scripts.length; ++i) {
   *     tprint(scripts[i].filename + ' ' + scripts[i].threads);
   *     tprint(scripts[i].args);
   * }
   * ```
   * @example
   * ```ts
   * // NS2:
   * const ps = ns.ps("home");
   * for (let script of ps) {
   *     ns.tprint(`${script.filename} ${script.threads}`);
   *     ns.tprint(script.args);
   * }
   * ```
   * @param host - Host address of the target server. If not specified, it will be the current server’s IP by default.
   * @returns Array with general information about all scripts running on the specified target server.
   */
  ps(host?: string): ProcessInfo[];

  /**
   * Check if your have root access on a server.
   * @remarks
   * RAM cost: 0.05 GB
   *
   * Returns a boolean indicating whether or not the player has root access to the specified target server.
   *
   * @example
   * ```ts
   * // NS1:
   * if (hasRootAccess("foodnstuff") == false) {
   *    nuke("foodnstuff");
   * }
   * ```
   * @example
   * ```ts
   * // NS2:
   * if (ns.hasRootAccess("foodnstuff") == false) {
   *    ns.nuke("foodnstuff");
   * }
   * ```
   * @param host - Host of the target server
   * @returns True if player has root access to the specified target server, and false otherwise.
   */
  hasRootAccess(host: string): boolean;

  /**
   * Returns a string with the hostname of the server that the script is running on.
   *
   * @remarks
   * RAM cost: 0.05 GB
   * @returns Hostname of the server that the script is on.
   */
  getHostname(): string;

  /**
   * Returns the player’s current hacking level.
   *
   * @remarks
   * RAM cost: 0.05 GB
   * @returns Player’s current hacking level
   */
  getHackingLevel(): number;

  /**
   * Get hacking related multipliers.
   * @remarks
   * RAM cost: 4 GB
   *
   * Returns an object containing the Player’s hacking related multipliers.
   * These multipliers are returned in fractional forms, not percentages
   * (e.g. 1.5 instead of 150%).
   *
   * @example
   * ```ts
   * // NS1:
   * // Example of how this can be used:
   * var mults = getHackingMultipliers();
   * print(mults.chance);
   * print(mults.growth);
   * ```
   * @example
   * ```ts
   * // NS2:
   * // Example of how this can be used:
   * const {chance, growth} = ns.getHackingMultipliers();
   * print(chance);
   * print(growth);
   * ```
   * @returns Object containing the Player’s hacking related multipliers.
   */
  getHackingMultipliers(): HackingMultipliers;

  /**
   * Get hacknet related multipliers.
   * @remarks
   * RAM cost: 4 GB
   *
   * Returns an object containing the Player’s hacknet related multipliers.
   * These multipliers are returned in fractional forms, not percentages
   * (e.g. 1.5 instead of 150%).
   *
   * @example
   * ```ts
   * // NS1:
   * // Example of how this can be used:
   * var mults = getHacknetMultipliers();
   * print(mults.production);
   * print(mults.purchaseCost);
   * ```
   * @example
   * ```ts
   * // NS2:
   * // Example of how this can be used:
   * const {production, purchaseCost} = ns.getHacknetMultipliers();
   * print(production);
   * print(purchaseCost);
   * ```
   * @returns Object containing the Player’s hacknet related multipliers.
   */
  getHacknetMultipliers(): HacknetMultipliers;

  /**
   * Returns a server object for the given server. Defaults to the running script's server if host is not specified.
   *
   * @remarks
   * RAM cost: 2 GB
   * @param host - Optional. Hostname for the requested server object.
   * @returns The requested server object.
   */
  getServer(host?: string): Server;

  /**
   * Get money available on a server.
   * @remarks
   * RAM cost: 0.1 GB
   *
   * Returns the amount of money available on a server.
   * Running this function on the home computer will return the player’s money.
   *
   * @example
   * ```ts
   * // NS1:
   * getServerMoneyAvailable("foodnstuff");
   * getServerMoneyAvailable("home"); //Returns player's money
   * ```
   * @example
   * ```ts
   * // NS2:
   * ns.getServerMoneyAvailable("foodnstuff");
   * ns.getServerMoneyAvailable("home"); // Returns player's money
   * ```
   * @param host - Host of target server
   * @returns Amount of money available on the server.
   */
  getServerMoneyAvailable(host: string): number;

  /**
   * Get maximum money available on a server.
   * @remarks
   * RAM cost: 0.1 GB
   *
   * Returns the maximum amount of money that can be available on a server.
   *
   * @param host - Host of target server.
   * @returns Maximum amount of money available on the server.
   */
  getServerMaxMoney(host: string): number;

  /**
   * Get a server growth parameter.
   * @remarks
   * RAM cost: 0.1 GB
   *
   * Returns the server’s intrinsic “growth parameter”. This growth
   * parameter is a number typically between 0 and 100 that represents
   * how quickly the server’s money grows. This parameter affects the
   * percentage by which the server’s money is increased when using the
   * grow function. A higher growth parameter will result in a
   * higher percentage increase from grow.
   *
   * @param host - Host of target server.
   * @returns Parameter that affects the percentage by which the server’s money is increased when using the grow function.
   */
  getServerGrowth(host: string): number;

  /**
   * Get server security level.
   * @remarks
   * RAM cost: 0.1 GB
   *
   * Returns the security level of the target server. A server’s security
   * level is denoted by a number, typically between 1 and 100
   * (but it can go above 100).
   *
   * @param host - Host of target server.
   * @returns Security level of the target server.
   */
  getServerSecurityLevel(host: string): number;

  /**
   * Returns the minimum security level of the target server.
   *
   * @remarks RAM cost: 0.1 GB
   * @param host - Host of target server.
   * @returns Minimum security level of the target server.
   */
  getServerMinSecurityLevel(host: string): number;

  /**
   * @deprecated useless
   * @remarks
   * RAM cost: 0.1 GB
   * Returns the base security level of the target server. This is the security
   * level that the server starts out with. This is different than
   * getServerSecurityLevel because getServerSecurityLevel returns
   * the current security level of a server, which can constantly change due to
   * hack, grow, and weaken, calls on that server.
   * The base security level will stay the same until you reset by
   * installing an Augmentation(s).
   *
   * @param host - Host of target server.
   * @returns Base security level of the target server.
   */
  getServerBaseSecurityLevel(host: string): number;

  /**
   * @deprecated use getServerMaxRam / getServerUsedRam
   * @remarks
   * RAM cost: 0.1 GB
   *
   * Returns an array with two elements that gives information about a server’s memory (RAM).
   * The first element in the array is the amount of RAM that the server has total (in GB).
   * The second element in the array is the amount of RAM that is currently being used on
   * the server (in GB).
   *
   * @example
   * ```ts
   * // NS1:
   * var serverRam = getServerRam("helios");
   * var totalRam = serverRam[0];
   * var ramUsed = serverRam[1];
   * ```
   * @example
   * ```ts
   * // NS2:
   * const [totalRam, ramUsed] = ns.getServerRam("helios");
   * ```
   * @param host - Host of target server.
   * @returns Array with total and used memory on the specified server, in GB.
   */
  getServerRam(host: string): [number, number];

  /**
   * Get the max RAM on a server.
   * @remarks
   * RAM cost: 0.05 GB
   *
   * @param host - Hostname of the target server.
   * @returns max ram (GB)
   */
  getServerMaxRam(host: string): number;
  /**
   * Get the used RAM on a server.
   * @remarks
   * RAM cost: 0.05 GB
   *
   * @param host - Hostname of the target server.
   * @returns used ram (GB)
   */
  getServerUsedRam(host: string): number;

  /**
   * Returns the required hacking level of the target server.
   *
   * @remarks RAM cost: 0.1 GB
   * @param host - Host of target server.
   * @returns The required hacking level of the target server.
   */
  getServerRequiredHackingLevel(host: string): number;

  /**
   * Returns the number of open ports required to successfully run NUKE.exe on the specified server.
   *
   * @remarks RAM cost: 0.1 GB
   * @param host - Host of target server.
   * @returns The number of open ports required to successfully run NUKE.exe on the specified server.
   */
  getServerNumPortsRequired(host: string): number;

  /**
   * Returns a boolean denoting whether or not the specified server exists.
   *
   * @remarks RAM cost: 0.1 GB
   * @param host - Host of target server.
   * @returns True if specified server exists, and false otherwise.
   */
  serverExists(host: string): boolean;

  /**
   * Check if a file exists.
   * @remarks
   * RAM cost: 0.1 GB
   *
   * Returns a boolean indicating whether the specified file exists on the target server.
   * The filename for scripts is case-sensitive, but for other types of files it is not.
   * For example, fileExists(“brutessh.exe”) will work fine, even though the actual program
   * is named 'BruteSSH.exe'.
   *
   * If the hostname/ip argument is omitted, then the function will search through the current
   * server (the server running the script that calls this function) for the file.
   *
   * @example
   * ```ts
   * // NS1:
   * //The function call will return true if the script named foo.script exists on the foodnstuff server, and false otherwise.
   * fileExists("foo.script", "foodnstuff");
   *
   * //The function call will return true if the current server contains the FTPCrack.exe program, and false otherwise.
   * fileExists("ftpcrack.exe");
   * ```
   * * @example
   * ```ts
   * // NS2:
   * // The function call will return true if the script named foo.script exists on the foodnstuff server, and false otherwise.
   * ns.fileExists("foo.script", "foodnstuff");
   *
   * // The function call will return true if the current server contains the FTPCrack.exe program, and false otherwise.
   * ns.fileExists("ftpcrack.exe");
   * ```
   * @param filename - Filename of file to check.
   * @param host - Host of target server. This is optional. If it is not specified then the function will use the current server as the target server.
   * @returns True if specified file exists, and false otherwise.
   */
  fileExists(filename: string, host?: string): boolean;

  /**
   * Check if a script is running.
   * @remarks
   * RAM cost: 0.1 GB
   *
   * Returns a boolean indicating whether the specified script is running on the target server.
   * If you use a PID instead of a filename, the hostname and args parameters are unnecessary.
   * Remember that a script is uniquely identified by both its name and its arguments.
   *
   * @example
   * ```ts
   * // NS1:
   * //The function call will return true if there is a script named foo.script with no arguments running on the foodnstuff server, and false otherwise:
   * isRunning("foo.script", "foodnstuff");
   *
   * //The function call will return true if there is a script named foo.script with no arguments running on the current server, and false otherwise:
   * isRunning("foo.script", getHostname());
   *
   * //The function call will return true if there is a script named foo.script running with the arguments 1, 5, and “test” (in that order) on the joesguns server, and false otherwise:
   * isRunning("foo.script", "joesguns", 1, 5, "test");
   * ```
   * @example
   * ```ts
   * // NS2:
   * //The function call will return true if there is a script named foo.script with no arguments running on the foodnstuff server, and false otherwise:
   * ns.isRunning("foo.script", "foodnstuff");
   *
   * //The function call will return true if there is a script named foo.script with no arguments running on the current server, and false otherwise:
   * ns.isRunning("foo.script", ns.getHostname());
   *
   * //The function call will return true if there is a script named foo.script running with the arguments 1, 5, and “test” (in that order) on the joesguns server, and false otherwise:
   * ns.isRunning("foo.script", "joesguns", 1, 5, "test");
   * ```
   * @param script - Filename or PID of script to check. This is case-sensitive.
   * @param host - Host of target server.
   * @param args - Arguments to specify/identify which scripts to search for.
   * @returns True if specified script is running on the target server, and false otherwise.
   */
  isRunning(script: FilenameOrPID, host: string, ...args: string[]): boolean;

  /**
   * Get general info about a running script.
   * @remarks
   * RAM cost: 0.3 GB
   *
   * Running with no args returns current script.
   * If you use a PID as the first parameter, the hostname and args parameters are unnecessary.
   *
   * @param filename - Optional. Filename or PID of the script.
   * @param hostname - Optional. Name of host server the script is running on.
   * @param args  - Arguments to identify the script
   * @returns The info about the running script if found, and null otherwise.
   */
  getRunningScript(filename?: FilenameOrPID, hostname?: string, ...args: (string | number)[]): RunningScript | null;

  /**
   * Get cost of purchasing a server.
   * @remarks
   * RAM cost: 0.25 GB
   *
   * Returns the cost to purchase a server with the specified amount of ram.
   *
   * @example
   * ```ts
   * // NS1:
   * for (i = 1; i <= 20; i++) {
   *     tprint(i + " -- " + getPurchasedServerCost(Math.pow(2, i)));
   * }
   * ```
   * @example
   * ```ts
   * // NS2:
   * for (i = 1; i <= 20; i++) {
   *     ns.tprint(i + " -- " + ns.getPurchasedServerCost(Math.pow(2, i)));
   * }
   * ```
   * @param ram - Amount of RAM of a potential purchased server, in GB. Must be a power of 2 (2, 4, 8, 16, etc.). Maximum value of 1048576 (2^20).
   * @returns The cost to purchase a server with the specified amount of ram.
   */
  getPurchasedServerCost(ram: number): number;

  /**
   * Purchase a server.
   * @remarks
   * 2.25 GB
   *
   * Purchased a server with the specified hostname and amount of RAM.
   *
   * The hostname argument can be any data type, but it will be converted to a string
   * and have whitespace removed. Anything that resolves to an empty string will cause
   * the function to fail. If there is already a server with the specified hostname,
   * then the function will automatically append a number at the end of the hostname
   * argument value until it finds a unique hostname. For example, if the script calls
   * `purchaseServer(“foo”, 4)` but a server named “foo” already exists, the it will
   * automatically change the hostname to `foo-0`. If there is already a server with the
   * hostname `foo-0`, then it will change the hostname to `foo-1`, and so on.
   *
   * Note that there is a maximum limit to the amount of servers you can purchase.
   *
   * Returns the hostname of the newly purchased server as a string. If the function
   * fails to purchase a server, then it will return an empty string. The function will
   * fail if the arguments passed in are invalid, if the player does not have enough
   * money to purchase the specified server, or if the player has exceeded the maximum
   * amount of servers.
   *
   * @example
   * ```ts
   * // NS1:
   * var ram = 64;
   * var prefix = "pserv-";
   * for (i = 0; i < 5; ++i) {
   *    purchaseServer(prefix + i, ram);
   * }
   * ```
   * @example
   * ```ts
   * // NS2:
   * const ram = 64;
   * const prefix = "pserv-";
   * for (i = 0; i < 5; ++i) {
   *    ns.purchaseServer(prefix + i, ram);
   * }
   * ```
   * @param hostname - Host of the purchased server.
   * @param ram - Amount of RAM of the purchased server, in GB. Must be a power of 2 (2, 4, 8, 16, etc.). Maximum value of 1048576 (2^20).
   * @returns The hostname of the newly purchased server.
   */
  purchaseServer(hostname: string, ram: number): string;

  /**
   * Delete a purchased server.
   * @remarks
   * 2.25 GB
   *
   * Deletes one of your purchased servers, which is specified by its hostname.
   *
   * The hostname argument can be any data type, but it will be converted to a string.
   * Whitespace is automatically removed from the string. This function will not delete a
   * server that still has scripts running on it.
   *
   * @param host - Host of the server to delete.
   * @returns True if successful, and false otherwise.
   */
  deleteServer(host: string): boolean;

  /**
   * Returns an array with the hostnames of all of the servers you have purchased.
   *
   * @remarks 2.25 GB
   * @returns Returns an array with the hostnames of all of the servers you have purchased.
   */
  getPurchasedServers(): string[];

  /**
   * Returns the maximum number of servers you can purchase.
   *
   * @remarks RAM cost: 0.05 GB
   * @returns Returns the maximum number of servers you can purchase.
   */
  getPurchasedServerLimit(): number;

  /**
   * Returns the maximum RAM that a purchased server can have.
   *
   * @remarks RAM cost: 0.05 GB
   * @returns Returns the maximum RAM (in GB) that a purchased server can have.
   */
  getPurchasedServerMaxRam(): number;

  /**
   * Write data to a file.
   * @remarks
   * RAM cost: 0 GB
   *
   * This function can be used to write data to a text file (.txt).
   *
   * This function will write data to that text file. If the specified text file does not exist,
   * then it will be created. The third argument mode, defines how the data will be written to
   * the text file. If *mode is set to “w”, then the data is written in “write” mode which means
   * that it will overwrite all existing data on the text file. If mode is set to any other value
   * then the data will be written in “append” mode which means that the data will be added at the
   * end of the text file.
   *
   * @param handle - Filename of the text file that will be written to.
   * @param data - Data to write.
   * @param mode - Defines the write mode. Only valid when writing to text files.
   */
  write(handle: string, data?: string[] | number | string, mode?: "w" | "a"): Promise<void>;

  /**
   * Attempt to write to a port.
   * @remarks
   * RAM cost: 0 GB
   *
   * Attempts to write data to the specified Netscript Port.
   * If the port is full, the data will not be written.
   * Otherwise, the data will be written normally.
   *
   * @param port - Port or text file that will be written to.
   * @param data - Data to write.
   * @returns True if the data is successfully written to the port, and false otherwise.
   */
  tryWritePort(port: number, data: string | number): Promise<boolean>;

  /**
   * Read content of a file.
   * @remarks
   * RAM cost: 0 GB
   *
   * This function is used to read data from a text file (.txt).
   *
   * This function will return the data in the specified text
   * file. If the text file does not exist, an empty string will be returned.
   *
   * @param handle - Filename to read from.
   * @returns Data in the specified text file.
   */
  read(handle: string): any;

  /**
   * Get a copy of the data from a port without popping it.
   * @remarks
   * RAM cost: 0 GB
   *
   * This function is used to peek at the data from a port. It returns the
   * first element in the specified port without removing that element. If
   * the port is empty, the string “NULL PORT DATA” will be returned.
   *
   * @param port - Port to peek. Must be an integer between 1 and 20.
   * @returns Data in the specified port.
   */
  peek(port: number): any;

  /**
   * Clear data from a file.
   * @remarks
   * RAM cost: 0 GB
   *
   * Delete all data from that text file.
   *
   * @param handle - Text file to clear.
   */
  clear(handle: string): void;

  /**
   * Clear data from a port.
   * @remarks
   * RAM cost: 0 GB
   *
   * Deleta all data from the underlying queue.
   *
   * @param handle - Port to clear.
   */
  clearPort(handle: number): void;

  /**
   * Write data to a port.
   * @remarks
   * RAM cost: 0 GB
   *
   * Write data to that netscript port.
   * @returns The data popped off the queue if it was full.
   */
  writePort(port: number, data: string | number): Promise<any>;
  /**
   * Read data from a port.
   * @remarks
   * RAM cost: 0 GB
   *
   * Read data from that port. A port is a serialized queue.
   * This function will remove the first element from that queue and return it.
   * If the queue is empty, then the string “NULL PORT DATA” will be returned.
   * @returns the data read.
   */
  readPort(port: number): any;

  /**
   * Get all data on a port.
   * @remarks
   * RAM cost: 0 GB
   *
   * Get a handle to a Netscript Port.
   *
   * WARNING: Port Handles only work in NetscriptJS (Netscript 2.0). They will not work in Netscript 1.0.
   *
   * @see https://bitburner.readthedocs.io/en/latest/netscript/netscriptmisc.html#netscript-ports
   * @param port - Port number. Must be an integer between 1 and 20.
   */
  getPortHandle(port: number): NetscriptPort;

  /**
   * Delete a file.
   * @remarks
   * RAM cost: 1 GB
   *
   * Removes the specified file from the current server. This function works for every file
   * type except message (.msg) files.
   *
   * @param name - Filename of file to remove. Must include the extension.
   * @param host - Host Address of the server on which to delete the file. Optional. Defaults to current server.
   * @returns True if it successfully deletes the file, and false otherwise.
   */
  rm(name: string, host?: string): boolean;

  /**
   * Check if any script with a filename is running.
   * @remarks
   * RAM cost: 1 GB
   *
   * Returns a boolean indicating whether any instance of the specified script is running
   * on the target server, regardless of its arguments.
   *
   * This is different than the isRunning function because it does not try to
   * identify a specific instance of a running script by its arguments.
   *
   * @example
   * ```ts
   * // NS1:
   * //The function call will return true if there is any script named foo.script running on the foodnstuff server, and false otherwise:
   * scriptRunning("foo.script", "foodnstuff");
   *
   * //The function call will return true if there is any script named “foo.script” running on the current server, and false otherwise:
   * scriptRunning("foo.script", getHostname());
   * ```
   * * @example
   * ```ts
   * // NS2:
   * //The function call will return true if there is any script named foo.script running on the foodnstuff server, and false otherwise:
   * ns.scriptRunning("foo.script", "foodnstuff");
   *
   * //The function call will return true if there is any script named “foo.script” running on the current server, and false otherwise:
   * ns.scriptRunning("foo.script", ns.getHostname());
   * ```
   * @param script - Filename of script to check. This is case-sensitive.
   * @param host - Host of target server.
   * @returns True if the specified script is running, and false otherwise.
   */
  scriptRunning(script: string, host: string): boolean;

  /**
   * Kill all scripts with a filename.
   * @remarks
   * RAM cost: 1 GB
   *
   * Kills all scripts with the specified filename on the target server specified by hostname,
   * regardless of arguments.
   *
   * @param script - Filename of script to kill. This is case-sensitive.
   * @param host - Host of target server.
   * @returns true if one or more scripts were successfully killed, and false if none were.
   */
  scriptKill(script: string, host: string): boolean;

  /**
   * Returns the current script name.
   *
   * @remarks RAM cost: 0 GB
   * @returns Current script name.
   */
  getScriptName(): string;

  /**
   * Get the ram cost of a script.
   * @remarks
   * RAM cost: 0.1 GB
   *
   * Returns the amount of RAM required to run the specified script on the target server.
   * Returns 0 if the script does not exist.
   *
   * @param script - Filename of script. This is case-sensitive.
   * @param host - Host of target server the script is located on. This is optional, If it is not specified then the function will se the current server as the target server.
   * @returns Amount of RAM (in GB) required to run the specified script on the target server, and 0 if the script does not exist.
   */
  getScriptRam(script: string, host?: string): number;

  /**
   * Get the execution time of a hack() call.
   * @remarks
   * RAM cost: 0.05 GB
   *When `hack` completes an amount of money is stolen depending on the player's skills.
   * Returns the amount of time in milliseconds it takes to execute the hack Netscript function on the target server.
   * The function takes in an optional hackLvl parameter that can be specified to see what the hack time would be at different hacking levels.
   * The required time is increased by the security level of the target server and decreased by the player's hacking level.
   *
   * @param host - Host of target server.
   * @returns Returns the amount of time in milliseconds it takes to execute the hack Netscript function. Returns Infinity if called on a Hacknet Server.
   */
  getHackTime(host: string): number;

  /**
   * Get the execution time of a grow() call.
   * @remarks
   * RAM cost: 0.05 GB
   *
   * Returns the amount of time in milliseconds it takes to execute the grow Netscript function on the target server.
   * The function takes in an optional hackLvl parameter that can be specified to see what the grow time would be at different hacking levels.
   * The required time is increased by the security level of the target server and decreased by the player's hacking level.
   *
   * @param host - Host of target server.
   * @returns Returns the amount of time in milliseconds it takes to execute the grow Netscript function. Returns Infinity if called on a Hacknet Server.
   */
  getGrowTime(host: string): number;

  /**
   * Get the execution time of a weaken() call.
   * @remarks
   * RAM cost: 0.05 GB
   *
   * Returns the amount of time in milliseconds it takes to execute the weaken Netscript function on the target server.
   * The function takes in an optional hackLvl parameter that can be specified to see what the weaken time would be at different hacking levels.
   * The required time is increased by the security level of the target server and decreased by the player's hacking level.
   *
   * @param host - Host of target server.
   * @returns Returns the amount of time in milliseconds it takes to execute the weaken Netscript function. Returns Infinity if called on a Hacknet Server.
   */
  getWeakenTime(host: string): number;

  /**
   * Get the income of a script.
   * @remarks
   * RAM cost: 0.1 GB
   *
   * Returns the amount of income the specified script generates while online
   * (when the game is open, does not apply for offline income). Remember that
   * a script is uniquely identified by both its name and its arguments. So for
   * example if you ran a script with the arguments “foodnstuff” and “5” then
   * in order to use this function to get that script’s income you must specify
   * those same arguments in the same order in this function call.
   *
   * This function can also be called with no arguments.
   * If called with no arguments, then this function will return an array of two values.
   * The first value is the total income (dollar / second) of all of your active scripts
   * (scripts that are currently running on any server).
   * The second value is the total income (dollar / second) that you’ve earned from scripts
   * since you last installed Augmentations.
   *
   * @param script - Filename of script.
   * @param host - Server on which script is running.
   * @param args - Arguments that the script is running with.
   * @returns Amount of income the specified script generates while online.
   */
  getScriptIncome(): [number, number];

  /**
   * {@inheritDoc NS.(getScriptIncome:1)}
   */
  getScriptIncome(script: string, host: string, ...args: string[]): number;

  /**
   * Get the exp gain of a script.
   * @remarks
   * RAM cost: 0.1 GB
   *
   * Returns the amount of hacking experience the specified script generates while online
   * (when the game is open, does not apply for offline experience gains). Remember that a
   * script is uniquely identified by both its name and its arguments.
   *
   * This function can also return the total experience gain rate of all of your active
   * scripts by running the function with no arguments.
   *
   * @param script - Filename of script.
   * @param host - Server on which script is running.
   * @param args - Arguments that the script is running with.
   * @returns Amount of hacking experience the specified script generates while online.
   */
  getScriptExpGain(): number;

  /**
   * {@inheritDoc NS.(getScriptExpGain:1)}
   */
  getScriptExpGain(script: string, host: string, ...args: string[]): number;

  /**
   * Returns the amount of time in milliseconds that have passed since you last installed Augmentations.
   *
   * @remarks RAM cost: 0.05 GB
   * @returns Time in milliseconds that have passed since you last installed Augmentations.
   */
  getTimeSinceLastAug(): number;

  /**
   * Format a string.
   *
   * @remarks
   * RAM cost: 0 GB
   *
   * see: https://github.com/alexei/sprintf.js
   * @param format - String to format.
   * @param args - Formating arguments.
   * @returns Formated text.
   */
  sprintf(format: string, ...args: any[]): string;

  /**
   * Format a string with an array of arguments.
   * @remarks
   * RAM cost: 0 GB
   *
   * see: https://github.com/alexei/sprintf.js
   * @param format - String to format.
   * @param args - Formating arguments.
   * @returns Formated text.
   */
  vsprintf(format: string, args: any[]): string;

  /**
   * Format a number
   * @remarks
   * RAM cost: 0 GB
   *
   * Converts a number into a string with the specified formatter.
   * This uses the numeraljs library, so the formatters must be compatible with that.
   * This is the same function that the game itself uses to display numbers.
   *
   * see: http://numeraljs.com/
   * @param n - Number to format.
   * @param format - Formatter.
   * @returns Formated number.
   */
  nFormat(n: number, format: string): string;

  /**
   * Format time to readable string
   * @remarks
   * RAM cost: 0 GB
   *
   * @param milliseconds - Number of millisecond to format.
   * @param milliPrecision - Format time with subsecond precision, defaults to false.
   * @returns The formatted time.
   */
  tFormat(milliseconds: number, milliPrecision?: boolean): string;

  /**
   * Prompt the player with an input modal.
   * @remarks
   * RAM cost: 0 GB
   *
   * Prompts the player with a dialog box. If `options.type` is undefined or "boolean",
   * the player is shown "Yes" and "No" prompts, which return true and false respectively.
   * Passing a type of "text" will give the player a text field and a value of "select"
   * will show a drop-down field. Choosing type "select" will require an array or object
   * to be passed via the `options.choices` property.
   * The script’s execution is halted until the player selects one of the options.
   *
   * @param txt - Text to appear in the prompt dialog box.
   * @param options - Options to modify the prompt the player is shown.
   * @returns True if the player click “Yes”; false if the player clicks “No”; or the value entered by the player.
   */
  prompt(
    txt: string,
    options?: { type?: "boolean" | "text" | "select" | undefined; choices?: string[] },
  ): Promise<boolean | string>;

  /**
   * Open up a message box.
   * @param msg - Message to alert.
   */
  alert(msg: any): void;

  /**
   * Queue a toast (bottom-right notification).
   * @param msg - Message in the toast.
   * @param variant - Type of toast, must be one of success, info, warning, error. Defaults to success.
   * @param duration - Duration of toast in ms. Can also be `null` to create a persistent toast. Defaults to 2000
   */
  toast(msg: any, variant?: ToastVariantValues, duration?: number | null): void;

  /**
   * Download a file from the internet.
   * @remarks
   * RAM cost: 0 GB
   *
   * Retrieves data from a URL and downloads it to a file on the specified server.
   * The data can only be downloaded to a script (.script, .ns, .js) or a text file (.txt).
   * If the file already exists, it will be overwritten by this command.
   * Note that it will not be possible to download data from many websites because they
   * do not allow cross-origin resource sharing (CORS).
   *
   * IMPORTANT: This is an asynchronous function that returns a Promise.
   * The Promise’s resolved value will be a boolean indicating whether or not the data was
   * successfully retrieved from the URL. Because the function is async and returns a Promise,
   * it is recommended you use wget in NetscriptJS (Netscript 2.0).
   *
   * In NetscriptJS, you must preface any call to wget with the await keyword (like you would hack or sleep).
   * wget will still work in Netscript 1.0, but the functions execution will not be synchronous
   * (i.e. it may not execute when you expect/want it to).
   * Furthermore, since Promises are not supported in ES5,
   * you will not be able to process the returned value of wget in Netscript 1.0.
   *
   * @example
   * ```ts
   * // NS1:
   * wget("https://raw.githubusercontent.com/danielyxie/bitburner/master/README.md", "game_readme.txt");
   * ```
   * @example
   * ```ts
   * // NS2:
   * await ns.wget("https://raw.githubusercontent.com/danielyxie/bitburner/master/README.md", "game_readme.txt");
   * ```
   * @param url - URL to pull data from.
   * @param target - Filename to write data to. Must be script or text file.
   * @param host - Optional hostname/ip of server for target file.
   * @returns True if the data was successfully retrieved from the URL, false otherwise.
   */
  wget(url: string, target: string, host?: string): Promise<boolean>;

  /**
   * Returns the amount of Faction favor required to be able to donate to a faction.
   *
   * @remarks RAM cost: 0.1 GB
   * @returns Amount of Faction favor required to be able to donate to a faction.
   */
  getFavorToDonate(): number;

  /**
   * Get the current Bitnode multipliers.
   * @remarks
   * RAM cost: 4 GB
   *
   * Returns an object containing the current BitNode multipliers.
   * This function requires you to be in Bitnode 5 or have Source-File 5 in order to run.
   * The multipliers are returned in decimal forms (e.g. 1.5 instead of 150%).
   * The multipliers represent the difference between the current BitNode and
   * the original BitNode (BitNode-1).
   *
   * For example, if the CrimeMoney multiplier has a value of 0.1, then that means
   * that committing crimes in the current BitNode will only give 10% of the money
   * you would have received in BitNode-1.
   *
   * @example
   * ```ts
   * // NS1:
   * var mults = getBitNodeMultipliers();
   * print(mults.ServerMaxMoney);
   * print(mults.HackExpGain);
   * ```
   * @example
   * ```ts
   * // NS2:
   * const {ServerMaxMoney, HackExpGain} = ns.getBitNodeMultipliers();
   * print(ServerMaxMoney);
   * print(HackExpGain);
   * ```
   * @returns Object containing the current BitNode multipliers.
   */
  getBitNodeMultipliers(): BitNodeMultipliers;

  /**
   * Get a list of acquired Source-Files.
   * @remarks
   * RAM cost: 5 GB
   *
   * Returns an array of source files
   *
   * @returns Array containing an object with number and level of the source file.
   */
  getOwnedSourceFiles(): SourceFileLvl[];

  /**
   * Get information about the player.
   * @remarks
   * RAM cost: 0.5 GB
   *
   * Returns an object with information on the current player.
   *
   * @returns Player info
   */
  getPlayer(): Player;

  /**
   * Add callback function when the script dies
   * @remarks
   * RAM cost: 0 GB
   *
   * NS2 exclusive
   *
   * Add callback to be executed when the script dies.
   */
  atExit(f: () => void): void;

  /**
   * Move a file on the target server.
   * @remarks
   * RAM cost: 0 GB
   *
   * NS2 exclusive
   *
   * Move the source file to the specified destination on the target server.
   *
   * This command only works for scripts and text files (.txt). It cannot, however,  be used
   * to convert from script to text file, or vice versa.
   *
   * This function can also be used to rename files.
   *
   * @param host - Host of target server.
   * @param source - Filename of the source file.
   * @param destination - Filename of the destination file.
   */
  mv(host: string, source: string, destination: string): void;

  /**
   * Parse command line flags.
   * @remarks
   * RAM cost: 0 GB
   *
   * Allows unix like flag parsing.
   * @example
   * ```ts
   * // example.script
   * var data = flags([
   *     ['delay', 0], // a default number means this flag is a number
   *     ['server', 'foodnstuff'], //  a default string means this flag is a string
   *     ['exclude', []], // a default array means this flag is a default array of string
   *     ['help', false], // a default boolean means this flag is a boolean
   * ]);
   * tprint(data);
   *
   * // example.ns
   * export async function main(ns) {
   *   const data = ns.flags([
   *     ['delay', 0], // a default number means this flag is a number
   *     ['server', 'foodnstuff'], //  a default string means this flag is a string
   *     ['exclude', []], // a default array means this flag is a default array of string
   *     ['help', false], // a default boolean means this flag is a boolean
   *   ]);
   *   ns.tprint(data);
   * }
   *
   * // [home ~/]> run example.script
   * // {"_":[],"delay":0,"server":"foodnstuff","exclude":[],"help":false}
   * // [home ~/]> run example.script --delay 3000
   * // {"_":[],"server":"foodnstuff","exclude":[],"help":false,"delay":3000}
   * // [home ~/]> run example.script --delay 3000 --server harakiri-sushi
   * // {"_":[],"exclude":[],"help":false,"delay":3000,"server":"harakiri-sushi"}
   * // [home ~/]> run example.script --delay 3000 --server harakiri-sushi hello world
   * // {"_":["hello","world"],"exclude":[],"help":false,"delay":3000,"server":"harakiri-sushi"}
   * // [home ~/]> run example.script --delay 3000 --server harakiri-sushi hello world --exclude a --exclude b
   * // {"_":["hello","world"],"help":false,"delay":3000,"server":"harakiri-sushi","exclude":["a","b"]}
   * // [home ~/]> run example.script --help
   * // {"_":[],"delay":0,"server":"foodnstuff","exclude":[],"help":true}
   * ```
   */
  flags(schema: [string, string | number | boolean | string[]][]): any;

  /**
   * Share your computer with your factions.
   * @remarks
   * RAM cost: 2.4 GB
   *
   * Increases your rep gain of hacking contracts while share is called.
   * Scales with thread count.
   */
  share(): Promise<void>;

  /**
   * Calculate your share power. Based on all the active share calls.
   * @remarks
   * RAM cost: 0.2 GB
   */
  getSharePower(): number;

  enum: NSEnums;
}

/** @public */
export enum ToastVariant {
  SUCCESS = "success",
  WARNING = "warning",
  ERROR = "error",
  INFO = "info",
}

<<<<<<< HEAD
export type ToastVariantValues = `${ToastVariant}`;

=======
>>>>>>> d7822b38
/** @public */
export interface NSEnums {
  toast: typeof ToastVariant;
}

/**
 * Corporation Office API
 * @remarks
 * Requires the Office API upgrade from your corporation.
 * @public
 */
export interface OfficeAPI {
  /**
   * Assign an employee to a job.
   * @param divisionName - Name of the division
   * @param cityName - Name of the city
   * @param employeeName - name of the employee
   * @param job - Name of the job.
   * @returns A promise that is fulfilled when the assignment is complete.
   */
  assignJob(divisionName: string, cityName: string, employeeName: string, job: string): Promise<void>;
  /**
   * Hire an employee.
   * @param divisionName - Name of the division
   * @param cityName - Name of the city
   * @returns The newly hired employee, if any
   */
  hireEmployee(divisionName: string, cityName: string): Employee | undefined;
  /**
   * Upgrade office size.
   * @param divisionName - Name of the division
   * @param cityName - Name of the city
   * @param size - Amount of positions to open
   */
  upgradeOfficeSize(divisionName: string, cityName: string, size: number): void;
  /**
   * Throw a party for your employees
   * @param divisionName - Name of the division
   * @param cityName - Name of the city
   * @param costPerEmployee - Amount to spend per employee.
   * @returns Amount of happiness increased.
   */
  throwParty(divisionName: string, cityName: string, costPerEmployee: number): Promise<number>;
  /**
   * Buy coffee for your employees
   * @param divisionName - Name of the division
   * @param cityName - Name of the city
   * @returns A promise that is fulfilled when the coffee is served.
   */
  buyCoffee(divisionName: string, cityName: string): Promise<void>;
  /**
   * Hire AdVert.
   * @param divisionName - Name of the division
   */
  hireAdVert(divisionName: string): void;
  /**
   * Purchase a research
   * @param divisionName - Name of the division
   * @param researchName - Name of the research
   */
  research(divisionName: string, researchName: string): void;
  /**
   * Get data about an office
   * @param divisionName - Name of the division
   * @param cityName - Name of the city
   * @returns Office data
   */
  getOffice(divisionName: string, cityName: string): Office;
  /**
   * Get data about an employee
   * @param divisionName - Name of the division
   * @param cityName - Name of the city
   * @param employeeName - Name of the employee
   * @returns Employee data
   */
  getEmployee(divisionName: string, cityName: string, employeeName: string): Employee;
  /**
   * Get the cost to Hire AdVert
   * @param divisionName - Name of the division
   * @returns Cost
   */
  getHireAdVertCost(divisionName: string): number;
  /**
   * Get the number of times you have Hired AdVert
   * @param divisionName - Name of the division
   * @returns Number of times you have Hired AdVert
   */
  getHireAdVertCount(adivisionName: string): number;
  /**
   * Get the cost to unlock research
   * @param divisionName - Name of the division
   * @param researchName - Name of the research
   * @returns cost
   */
  getResearchCost(divisionName: string, researchName: string): number;
  /**
   * Gets if you have unlocked a research
   * @param divisionName - Name of the division
   * @param researchName - Name of the research
   * @returns true is unlocked, false if not
   */
  hasResearched(divisionName: string, researchName: string): boolean;
  /**
   * Set the auto job assignment for a job
   * @param divisionName - Name of the division
   * @param cityName - Name of the city
   * @param job - Name of the job
   * @param amount - Number of employees to assign to that job
   * @returns A promise that is fulfilled when the assignment is complete.
   */
  setAutoJobAssignment(divisionName: string, cityName: string, job: string, amount: number): Promise<boolean>;
  /**
   * Cost to Upgrade office size.
   * @param divisionName - Name of the division
   * @param cityName - Name of the city
   * @param size - Amount of positions to open
   * @returns Cost of upgrading the office
   */
  getOfficeSizeUpgradeCost(divisionName: string, cityName: string, asize: number): number;
}

/**
 * Corporation Warehouse API
 * @remarks
 * Requires the Warehouse API upgrade from your corporation.
 * @public
 */
export interface WarehouseAPI {
  /**
   * Set material sell data.
   * @param divisionName - Name of the division
   * @param cityName - Name of the city
   * @param materialName - Name of the material
   * @param amt - Amount to sell, can be "MAX"
   * @param price - Price to sell, can be "MP"
   */
  sellMaterial(divisionName: string, cityName: string, materialName: string, amt: string, price: string): void;
  /**
   * Set product sell data.
   * @param divisionName - Name of the division
   * @param cityName - Name of the city
   * @param productName - Name of the product
   * @param amt - Amount to sell, can be "MAX"
   * @param price - Price to sell, can be "MP"
   * @param all - Sell in all city
   */
  sellProduct(
    divisionName: string,
    cityName: string,
    productName: string,
    amt: string,
    price: string,
    all: boolean,
  ): void;
  /**
   * Discontinue a product.
   * @param divisionName - Name of the division
   * @param productName - Name of the product
   */
  discontinueProduct(divisionName: string, productName: string): void;
  /**
   * Set smart supply
   * @param divisionName - Name of the division
   * @param cityName - Name of the city
   * @param enabled - smart supply enabled
   */
  setSmartSupply(divisionName: string, cityName: string, enabled: boolean): void;
  /**
   * Set whether smart supply uses leftovers before buying
   * @param divisionName - Name of the division
   * @param cityName - Name of the city
   * @param materialName - Name of the material
   * @param enabled - smart supply use leftovers enabled
   */
  setSmartSupplyUseLeftovers(divisionName: string, cityName: string, materialName: string, enabled: boolean): void;
  /**
   * Set material buy data
   * @param divisionName - Name of the division
   * @param cityName - Name of the city
   * @param materialName - Name of the material
   * @param amt - Amount of material to buy
   */
  buyMaterial(divisionName: string, cityName: string, materialName: string, amt: number): void;
  /**
   * Set material to bulk buy
   * @param divisionName - Name of the division
   * @param cityName - Name of the city
   * @param materialName - Name of the material
   * @param amt - Amount of material to buy
   */
  bulkPurchase(divisionName: string, cityName: string, materialName: string, amt: number): void;
  /**
   * Get warehouse data
   * @param divisionName - Name of the division
   * @param cityName - Name of the city
   * @returns warehouse data
   */
  getWarehouse(divisionName: string, cityName: string): Warehouse;
  /**
   * Get product data
   * @param divisionName - Name of the division
   * @param productName - Name of the product
   * @returns product data
   */
  getProduct(divisionName: string, productName: string): Product;
  /**
   * Get material data
   * @param divisionName - Name of the division
   * @param materialName - Name of the material
   * @returns material data
   */
  getMaterial(divisionName: string, cityName: string, materialName: string): Material;
  /**
   * Set market TA 1 for a material.
   * @param divisionName - Name of the division
   * @param cityName - Name of the city
   * @param materialName - Name of the material
   * @param on - market ta enabled
   */
  setMaterialMarketTA1(divisionName: string, cityName: string, materialName: string, on: boolean): void;
  /**
   * Set market TA 2 for a material.
   * @param divisionName - Name of the division
   * @param cityName - Name of the city
   * @param materialName - Name of the material
   * @param on - market ta enabled
   */
  setMaterialMarketTA2(divisionName: string, cityName: string, materialName: string, on: boolean): void;
  /**
   * Set market TA 1 for a product.
   * @param divisionName - Name of the division
   * @param productName - Name of the product
   * @param on - market ta enabled
   */
  setProductMarketTA1(divisionName: string, productName: string, on: boolean): void;
  /**
   * Set market TA 2 for a product.
   * @param divisionName - Name of the division
   * @param productName - Name of the product
   * @param on - market ta enabled
   */
  setProductMarketTA2(divisionName: string, productName: string, on: boolean): void;
  /**
   * Set material export data
   * @param sourceDivision - Source division
   * @param sourceCity - Source city
   * @param targetDivision - Target division
   * @param targetCity - Target city
   * @param materialName - Name of the material
   * @param amt - Amount of material to export.
   */
  exportMaterial(
    sourceDivision: string,
    sourceCity: string,
    targetDivision: string,
    targetCity: string,
    materialName: string,
    amt: number,
  ): void;
  /**
   * Cancel material export
   * @param sourceDivision - Source division
   * @param sourceCity - Source city
   * @param targetDivision - Target division
   * @param targetCity - Target city
   * @param materialName - Name of the material
   * @param amt - Amount of material to export.
   */
  cancelExportMaterial(
    sourceDivision: string,
    sourceCity: string,
    targetDivision: string,
    targetCity: string,
    materialName: string,
    amt: number,
  ): void;
  /**
   * Purchase warehouse for a new city
   * @param divisionName - Name of the division
   * @param cityName - Name of the city
   */
  purchaseWarehouse(divisionName: string, cityName: string): void;
  /**
   * Upgrade warehouse
   * @param divisionName - Name of the division
   * @param cityName - Name of the city
   */
  upgradeWarehouse(divisionName: string, cityName: string): void;
  /**
   * Create a new product
   * @param divisionName - Name of the division
   * @param cityName - Name of the city
   * @param productName - Name of the product
   * @param designInvest - Amount to invest for the design of the product.
   * @param marketingInvest - Amount to invest for the marketing of the product.
   */
  makeProduct(
    divisionName: string,
    cityName: string,
    productName: string,
    designInvest: number,
    marketingInvest: number,
  ): void;
  /**
   * Gets the cost to purchase a warehouse
   * @returns cost
   */
  getPurchaseWarehouseCost(): number;
  /**
   * Gets the cost to upgrade a warehouse to the next level
   * @returns cost to upgrade
   */
  getUpgradeWarehouseCost(adivisionName: any, acityName: any): number;
  /**
   * Check if you have a warehouse in city
   * @returns true if warehouse is present, false if not
   */
  hasWarehouse(adivisionName: any, acityName: any): boolean;
}

/**
 * Corporation API
 * @public
 */
export interface Corporation extends WarehouseAPI, OfficeAPI {
  /**
   * Create a Corporation
   * @param divisionName - Name of the division
   * @param selfFund - If you should self fund, defaults to true, false will only work on Bitnode 3
   * @returns true if created and false if not
   */
  createCorporation(corporationName: string, selfFund: boolean): boolean;
  /**
   * Check if you have a one time unlockable upgrade
   * @param upgradeName - Name of the upgrade
   * @returns true if unlocked and false if not
   */
  hasUnlockUpgrade(upgradeName: string): boolean;
  /**
   * Gets the cost to unlock a one time unlockable upgrade
   * @param upgradeName - Name of the upgrade
   * @returns cost of the upgrade
   */
  getUnlockUpgradeCost(upgradeName: string): number;
  /**
   * Get the level of a levelable upgrade
   * @param upgradeName - Name of the upgrade
   * @returns the level of the upgrade
   */
  getUpgradeLevel(upgradeName: string): number;
  /**
   * Gets the cost to unlock the next level of a levelable upgrade
   * @param upgradeName - Name of the upgrade
   * @returns cost of the upgrade
   */
  getUpgradeLevelCost(upgradeName: string): number;
  /**
   * Gets the cost to expand into a new industry
   * @param industryName - Name of the industry
   * @returns cost
   */
  getExpandIndustryCost(industryName: string): number;
  /**
   * Gets the cost to expand into a new city
   * @returns cost
   */
  getExpandCityCost(): number;
  /**
   * Get an offer for investment based on you companies current valuation
   * @returns An offer of investment
   */
  getInvestmentOffer(): InvestmentOffer;
  /**
   * Accept investment based on you companies current valuation
   * @remarks
   * Is based on current valuation and will not honer a specific Offer
   * @returns An offer of investment
   */
  acceptInvestmentOffer(): boolean;
  /**
   * Go public
   * @param numShares - number of shares you would like to issue for your IPO
   * @returns true if you successfully go public, false if not
   */
  goPublic(numShares: number): boolean;
  /**
   * Bribe a faction
   * @param factionName - Faction name
   * @param amountCash - Amount of money to bribe
   * @param amountShares - Amount of shares to bribe
   * @returns True if successful, false if not
   */
  bribe(factionName: string, amountCash: number, amountShares: number): boolean;
  /**
   * Get corporation data
   * @returns Corporation data
   */
  getCorporation(): CorporationInfo;
  /**
   * Get division data
   * @param divisionName - Name of the division
   * @returns Division data
   */
  getDivision(divisionName: string): Division;
  /**
   * Expand to a new industry
   * @param industryType - Name of the industry
   * @param divisionName - Name of the division
   */
  expandIndustry(industryType: string, divisionName: string): void;
  /**
   * Expand to a new city
   * @param divisionName - Name of the division
   * @param cityName - Name of the city
   */
  expandCity(divisionName: string, cityName: string): void;
  /**
   * Unlock an upgrade
   * @param upgradeName - Name of the upgrade
   */
  unlockUpgrade(upgradeName: string): void;
  /**
   * Level an upgrade.
   * @param upgradeName - Name of the upgrade
   */
  levelUpgrade(upgradeName: string): void;
  /**
   * Issue dividends
   * @param percent - Percent of profit to issue as dividends.
   */
  issueDividends(percent: number): void;
  /**
   * Buyback Shares
   * @param amount - Amount of shares to buy back.
   *
   */
  buyBackShares(amount: number): void;
  /**
   * Sell Shares
   * @param amount -  Amount of shares to sell.
   *
   */
  sellShares(amount: number): void;
  /**
   * Get bonus time.
   *
   * “Bonus time” is accumulated when the game is offline or if the game is inactive in the browser.
   *
   * “Bonus time” makes the game progress faster.
   *
   * @returns Bonus time for the Corporation mechanic in milliseconds.
   */
  getBonusTime(): number;
}

/**
 * General info about a corporation
 * @public
 */
interface CorporationInfo {
  /** Name of the corporation */
  name: string;
  /** Funds available */
  funds: number;
  /** Revenue per second this cycle */
  revenue: number;
  /** Expenses per second this cycle */
  expenses: number;
  /** Indicating if the company is public */
  public: boolean;
  /** Total number of shares issues by this corporation */
  totalShares: number;
  /** Amount of share owned */
  numShares: number;
  /** Cooldown until shares can be sold again */
  shareSaleCooldown: number;
  /** Amount of shares issued */
  issuedShares: number;
  /** Price of the shares */
  sharePrice: number;
  /** State of the corporation. Possible states are START, PURCHASE, PRODUCTION, SALE, EXPORT. */
  state: string;
  /** Array of all divisions */
  divisions: Division[];
}

/**
 * Employee in an office
 * @public
 */
interface Employee {
  /** Name of the employee */
  name: string;
  /** Morale */
  mor: number;
  /** Happiness */
  hap: number;
  /** Energy */
  ene: number;
  int: number;
  cha: number;
  exp: number;
  cre: number;
  eff: number;
  /** Salary */
  sal: number;
  /** City */
  loc: string;
  /** Current job */
  pos: string;
}

/**
 * Product in a warehouse
 * @public
 */
interface Product {
  /** Name of the product */
  name: string;
  /** Demand for the product, only present if "Market Research - Demand" unlocked */
  dmd: number | undefined;
  /** Competition for the product, only present if "Market Research - Competition" unlocked */
  cmp: number | undefined;
  /** Product Rating */
  rat: number;
  /** Product Properties. The data is \{qlt, per, dur, rel, aes, fea\} */
  properties: { [key: string]: number };
  /** Production cost */
  pCost: number;
  /** Sell cost, can be "MP+5" */
  sCost: string | number;
  /** Data refers to the production, sale, and quantity of the products
   * These values are specific to a city
   * For each city, the data is [qty, prod, sell] */
  cityData: { [key: string]: number[] };
  /** Creation progress - A number between 0-100 representing percentage */
  developmentProgress: number;
}

/**
 * Material in a warehouse
 * @public
 */
interface Material {
  /** Name of the material */
  name: string;
  /** Amount of material  */
  qty: number;
  /** Quality of the material */
  qlt: number;
  /** Demand for the material, only present if "Market Research - Demand" unlocked */
  dmd: number | undefined;
  /** Competition for the material, only present if "Market Research - Competition" unlocked */
  cmp: number | undefined;
  /** Amount of material produced  */
  prod: number;
  /** Amount of material sold  */
  sell: number;
}

/**
 * Warehouse for a division in a city
 * @public
 */
interface Warehouse {
  /** Amount of size upgrade bought */
  level: number;
  /** City in which the warehouse is located */
  loc: string;
  /** Total space in the warehouse */
  size: number;
  /** Used space in the warehouse */
  sizeUsed: number;
  /** Smart Supply status in the warehouse */
  smartSupplyEnabled: boolean;
}

/**
 * Office for a division in a city.
 * @public
 */
interface Office {
  /** City of the office */
  loc: string;
  /** Maximum number of employee */
  size: number;
  /** Minimum amount of energy of the employees */
  minEne: number;
  /** Maximum amount of energy of the employees */
  maxEne: number;
  /** Minimum happiness of the employees */
  minHap: number;
  /** Maximum happiness of the employees */
  maxHap: number;
  /** Maximum morale of the employees */
  maxMor: number;
  /** Name of all the employees */
  employees: string[];
  /** Production of the employees */
  employeeProd: EmployeeJobs;
  /** Positions of the employees */
  employeeJobs: EmployeeJobs;
}

/**
 * Object representing the number of employee in each job.
 * @public
 */
interface EmployeeJobs {
  Operations: number;
  Engineer: number;
  Business: number;
  Management: number;
  "Research & Development": number;
  Training: number;
  Unassigned: number;
}

/**
 * Corporation division
 * @public
 */
interface Division {
  /** Name of the division */
  name: string;
  /** Type of division, like Agriculture */
  type: string;
  /** Awareness of the division */
  awareness: number;
  /** Popularity of the division */
  popularity: number;
  /** Production multiplier */
  prodMult: number;
  /** Amount of research in that division */
  research: number;
  /** Revenue last cycle */
  lastCycleRevenue: number;
  /** Expenses last cycle */
  lastCycleExpenses: number;
  /** Revenue this cycle */
  thisCycleRevenue: number;
  /** Expenses this cycle */
  thisCycleExpenses: number;
  /** All research bought */
  upgrades: number[];
  /** Cities in which this division has expanded */
  cities: string[];
  /** Products developed by this division */
  products: string[];
}

/**
 * Corporation investment offer
 * @public
 */
interface InvestmentOffer {
  /** Amount of funds you will get from this investment */
  funds: number;
  /** Amount of share you will give in exchange for this investment */
  shares: number;
  /** Current round of funding (max 4) */
  round: number;
}

/**
 * Interface Theme
 * @internal
 */
interface UserInterfaceTheme {
  [key: string]: string | undefined;
  primarylight: string;
  primary: string;
  primarydark: string;
  successlight: string;
  success: string;
  successdark: string;
  errorlight: string;
  error: string;
  errordark: string;
  secondarylight: string;
  secondary: string;
  secondarydark: string;
  warninglight: string;
  warning: string;
  warningdark: string;
  infolight: string;
  info: string;
  infodark: string;
  welllight: string;
  well: string;
  white: string;
  black: string;
  hp: string;
  money: string;
  hack: string;
  combat: string;
  cha: string;
  int: string;
  rep: string;
  disabled: string;
  backgroundprimary: string;
  backgroundsecondary: string;
  button: string;
}

/**
 * Interface Styles
 * @internal
 */
interface IStyleSettings {
  fontFamily: string;
  lineHeight: number;
}

/**
 * Game Information
 * @internal
 */
interface GameInfo {
  version: string;
  commit: string;
  platform: string;
}

/**
 * Used for autocompletion
 * @public
 */
interface AutocompleteData {
  servers: string[];
  scripts: string[];
  txts: string[];
  flags(schema: [string, string | number | boolean | string[]][]): any;
}<|MERGE_RESOLUTION|>--- conflicted
+++ resolved
@@ -6434,11 +6434,8 @@
   INFO = "info",
 }
 
-<<<<<<< HEAD
 export type ToastVariantValues = `${ToastVariant}`;
 
-=======
->>>>>>> d7822b38
 /** @public */
 export interface NSEnums {
   toast: typeof ToastVariant;
