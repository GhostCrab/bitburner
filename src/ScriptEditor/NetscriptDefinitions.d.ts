/**
 * @public
 */
type FilenameOrPID = number | string;

/**
 * @public
 */
interface Player {
  hacking: number;
  hp: number;
  max_hp: number;
  strength: number;
  defense: number;
  dexterity: number;
  agility: number;
  charisma: number;
  intelligence: number;
  hacking_chance_mult: number;
  hacking_speed_mult: number;
  hacking_money_mult: number;
  hacking_grow_mult: number;
  hacking_exp: number;
  strength_exp: number;
  defense_exp: number;
  dexterity_exp: number;
  agility_exp: number;
  charisma_exp: number;
  hacking_mult: number;
  strength_mult: number;
  defense_mult: number;
  dexterity_mult: number;
  agility_mult: number;
  charisma_mult: number;
  hacking_exp_mult: number;
  strength_exp_mult: number;
  defense_exp_mult: number;
  dexterity_exp_mult: number;
  agility_exp_mult: number;
  charisma_exp_mult: number;
  company_rep_mult: number;
  faction_rep_mult: number;
  numPeopleKilled: number;
  money: number;
  city: string;
  location: string;
  companyName: string;
  crime_money_mult: number;
  crime_success_mult: number;
  isWorking: boolean;
  workType: string;
  currentWorkFactionName: string;
  currentWorkFactionDescription: string;
  workHackExpGainRate: number;
  workStrExpGainRate: number;
  workDefExpGainRate: number;
  workDexExpGainRate: number;
  workAgiExpGainRate: number;
  workChaExpGainRate: number;
  workRepGainRate: number;
  workMoneyGainRate: number;
  workMoneyLossRate: number;
  workHackExpGained: number;
  workStrExpGained: number;
  workDefExpGained: number;
  workDexExpGained: number;
  workAgiExpGained: number;
  workChaExpGained: number;
  workRepGained: number;
  workMoneyGained: number;
  createProgramName: string;
  createProgramReqLvl: number;
  className: string;
  crimeType: string;
  work_money_mult: number;
  hacknet_node_money_mult: number;
  hacknet_node_purchase_cost_mult: number;
  hacknet_node_ram_cost_mult: number;
  hacknet_node_core_cost_mult: number;
  hacknet_node_level_cost_mult: number;
  hasWseAccount: boolean;
  hasTixApiAccess: boolean;
  has4SData: boolean;
  has4SDataTixApi: boolean;
  bladeburner_max_stamina_mult: number;
  bladeburner_stamina_gain_mult: number;
  bladeburner_analysis_mult: number;
  bladeburner_success_chance_mult: number;
  bitNodeN: number;
  totalPlaytime: number;
  playtimeSinceLastAug: number;
  playtimeSinceLastBitnode: number;
  jobs: any;
  factions: string[];
  tor: boolean;
  hasCorporation: boolean;
  inBladeburner: boolean;
  entropy: number;
}

/**
 * @public
 */
export interface RunningScript {
  /** Arguments the script was called with */
  args: string[];
  /** Filename of the script */
  filename: string;
  /**
   * Script logs as an array. The newest log entries are at the bottom.
   * Timestamps, if enabled, are placed inside `[brackets]` at the start of each line.
   **/
  logs: string[];
  /** Total amount of hacking experience earned from this script when offline */
  offlineExpGained: number;
  /** Total amount of money made by this script when offline */
  offlineMoneyMade: number;
<<<<<<< HEAD
  /** Number of seconds that the script has been running offline */
=======
  /** Offline running time of the script, in seconds **/
>>>>>>> 219b9589
  offlineRunningTime: number;
  /** Total amount of hacking experience earned from this script when online */
  onlineExpGained: number;
  /** Total amount of money made by this script when online */
  onlineMoneyMade: number;
<<<<<<< HEAD
  /** Number of seconds that this script has been running online */
=======
  /** Online running time of the script, in seconds **/
>>>>>>> 219b9589
  onlineRunningTime: number;
  /** Process ID. Must be an integer */
  pid: number;
  /** How much RAM this script uses for ONE thread */
  ramUsage: number;
  /** Hostname of the server on which this script runs */
  server: string;
  /** Number of threads that this script runs with */
  threads: number;
}

/**
 * @public
 */
interface RecentScript {
  /** Arguments the script was called with */
  args: string[];
  /** Filename of the script */
  filename: string;
  /** Process ID. Must be an integer */
  pid: number;
  /** Timestamp of when the script was killed */
  timestamp: Date;
  /** Numeric epoch of timestamp */
  timestampEpoch: number;
  /** An inactive copy of the last `RunningScript` associated to the script */
  runningScript: RunningScript;
}

/**
 * Data representing the internal values of a crime.
 * @public
 */
export interface CrimeStats {
  /** Number representing the difficulty of the crime. Used for success chance calculations */
  difficulty: number;
  /** Amount of karma lost for successfully committing this crime */
  karma: number;
  /** How many people die as a result of this crime */
  kills: number;
  /** How much money is given */
  money: number;
  /** Name of crime */
  name: string;
  /** Milliseconds it takes to attempt the crime */
  time: number;
  /** Description of the crime activity */
  type: string;
  /** hacking level impact on success change of the crime */
  hacking_success_weight: number;
  /** strength level impact on success change of the crime */
  strength_success_weight: number;
  /** defense level impact on success change of the crime */
  defense_success_weight: number;
  /** dexterity level impact on success change of the crime */
  dexterity_success_weight: number;
  /** agility level impact on success change of the crime */
  agility_success_weight: number;
  /** charisma level impact on success change of the crime */
  charisma_success_weight: number;
  /** hacking exp gained from crime */
  hacking_exp: number;
  /** strength exp gained from crime */
  strength_exp: number;
  /** defense exp gained from crime */
  defense_exp: number;
  /** dexterity exp gained from crime */
  dexterity_exp: number;
  /** agility exp gained from crime */
  agility_exp: number;
  /** charisma exp gained from crime */
  charisma_exp: number;
  /** intelligence exp gained from crime */
  intelligence_exp: number;
}

/**
 * Data representing the internal values of an Augmentation.
 * @public
 */
export interface AugmentationStats {
  /** Multiplier to hacking skill */
  hacking_mult?: number;
  /** Multiplier to strength skill */
  strength_mult?: number;
  /** Multiplier to defense skill */
  defense_mult?: number;
  /** Multiplier to dexterity skill */
  dexterity_mult?: number;
  /** Multiplier to agility skill */
  agility_mult?: number;
  /** Multiplier to charisma skill */
  charisma_mult?: number;
  /** Multiplier to hacking experience gain rate */
  hacking_exp_mult?: number;
  /** Multiplier to strength experience gain rate */
  strength_exp_mult?: number;
  /** Multiplier to defense experience gain rate */
  defense_exp_mult?: number;
  /** Multiplier to dexterity experience gain rate */
  dexterity_exp_mult?: number;
  /** Multiplier to agility experience gain rate */
  agility_exp_mult?: number;
  /** Multiplier to charisma experience gain rate */
  charisma_exp_mult?: number;
  /** Multiplier to chance of successfully performing a hack */
  hacking_chance_mult?: number;
  /** Multiplier to hacking speed */
  hacking_speed_mult?: number;
  /** Multiplier to amount of money the player gains from hacking */
  hacking_money_mult?: number;
  /** Multiplier to amount of money injected into servers using grow */
  hacking_grow_mult?: number;
  /** Multiplier to amount of reputation gained when working */
  company_rep_mult?: number;
  /** Multiplier to amount of reputation gained when working */
  faction_rep_mult?: number;
  /** Multiplier to amount of money gained from crimes */
  crime_money_mult?: number;
  /** Multiplier to crime success rate */
  crime_success_mult?: number;
  /** Multiplier to amount of money gained from working */
  work_money_mult?: number;
  /** Multiplier to amount of money produced by Hacknet Nodes */
  hacknet_node_money_mult?: number;
  /** Multiplier to cost of purchasing a Hacknet Node */
  hacknet_node_purchase_cost_mult?: number;
  /** Multiplier to cost of ram for a Hacknet Node */
  hacknet_node_ram_cost_mult?: number;
  /** Multiplier to cost of core for a Hacknet Node */
  hacknet_node_core_cost_mult?: number;
  /** Multiplier to cost of leveling up a Hacknet Node */
  hacknet_node_level_cost_mult?: number;
  /** Multiplier to Bladeburner max stamina */
  bladeburner_max_stamina_mult?: number;
  /** Multiplier to Bladeburner stamina gain rate */
  bladeburner_stamina_gain_mult?: number;
  /** Multiplier to effectiveness in Bladeburner Field Analysis */
  bladeburner_analysis_mult?: number;
  /** Multiplier to success chance in Bladeburner contracts/operations */
  bladeburner_success_chance_mult?: number;
}

/**
 * Options to affect the behavior of {@link NS.hack | hack}, {@link NS.grow | grow}, and {@link NS.weaken | weaken}.
 * @public
 */
export interface BasicHGWOptions {
  /** Number of threads to use for this function. Must be less than or equal to the number of threads the script is running with. */
  threads?: number;
  /** Set to true this action will affect the stock market. */
  stock?: boolean;
}

/**
 * Options to affect the behavior of {@link CodingContract} attempt.
 * @public
 */
export interface CodingAttemptOptions {
  /** If truthy, then the function will return a string that states the contract’s reward when it is successfully solved. */
  returnReward: boolean;
}

/**
 * Return value of {@link Sleeve.getSleevePurchasableAugs | getSleevePurchasableAugs}
 * @public
 */
export interface AugmentPair {
  /** augmentation name */
  name: string;
  /** augmentation cost */
  cost: number;
}

/**
 * @public
 */
export enum PositionTypes {
  Long = "L",
  Short = "S",
}

/**
 * @public
 */
export enum OrderTypes {
  LimitBuy = "Limit Buy Order",
  LimitSell = "Limit Sell Order",
  StopBuy = "Stop Buy Order",
  StopSell = "Stop Sell Order",
}

/**
 * Value in map of {@link StockOrder}
 * @public
 */
export interface StockOrderObject {
  /** Number of shares */
  shares: number;
  /** Price per share */
  price: number;
  /** Order type */
  type: OrderTypes;
  /** Order position */
  position: PositionTypes;
}

/**
 * Return value of {@link TIX.getOrders | getOrders}
 *
 * Keys are stock symbols, properties are arrays of {@link StockOrderObject}
 * @public
 */
export interface StockOrder {
  [key: string]: StockOrderObject[];
}

/**
 * A single process on a server.
 * @public
 */
export interface ProcessInfo {
  /** Script name. */
  filename: string;
  /** Number of threads script is running with */
  threads: number;
  /** Script's arguments */
  args: string[];
  /** Process ID */
  pid: number;
}

/**
 * Hack related multipliers.
 * @public
 */
export interface HackingMultipliers {
  /** Player's hacking chance multiplier. */
  chance: number;
  /** Player's hacking speed multiplier. */
  speed: number;
  /** Player's hacking money stolen multiplier. */
  money: number;
  /** Player's hacking growth multiplier */
  growth: number;
}

/**
 * Hacknet related multipliers.
 * @public
 */
export interface HacknetMultipliers {
  /** Player's hacknet production multiplier */
  production: number;
  /** Player's hacknet purchase cost multiplier */
  purchaseCost: number;
  /** Player's hacknet ram cost multiplier */
  ramCost: number;
  /** Player's hacknet core cost multiplier */
  coreCost: number;
  /** Player's hacknet level cost multiplier */
  levelCost: number;
}

/**
 * Hacknet node related constants
 * @public
 */
export interface HacknetNodeConstants {
  /** Amount of money gained per level */
  MoneyGainPerLevel: number;
  /** Base cost for a new node */
  BaseCost: number;
  /** Base cost per level */
  LevelBaseCost: number;
  /** Base cost to incrase RAM */
  RamBaseCost: number;
  /** Base cost to increase cores */
  CoreBaseCost: number;
  /** Multiplier to purchase new node */
  PurchaseNextMult: number;
  /** Multiplier to increase node level */
  UpgradeLevelMult: number;
  /** Multiplier to increase RAM */
  UpgradeRamMult: number;
  /** Multiplier to increase cores */
  UpgradeCoreMult: number;
  /** Max node level */
  MaxLevel: number;
  /** Max amount of RAM in GB */
  MaxRam: number;
  /** Max number of cores */
  MaxCores: number;
}

/**
 * Hacknet server related constants
 * @public
 */
export interface HacknetServerConstants {
  /** Number of hashes calculated per level */
  HashesPerLevel: number;
  /** Base cost for a new server */
  BaseCost: number;
  /** Base cost to increase RAM */
  RamBaseCost: number;
  /** Base cost to increase cores */
  CoreBaseCost: number;
  /** Base cost to upgrade cache */
  CacheBaseCost: number;
  /** Multiplier to purchase a new server */
  PurchaseMult: number;
  /** Multiplier to increase server level */
  UpgradeLevelMult: number;
  /** Multiplier to increase RAM */
  UpgradeRamMult: number;
  /** Multiplier to increase cores */
  UpgradeCoreMult: number;
  /** Multiplier to upgrade cache */
  UpgradeCacheMult: number;
  /** Max number of servers */
  MaxServers: number;
  /** Max level for a server */
  MaxLevel: number;
  /** Max amount of RAM in GB */
  MaxRam: number;
  /** Max number of cores */
  MaxCores: number;
  /** Max cache size */
  MaxCache: number;
}

/**
 * A single server.
 * @public
 */
export interface Server {
  /**
   * How many CPU cores this server has. Maximum of 8.
   * Affects magnitude of grow and weaken.
   */
  cpuCores: number;

  /** Flag indicating whether the FTP port is open */
  ftpPortOpen: boolean;

  /** Flag indicating whether player has admin/root access to this server */
  hasAdminRights: boolean;

  /** Hostname. Must be unique */
  hostname: string;

  /** Flag indicating whether HTTP Port is open */
  httpPortOpen: boolean;

  /** IP Address. Must be unique */
  ip: string;

  /** Flag indicating whether player is currently connected to this server */
  isConnectedTo: boolean;

  /** RAM (GB) available on this server */
  maxRam: number;

  /**
   * Name of company/faction/etc. that this server belongs to.
   * Optional, not applicable to all Servers
   */
  organizationName: string;

  /** RAM (GB) used. i.e. unavailable RAM */
  ramUsed: number;

  /** Flag indicating whether SMTP Port is open */
  smtpPortOpen: boolean;

  /** Flag indicating whether SQL Port is open */
  sqlPortOpen: boolean;

  /** Flag indicating whether the SSH Port is open */
  sshPortOpen: boolean;

  /** Flag indicating whether this is a purchased server */
  purchasedByPlayer: boolean;

  /** Flag indicating whether this server has a backdoor installed by a player */
  backdoorInstalled: boolean;

  /**
   * Initial server security level
   * (i.e. security level when the server was created)
   */
  baseDifficulty: number;

  /** Server Security Level */
  hackDifficulty: number;

  /** Minimum server security level that this server can be weakened to */
  minDifficulty: number;

  /** How much money currently resides on the server and can be hacked */
  moneyAvailable: number;

  /** Maximum amount of money that this server can hold */
  moneyMax: number;

  /** Number of open ports required in order to gain admin/root access */
  numOpenPortsRequired: number;

  /** How many ports are currently opened on the server */
  openPortCount: number;

  /** Hacking level required to hack this server */
  requiredHackingSkill: number;

  /**
   * Parameter that affects how effectively this server's money can
   * be increased using the grow() Netscript function
   */
  serverGrowth: number;
}

/**
 * All multipliers affecting the difficulty of the current challenge.
 * @public
 */
export interface BitNodeMultipliers {
  /** Influences how quickly the player's agility level (not exp) scales */
  AgilityLevelMultiplier: number;
  /** Influences the base cost to purchase an augmentation. */
  AugmentationMoneyCost: number;
  /** Influences the base rep the player must have with a faction to purchase an augmentation. */
  AugmentationRepCost: number;
  /** Influences how quickly the player can gain rank within Bladeburner. */
  BladeburnerRank: number;
  /** Influences the cost of skill levels from Bladeburner. */
  BladeburnerSkillCost: number;
  /** Influences how quickly the player's charisma level (not exp) scales */
  CharismaLevelMultiplier: number;
  /** Influences the experience gained for each ability when a player completes a class. */
  ClassGymExpGain: number;
  /** Influences the amount of money gained from completing Coding Contracts */
  CodingContractMoney: number;
  /** Influences the experience gained for each ability when the player completes working their job. */
  CompanyWorkExpGain: number;
  /** Influences how much money the player earns when completing working their job. */
  CompanyWorkMoney: number;
  /** Influences the money gain from dividends of corporations created by the player. */
  CorporationSoftCap: number;
  /** Influences the valuation of corporations created by the player. */
  CorporationValuation: number;
  /** Influences the base experience gained for each ability when the player commits a crime. */
  CrimeExpGain: number;
  /** Influences the base money gained when the player commits a crime. */
  CrimeMoney: number;
  /** Influences how many Augmentations you need in order to get invited to the Daedalus faction */
  DaedalusAugsRequirement: number;
  /** Influences how quickly the player's defense level (not exp) scales */
  DefenseLevelMultiplier: number;
  /** Influences how quickly the player's dexterity level (not exp) scales */
  DexterityLevelMultiplier: number;
  /** Influences how much rep the player gains in each faction simply by being a member. */
  FactionPassiveRepGain: number;
  /** Influences the experience gained for each ability when the player completes work for a Faction. */
  FactionWorkExpGain: number;
  /** Influences how much rep the player gains when performing work for a faction. */
  FactionWorkRepGain: number;
  /** Influences how much it costs to unlock the stock market's 4S Market Data API */
  FourSigmaMarketDataApiCost: number;
  /** Influences how much it costs to unlock the stock market's 4S Market Data (NOT API) */
  FourSigmaMarketDataCost: number;
  /** Influences the respect gain and money gain of your gang. */
  GangSoftcap: number;
  /** Influences the experienced gained when hacking a server. */
  HackExpGain: number;
  /** Influences how quickly the player's hacking level (not experience) scales */
  HackingLevelMultiplier: number;
  /** Influences how much money is produced by Hacknet Nodes and the hash rate of Hacknet Servers (unlocked in BitNode-9) */
  HacknetNodeMoney: number;
  /** Influences how much money it costs to upgrade your home computer's RAM */
  HomeComputerRamCost: number;
  /** Influences how much money is gained when the player infiltrates a company. */
  InfiltrationMoney: number;
  /** Influences how much rep the player can gain from factions when selling stolen documents and secrets */
  InfiltrationRep: number;
  /** Influences how much money can be stolen from a server when the player performs a hack against it through the Terminal. */
  ManualHackMoney: number;
  /** Influence how much it costs to purchase a server */
  PurchasedServerCost: number;
  /** Influences the maximum number of purchased servers you can have */
  PurchasedServerLimit: number;
  /** Influences the maximum allowed RAM for a purchased server */
  PurchasedServerMaxRam: number;
  /** Influences cost of any purchased server at or above 128GB */
  PurchasedServerSoftcap: number;
  /** Influences the minimum favor the player must have with a faction before they can donate to gain rep. */
  RepToDonateToFaction: number;
  /** Influences how much the money on a server can be reduced when a script performs a hack against it. */
  ScriptHackMoney: number;
  /** Influences how much of the money stolen by a scripted hack will be added to the player's money. */
  ScriptHackMoneyGain: number;
  /** Influences the growth percentage per cycle against a server. */
  ServerGrowthRate: number;
  /** Influences the maximum money that a server can grow to. */
  ServerMaxMoney: number;
  /** Influences the initial money that a server starts with. */
  ServerStartingMoney: number;
  /** Influences the initial security level (hackDifficulty) of a server. */
  ServerStartingSecurity: number;
  /** Influences the weaken amount per invocation against a server. */
  ServerWeakenRate: number;
  /** Influences how quickly the player's strength level (not exp) scales */
  StrengthLevelMultiplier: number;
  /** Influences the power of the gift */
  StaneksGiftPowerMultiplier: number;
  /** Influences the size of the gift */
  StaneksGiftExtraSize: number;
  /** Influences the hacking skill required to backdoor the world daemon. */
  WorldDaemonDifficulty: number;
}

/**
 * Object representing all the values related to a hacknet node.
 * @public
 */
export interface NodeStats {
  /** Node's name */
  name: string;
  /** Node's level */
  level: number;
  /** Node's RAM (GB) */
  ram: number;
  /** Node's used RAM (GB) */
  ramUsed: number;
  /** Node's number of cores */
  cores: number;
  /** Cache level. Only applicable for Hacknet Servers */
  cache: number;
  /** Hash Capacity provided by this Node. Only applicable for Hacknet Servers */
  hashCapacity: number;
  /** Node's production per second */
  production: number;
  /** Number of seconds since Node has been purchased */
  timeOnline: number;
  /** Total number of money Node has produced */
  totalProduction: number;
}

/**
 * Short summary of the players skills.
 * @public
 */
export interface PlayerSkills {
  /** Hacking level */
  hacking: number;
  /** Strength level */
  strength: number;
  /** Defense level */
  defense: number;
  /** Dexterity level */
  dexterity: number;
  /** Agility level */
  agility: number;
  /** Charisma level */
  charisma: number;
  /** Intelligence level */
  intelligence: number;
}

/**
 * @public
 */
export interface CharacterMult {
  /** Agility stat */
  agility: number;
  /** Agility exp */
  agilityExp: number;
  /** Charisma stat */
  charisma: number;
  /** Charisma exp */
  charismaExp: number;
  /** Company reputation */
  companyRep: number;
  /** Money earned from crimes */
  crimeMoney: number;
  /** Crime success chance */
  crimeSuccess: number;
  /** Defense stat */
  defense: number;
  /** Defense exp */
  defenseExp: number;
  /** Dexterity stat */
  dexterity: number;
  /** Dexterity exp */
  dexterityExp: number;
  /** Faction reputation */
  factionRep: number;
  /** Hacking stat */
  hacking: number;
  /** Hacking exp */
  hackingExp: number;
  /** Strength stat */
  strength: number;
  /** Strength exp */
  strengthExp: number;
  /** Money earned from jobs */
  workMoney: number;
}

/**
 * @public
 */
export interface CharacterInfo {
  /** Current BitNode number */
  bitnode: number;
  /** Name of city you are currently in */
  city: string;
  /** Array of factions you are currently a member of */
  factions: string[];
  /** Current health points */
  hp: number;
  /** Array of all jobs */
  jobs: string[];
  /** Array of job positions for all companies you are employed at. Same order as 'jobs' */
  jobTitles: string[];
  /** Maximum health points */
  maxHp: number;
  /** Boolean indicating whether or not you have a tor router */
  tor: boolean;
  /** Object with many of the player's multipliers from Augmentations/Source Files */
  mult: CharacterMult;
  /** Timed worked in ms */
  timeWorked: number;
  /** Hacking experience earned so far from work */
  workHackExpGain: number;
  /** Str experience earned so far from work */
  workStrExpGain: number;
  /** Def experience earned so far from work */
  workDefExpGain: number;
  /** Dex experience earned so far from work */
  workDexExpGain: number;
  /** Agi experience earned so far from work */
  workAgiExpGain: number;
  /** Cha experience earned so far from work */
  workChaExpGain: number;
  /** Reputation earned so far from work, if applicable */
  workRepGain: number;
  /** Money earned so far from work, if applicable */
  workMoneyGain: number;
  /** total hacking exp */
  hackingExp: number;
  /** total strength exp */
  strengthExp: number;
  /** total defense exp */
  defenseExp: number;
  /** total dexterity exp */
  dexterityExp: number;
  /** total agility exp */
  agilityExp: number;
  /** total charisma exp */
  charismaExp: number;
}

/**
 * @public
 */
export interface SleeveWorkGains {
  /** Hacking exp gained from work */
  workHackExpGain: number;
  /** Strength exp gained from work */
  workStrExpGain: number;
  /** Defense exp gained from work, */
  workDefExpGain: number;
  /** Dexterity exp gained from work */
  workDexExpGain: number;
  /** Agility exp gained from work */
  workAgiExpGain: number;
  /** Charisma exp gained from work */
  workChaExpGain: number;
  /** Money gained from work */
  workMoneyGain: number;
}

/**
 * @public
 */
export interface SourceFileLvl {
  /** The number of the source file */
  n: number;
  /** The level of the source file */
  lvl: number;
}

/**
 * Bladeburner current action.
 * @public
 */
export interface BladeburnerCurAction {
  /** Type of Action */
  type: string;
  /** Name of Action */
  name: string;
}

/**
 * Gang general info.
 * @public
 */
export interface GangGenInfo {
  /** Name of faction that the gang belongs to ("Slum Snakes", etc.) */
  faction: string;
  /** Indicating whether or not it's a hacking gang */
  isHacking: boolean;
  /** Money earned per game cycle */
  moneyGainRate: number;
  /** Gang's power for territory warfare */
  power: number;
  /** Gang's respect */
  respect: number;
  /** Respect earned per game cycle */
  respectGainRate: number;
  /** Amount of territory held */
  territory: number;
  /** Clash chance */
  territoryClashChance: number;
  /** Gang's wanted level */
  wantedLevel: number;
  /** Wanted level gained/lost per game cycle (negative for losses) */
  wantedLevelGainRate: number;
  /** Indicating if territory warfare is enabled */
  territoryWarfareEngaged: boolean;
  /** Number indicating the current wanted penalty */
  wantedPenalty: number;
}

/**
 * @public
 */
export interface GangOtherInfoObject {
  /** Gang power */
  power: number;
  /** Gang territory, in decimal form */
  territory: number;
}

/**
 * @public
 */
export interface GangOtherInfo {
  "Slum Snakes": GangOtherInfoObject;
  Tetrads: GangOtherInfoObject;
  "The Syndicate": GangOtherInfoObject;
  "The Dark Army": GangOtherInfoObject;
  "Speakers for the Dead": GangOtherInfoObject;
  NiteSec: GangOtherInfoObject;
  "The Black Hand": GangOtherInfoObject;
}

/**
 * Object representing data representing a gang member task.
 * @public
 */
export interface GangTaskStats {
  /** Task name */
  name: string;
  /** Task Description */
  desc: string;
  /** Is a task of a hacking gang */
  isHacking: boolean;
  /** Is a task of a combat gang */
  isCombat: boolean;
  /** Base respect earned */
  baseRespect: number;
  /** Base wanted earned */
  baseWanted: number;
  /** Base money earned */
  baseMoney: number;
  /** Hacking skill impact on task scaling */
  hackWeight: number;
  /** Strength skill impact on task scaling */
  strWeight: number;
  /** Defense skill impact on task scaling */
  defWeight: number;
  /** Dexterity skill impact on task scaling */
  dexWeight: number;
  /** Agility skill impact on task scaling */
  agiWeight: number;
  /** Charisma skill impact on task scaling */
  chaWeight: number;
  /** Number representing the difficulty of the task */
  difficulty: number;
  /** Territory impact on task scaling */
  territory: GangTerritory;
}

/**
 * Object representing data representing a gang member equipment.
 * @public
 */
export interface EquipmentStats {
  /** Strength multiplier */
  str?: number;
  /** Defense multiplier */
  def?: number;
  /** Dexterity multiplier */
  dex?: number;
  /** Agility multiplier */
  agi?: number;
  /** Charisma multiplier */
  cha?: number;
  /** Hacking multiplier */
  hack?: number;
}

/**
 * @public
 */
export interface GangTerritory {
  /** Money gain impact on task scaling */
  money: number;
  /** Respect gain impact on task scaling */
  respect: number;
  /** Wanted gain impact on task scaling */
  wanted: number;
}

/**
 * @public
 */
export interface GangMemberInfo {
  /** Name of the gang member */
  name: string;
  /** Currently assigned task */
  task: string;
  earnedRespect: number;

  /** Hack skill level */
  hack: number;
  /** Strength skill level */
  str: number;
  /** Defense skill level */
  def: number;
  /** Dexterity skill level */
  dex: number;
  /** Agility skill level */
  agi: number;
  /** Charisma skill level */
  cha: number;

  /** Current hack experience */
  hack_exp: number;
  /** Current strength experience */
  str_exp: number;
  /** Current defense experience */
  def_exp: number;
  /** Current dexterity experience */
  dex_exp: number;
  /** Current agility experience */
  agi_exp: number;
  /** Current charisma experience */
  cha_exp: number;

  /** Hack multiplier from equipment */
  hack_mult: number;
  /** Strength multiplier from equipment */
  str_mult: number;
  /** Defense multiplier from equipment */
  def_mult: number;
  /** Dexterity multiplier from equipment */
  dex_mult: number;
  /** Agility multiplier from equipment */
  agi_mult: number;
  /** Charisma multiplier from equipment */
  cha_mult: number;

  /** Hack multiplier from ascensions */
  hack_asc_mult: number;
  /** Strength multiplier from ascensions */
  str_asc_mult: number;
  /** Defense multiplier from ascensions */
  def_asc_mult: number;
  /** Dexterity multiplier from ascensions */
  dex_asc_mult: number;
  /** Agility multiplier from ascensions */
  agi_asc_mult: number;
  /** Charisma multiplier from ascensions */
  cha_asc_mult: number;

  /** Total earned hack experience */
  hack_asc_points: number;
  /** Total earned strength experience */
  str_asc_points: number;
  /** Total earned defense experience */
  def_asc_points: number;
  /** Total earned dexterity experience */
  dex_asc_points: number;
  /** Total earned agility experience */
  agi_asc_points: number;
  /** Total earned charisma experience */
  cha_asc_points: number;

  upgrades: string[];
  augmentations: string[];

  respectGain: number;
  wantedLevelGain: number;
  moneyGain: number;
}

/**
 * @public
 */
export interface GangMemberAscension {
  /** Amount of respect lost from ascending */
  respect: number;
  /** Hacking multiplier gained from ascending */
  hack: number;
  /** Strength multiplier gained from ascending */
  str: number;
  /** Defense multiplier gained from ascending */
  def: number;
  /** Dexterity multiplier gained from ascending */
  dex: number;
  /** Agility multiplier gained from ascending */
  agi: number;
  /** Charisma multiplier gained from ascending */
  cha: number;
}

/**
 * Object representing a sleeve stats.
 * @public
 */
export interface SleeveSkills {
  /** Current shock of the sleeve [0-100] */
  shock: number;
  /** Current sync of the sleeve [0-100] */
  sync: number;
  /** Current hacking skill of the sleeve */
  hacking: number;
  /** Current strength of the sleeve */
  strength: number;
  /** Current defense of the sleeve */
  defense: number;
  /** Current dexterity of the sleeve */
  dexterity: number;
  /** Current agility of the sleeve */
  agility: number;
  /** Current charisma of the sleeve */
  charisma: number;
}

/**
 * Object representing sleeve information.
 * @public
 */
export interface SleeveInformation {
  /** Location of the sleeve */
  city: string;
  /** Current hp of the sleeve */
  hp: number;
  /** Max hp of the sleeve */
  maxHp: number;
  /** Jobs available to the sleeve */
  jobs: string[];
  /** Job titles available to the sleeve */
  jobTitle: string[];
  /** Does this sleeve have access to the tor router */
  tor: boolean;
  /** Sleeve multipliers */
  mult: CharacterMult;
  /** Time spent on the current task in milliseconds */
  timeWorked: number;
  /** Earnings synchronized to other sleeves */
  earningsForSleeves: SleeveWorkGains;
  /** Earnings synchronized to the player */
  earningsForPlayer: SleeveWorkGains;
  /** Earnings for this sleeve */
  earningsForTask: SleeveWorkGains;
  /** Faction or company reputation gained for the current task */
  workRepGain: number;
}

/**
 * Object representing a sleeve current task.
 * @public
 */
export interface SleeveTask {
  /** Task type */
  task: string;
  /** Crime currently attempting, if any */
  crime: string;
  /** Location of the task, if any */
  location: string;
  /** Stat being trained at the gym, if any */
  gymStatType: string;
  /** Faction work type being performed, if any */
  factionWorkType: string;
}

/**
 * Object representing a port. A port is a serialized queue.
 * @public
 */
export interface NetscriptPort {
  /**
   * Write data to a port.
   * @remarks
   * RAM cost: 0 GB
   *
   * @returns The data popped off the queue if it was full.
   */
  write(value: string | number): null | string | number;

  /**
   * Attempt to write data to the port.
   * @remarks
   * RAM cost: 0 GB
   *
   * @returns True if the data was added to the port, false if the port was full
   */
  tryWrite(value: string | number): boolean;

  /**
   * Shift an element out of the port.
   * @remarks
   * RAM cost: 0 GB
   *
   * This function will remove the first element from the port and return it.
   * If the port is empty, then the string “NULL PORT DATA” will be returned.
   * @returns the data read.
   */
  read(): string | number;

  /**
   * Retrieve the first element from the port without removing it.
   * @remarks
   * RAM cost: 0 GB
   *
   * This function is used to peek at the data from a port. It returns the
   * first element in the specified port without removing that element. If
   * the port is empty, the string “NULL PORT DATA” will be returned.
   * @returns the data read
   */
  peek(): string | number;

  /**
   * Check if the port is full.
   * @remarks
   * RAM cost: 0 GB
   *
   * @returns true if the port is full, otherwise false
   */
  full(): boolean;

  /**
   * Check if the port is empty.
   * @remarks
   * RAM cost: 0 GB
   *
   * @returns true if the port is empty, otherwise false
   */
  empty(): boolean;

  /**
   * Empties all data from the port.
   * @remarks
   * RAM cost: 0 GB
   */
  clear(): void;
}

/**
 * Stock market API
 * @public
 */
export interface TIX {
  /**
   * Returns an array of the symbols of the tradable stocks
   *
   * @remarks RAM cost: 2 GB
   * @returns Array of the symbols of the tradable stocks.
   */
  getSymbols(): string[];

  /**
   * Returns the price of a stock
   *
   * @remarks
   * RAM cost: 2 GB
   * The stock’s price is the average of its bid and ask price.
   *
   * @example
   * ```ts
   * // NS1
   * stock.getPrice("FISG");
   * ```
   * @example
   * ```ts
   * // NS2
   * ns.stock.getPrice("FISG");
   * ```
   * @param sym - Stock symbol.
   * @returns The price of a stock.
   */
  getPrice(sym: string): number;

  /**
   * Returns the ask price of that stock.
   * @remarks RAM cost: 2 GB
   *
   * @param sym - Stock symbol.
   * @returns The ask price of a stock.
   */
  getAskPrice(sym: string): number;

  /**
   * Returns the bid price of that stock.
   * @remarks RAM cost: 2 GB
   *
   * @param sym - Stock symbol.
   * @returns The bid price of a stock.
   */
  getBidPrice(sym: string): number;

  /**
   * Returns the player’s position in a stock.
   * @remarks
   * RAM cost: 2 GB
   * Returns an array of four elements that represents the player’s position in a stock.
   *
   * The first element is the returned array is the number of shares the player owns of
   * the stock in the Long position. The second element in the array is the average price
   * of the player’s shares in the Long position.
   *
   * The third element in the array is the number of shares the player owns of the stock
   * in the Short position. The fourth element in the array is the average price of the
   * player’s Short position.
   *
   * All elements in the returned array are numeric.
   *
   * @example
   * ```ts
   * // NS1
   * var pos = stock.getPosition("ECP");
   * var shares      = pos[0];
   * var avgPx       = pos[1];
   * var sharesShort = pos[2];
   * var avgPxShort  = pos[3];
   * ```
   * @example
   * ```ts
   * // NS2
   * const [shares, avgPx, sharesShort, avgPxShort] = ns.stock.getPosition("ECP");
   * ```
   * @param sym - Stock symbol.
   * @returns Array of four elements that represents the player’s position in a stock.
   */
  getPosition(sym: string): [number, number, number, number];

  /**
   * Returns the maximum number of shares of a stock.
   * @remarks
   * RAM cost: 2 GB
   * This is the maximum amount of the stock that can be purchased
   * in both the Long and Short positions combined.
   *
   * @param sym - Stock symbol.
   * @returns Maximum number of shares that the stock has.
   */
  getMaxShares(sym: string): number;

  /**
   * Calculates cost of buying stocks.
   * @remarks
   * RAM cost: 2 GB
   * Calculates and returns how much it would cost to buy a given number of shares of a stock.
   * This takes into account spread, large transactions influencing the price of the stock and commission fees.
   *
   * @param sym - Stock symbol.
   * @param shares - Number of shares to purchase.
   * @param posType - Specifies whether the order is a “Long” or “Short” position.
   * @returns Cost to buy a given number of shares of a stock.
   */
  getPurchaseCost(sym: string, shares: number, posType: string): number;

  /**
   * Calculate profit of selling stocks.
   * @remarks
   * RAM cost: 2 GB
   * Calculates and returns how much you would gain from selling a given number of shares of a stock.
   * This takes into account spread, large transactions influencing the price of the stock and commission fees.
   *
   * @param sym - Stock symbol.
   * @param shares - Number of shares to sell.
   * @param posType - Specifies whether the order is a “Long” or “Short” position.
   * @returns Gain from selling a given number of shares of a stock.
   */
  getSaleGain(sym: string, shares: number, posType: string): number;

  /**
   * Buy stocks.
   * @remarks
   * RAM cost: 2.5 GB
   * Attempts to purchase shares of a stock using a Market Order.
   *
   * If the player does not have enough money to purchase the specified number of shares,
   * then no shares will be purchased. Remember that every transaction on the stock exchange
   * costs a certain commission fee.
   *
   * If this function successfully purchases the shares, it will return the stock price at which
   * each share was purchased. Otherwise, it will return 0.
   *
   * @param sym - Stock symbol.
   * @param shares - Number of shares to purchased. Must be positive. Will be rounded to nearest integer.
   * @returns The stock price at which each share was purchased, otherwise 0 if the shares weren't purchased.
   */
  buy(sym: string, shares: number): number;

  /**
   * Sell stocks.
   * @remarks
   * RAM cost: 2.5 GB
   * Attempts to sell shares of a stock using a Market Order.
   *
   * If the specified number of shares in the function exceeds the amount that the player
   * actually owns, then this function will sell all owned shares. Remember that every
   * transaction on the stock exchange costs a certain commission fee.
   *
   * The net profit made from selling stocks with this function is reflected in the script’s
   * statistics. This net profit is calculated as:
   *
   *    shares * (sell_price - average_price_of_purchased_shares)
   *
   * If the sale is successful, this function will return the stock price at
   * which each share was sold. Otherwise, it will return 0.
   *
   * @param sym - Stock symbol.
   * @param shares - Number of shares to sell. Must be positive. Will be rounded to nearest integer.
   * @returns The stock price at which each share was sold, otherwise 0 if the shares weren't sold.
   */
  sell(sym: string, shares: number): number;

  /**
   * Short stocks.
   * @remarks
   * RAM cost: 2.5 GB
   * Attempts to purchase a short position of a stock using a Market Order.
   *
   * The ability to short a stock is **not** immediately available to the player and
   * must be unlocked later on in the game.
   *
   * If the player does not have enough money to purchase the specified number of shares,
   * then no shares will be purchased. Remember that every transaction on the stock exchange
   * costs a certain commission fee.
   *
   * If the purchase is successful, this function will return the stock price at which each
   * share was purchased. Otherwise, it will return 0.
   *
   * @param sym - Stock symbol.
   * @param shares - Number of shares to short. Must be positive. Will be rounded to nearest integer.
   * @returns The stock price at which each share was purchased, otherwise 0 if the shares weren't purchased.
   */
  short(sym: string, shares: number): number;

  /**
   * Sell short stock.
   * @remarks
   * RAM cost: 2.5 GB
   * Attempts to sell a short position of a stock using a Market Order.
   *
   * The ability to short a stock is **not** immediately available to the player and
   * must be unlocked later on in the game.
   *
   * If the specified number of shares exceeds the amount that the player actually owns,
   * then this function will sell all owned shares. Remember that every transaction on
   * the stock exchange costs a certain commission fee.
   *
   * If the sale is successful, this function will return the stock price at which each
   * share was sold. Otherwise it will return 0.
   *
   * @param sym - Stock symbol.
   * @param shares - Number of shares to sell. Must be positive. Will be rounded to nearest integer.
   * @returns The stock price at which each share was sold, otherwise 0 if the shares weren't sold.
   */
  sellShort(sym: string, shares: number): number;

  /**
   * Place order for stocks.
   * @remarks
   * RAM cost: 2.5 GB
   * Places an order on the stock market. This function only works for Limit and Stop Orders.
   *
   * The ability to place limit and stop orders is **not** immediately available to the player and
   * must be unlocked later on in the game.
   *
   * Returns true if the order is successfully placed, and false otherwise.
   *
   * @param sym - Stock symbol.
   * @param shares - Number of shares for order. Must be positive. Will be rounded to nearest integer.
   * @param price - Execution price for the order.
   * @param type - Type of order.
   * @param pos - Specifies whether the order is a “Long” or “Short” position.
   * @returns True if the order is successfully placed, and false otherwise.
   */
  placeOrder(sym: string, shares: number, price: number, type: string, pos: string): boolean;

  /**
   * Cancel order for stocks.
   * @remarks
   * RAM cost: 2.5 GB
   * Cancels an oustanding Limit or Stop order on the stock market.
   *
   * The ability to use limit and stop orders is **not** immediately available to the player and
   * must be unlocked later on in the game.
   *
   * @param sym - Stock symbol.
   * @param shares - Number of shares for order. Must be positive. Will be rounded to nearest integer.
   * @param price - Execution price for the order.
   * @param type - Type of order.
   * @param pos - Specifies whether the order is a “Long” or “Short” position.
   */
  cancelOrder(sym: string, shares: number, price: number, type: string, pos: string): void;

  /**
   * Returns your order book for the stock market.
   * @remarks
   * RAM cost: 2.5 GB
   * This is an object containing information for all the Limit and Stop Orders you have in the stock market.
   * For each symbol you have a position in, the returned object will have a key with that symbol's name.
   * The object's properties are each an array of {@link StockOrderObject}
   * The object has the following structure:
   *
   * ```ts
   * {
   *  string1: [ // Array of orders for this stock
   *      {
   *          shares: Order quantity
   *          price: Order price
   *          type: Order type
   *          position: Either "L" or "S" for Long or Short position
   *      },
   *      {
   *          ...
   *      },
   *      ...
   *  ],
   *  string2: [ // Array of orders for this stock
   *      ...
   *  ],
   *  ...
   * }
   * ```
   * The “Order type” property can have one of the following four values: "Limit Buy Order", "Limit Sell Order", "Stop Buy Order", "Stop Sell Order".
   * Note that the order book will only contain information for stocks that you actually have orders in.
   *
   * @example
   * ```ts
   * "If you do not have orders in Nova Medical (NVMD), then the returned object will not have a “NVMD” property."
   * {
   *  ECP: [
   *      {
   *          shares: 5,
   *          price: 100,000
   *          type: "Stop Buy Order",
   *          position: "S",
   *      },
   *      {
   *          shares: 25,
   *          price: 125,000
   *          type: "Limit Sell Order",
   *          position: "L",
   *      },
   *  ],
   *  SYSC: [
   *      {
   *          shares: 100,
   *          price: 10,000
   *          type: "Limit Buy Order",
   *          position: "L",
   *      },
   *  ],
   * }
   * ```
   * @returns Object containing information for all the Limit and Stop Orders you have in the stock market.
   */
  getOrders(): StockOrder;

  /**
   * Returns the volatility of the specified stock.
   * @remarks
   * RAM cost: 2.5 GB
   * Volatility represents the maximum percentage by which a stock’s price can change every tick.
   * The volatility is returned as a decimal value, NOT a percentage
   * (e.g. if a stock has a volatility of 3%, then this function will return 0.03, NOT 3).
   *
   * In order to use this function, you must first purchase access to the Four Sigma (4S) Market Data TIX API.
   *
   * @param sym - Stock symbol.
   * @returns Volatility of the specified stock.
   */
  getVolatility(sym: string): number;

  /**
   * Returns the probability that the specified stock’s price will increase (as opposed to decrease) during the next tick.
   * @remarks
   * RAM cost: 2.5 GB
   * The probability is returned as a decimal value, NOT a percentage
   * (e.g. if a stock has a 60% chance of increasing, then this function will return 0.6, NOT 60).
   *
   * In other words, if this function returned 0.30 for a stock, then this means that the stock’s price has a
   * 30% chance of increasing and a 70% chance of decreasing during the next tick.
   *
   * In order to use this function, you must first purchase access to the Four Sigma (4S) Market Data TIX API.
   *
   * @param sym - Stock symbol.
   * @returns Probability that the specified stock’s price will increase (as opposed to decrease) during the next tick.
   */
  getForecast(sym: string): number;

  /**
   * Purchase 4S Market Data Access.
   * @remarks RAM cost: 2.5 GB
   * @returns True if you successfully purchased it or if you already have access, false otherwise.
   */
  purchase4SMarketData(): boolean;

  /**
   * Purchase 4S Market Data TIX API Access.
   * @remarks RAM cost: 2.5 GB
   * @returns True if you successfully purchased it or if you already have access, false otherwise.
   */
  purchase4SMarketDataTixApi(): boolean;

  /**
   * Purchase WSE Account.
   * @remarks RAM cost: 2.5 GB
   * @returns True if you successfully purchased it or if you already have access, false otherwise.
   */
  purchaseWseAccount(): boolean;

  /**
   * Purchase TIX API Access
   * @remarks RAM cost: 2.5 GB
   * @returns True if you successfully purchased it or if you already have access, false otherwise.
   */
  purchaseTixApi(): boolean;
}

/**
 * Singularity API
 * @remarks
 * This API requires Source-File 4 to use. The RAM cost of all these functions is multiplied by 16/4/1 based on Source-File 4 levels.
 * @public
 */
export interface Singularity {
  /**
   * Take university class.
   *
   * @remarks
   * RAM cost: 2 GB * 16/4/1
   *
   *
   * This function will automatically set you to start taking a course at a university.
   * If you are already in the middle of some “working” action (such as working at a
   * company, for a faction, or on a program), then running this function will automatically
   * cancel that action and give you your earnings.
   *
   * The cost and experience gains for all of these universities and classes are the same as
   * if you were to manually visit and take these classes.
   *
   * @param universityName - Name of university. You must be in the correct city for whatever university you specify.
   * @param courseName - Name of course.
   * @param focus - Acquire player focus on this class. Optional. Defaults to true.
   * @returns True if actions is successfully started, false otherwise.
   */
  universityCourse(universityName: string, courseName: string, focus?: boolean): boolean;

  /**
   * Workout at the gym.
   *
   * @remarks
   * RAM cost: 2 GB * 16/4/1
   *

   * This function will automatically set you to start working out at a gym to train
   * a particular stat. If you are already in the middle of some “working” action
   * (such as working at a company, for a faction, or on a program), then running
   * this function will automatically cancel that action and give you your earnings.
   *
   * The cost and experience gains for all of these gyms are the same as if you were
   * to manually visit these gyms and train
   *
   * @param gymName - Name of gym. You must be in the correct city for whatever gym you specify.
   * @param stat - The stat you want to train.
   * @param focus - Acquire player focus on this gym workout. Optional. Defaults to true.
   * @returns True if actions is successfully started, false otherwise.
   */
  gymWorkout(gymName: string, stat: string, focus?: boolean): boolean;

  /**
   * Travel to another city.
   * @remarks
   * RAM cost: 2 GB * 16/4/1
   *
   *
   * This function allows the player to travel to any city. The cost for using this
   * function is the same as the cost for traveling through the Travel Agency.
   *
   * @param city - City to travel to.
   * @returns True if actions is successful, false otherwise.
   */
  travelToCity(city: string): boolean;

  /**
   * Purchase the TOR router.
   * @remarks
   * RAM cost: 2 GB * 16/4/1
   *
   *
   * This function allows you to automatically purchase a TOR router. The cost for
   * purchasing a TOR router using this function is the same as if you were to
   * manually purchase one.
   *
   * @returns True if actions is successful or you already own TOR router, false otherwise.
   */
  purchaseTor(): boolean;

  /**
   * Purchase a program from the dark web.
   * @remarks
   * RAM cost: 2 GB * 16/4/1
   *
   *
   * This function allows you to automatically purchase programs. You MUST have a
   * TOR router in order to use this function. The cost of purchasing programs
   * using this function is the same as if you were purchasing them through the Dark
   * Web using the Terminal buy command.
   *
   * @example
   * ```ts
   * // NS1
   * purchaseProgram("brutessh.exe");
   * ```
   * @example
   * ```ts
   * // NS2
   * ns.purchaseProgram("brutessh.exe");
   * ```
   * @param programName - Name of program to purchase.
   * @returns True if the specified program is purchased, and false otherwise.
   */
  purchaseProgram(programName: string): boolean;

  /**
   * Check if the player is busy.
   * @remarks
   * RAM cost: 0.5 GB * 16/4/1
   *
   *
   * Returns a boolean indicating whether or not the player is currently performing an
   * ‘action’. These actions include working for a company/faction, studying at a university,
   * working out at a gym, creating a program, committing a crime, or carrying out a Hacking Mission.
   *
   * @returns True if the player is currently performing an ‘action’, false otherwise.
   */
  isBusy(): boolean;

  /**
   * Stop the current action.
   * @remarks
   * RAM cost: 1 GB * 16/4/1
   *
   *
   * This function is used to end whatever ‘action’ the player is currently performing.
   * The player will receive whatever money/experience/etc. he has earned from that action.
   *
   * The actions that can be stopped with this function are:
   *
   * * Studying at a university
   * * Working out at a gym
   * * Working for a company/faction
   * * Creating a program
   * * Committing a crime
   *
   * This function will return true if the player’s action was ended.
   * It will return false if the player was not performing an action when this function was called.
   *
   * @returns True if the player’s action was ended, false if the player was not performing an action.
   */
  stopAction(): boolean;

  /**
   * Upgrade home computer RAM.
   * @remarks
   * RAM cost: 3 GB * 16/4/1
   *
   *
   * This function will upgrade amount of RAM on the player’s home computer. The cost is
   * the same as if you were to do it manually.
   *
   * This function will return true if the player’s home computer RAM is successfully upgraded, and false otherwise.
   *
   * @returns True if the player’s home computer RAM is successfully upgraded, and false otherwise.
   */
  upgradeHomeRam(): boolean;

  /**
   * Upgrade home computer cores.
   * @remarks
   * RAM cost: 3 GB * 16/4/1
   *
   *
   * This function will upgrade amount of cores on the player’s home computer. The cost is
   * the same as if you were to do it manually.
   *
   * This function will return true if the player’s home computer cores is successfully upgraded, and false otherwise.
   *
   * @returns True if the player’s home computer cores is successfully upgraded, and false otherwise.
   */
  upgradeHomeCores(): boolean;

  /**
   * Get the price of upgrading home RAM.
   * @remarks
   * RAM cost: 1.5 GB * 16/4/1
   *
   *
   * Returns the cost of upgrading the player’s home computer RAM.
   *
   * @returns Cost of upgrading the player’s home computer RAM.
   */
  getUpgradeHomeRamCost(): number;

  /**
   * Get the price of upgrading home cores.
   * @remarks
   * RAM cost: 1.5 GB * 16/4/1
   *
   *
   * Returns the cost of upgrading the player’s home computer cores.
   *
   * @returns Cost of upgrading the player’s home computer cores.
   */
  getUpgradeHomeCoresCost(): number;

  /**
   * Work for a company.
   * @remarks
   * RAM cost: 3 GB * 16/4/1
   *
   *
   * This function will automatically set you to start working at the company
   * at which you are employed. If you are already in the middle of some “working”
   * action (such as working for a faction, training at a gym, or creating a program),
   * then running this function will automatically cancel that action and give you
   * your earnings.
   *
   * This function will return true if the player starts working, and false otherwise.
   *
   * Note that when you are working for a company, you will not actually receive your earnings (reputation, money, experience) until you FINISH the action.
   *
   * @example
   * ```ts
   * // NS1:
   * //If you only want to work until you get 100,000 company reputation. One small hack to get around this is to continuously restart the action to receive your earnings:
   * while (getCompanyRep(COMPANY HERE) < VALUE) {
   *    workForCompany();
   *    sleep(60000);
   * }
   * //This way, your company reputation will be updated every minute.
   * ```
   * @example
   * ```ts
   * // NS2:
   * //If you only want to work until you get 100,000 company reputation. One small hack to get around this is to continuously restart the action to receive your earnings:
   * while (ns.getCompanyRep(COMPANY HERE) < VALUE) {
   *    ns.workForCompany();
   *    await ns.sleep(60000);
   * }
   * //This way, your company reputation will be updated every minute.
   * ```
   * @param companyName - Name of company to work for. Must be an exact match. Optional. If not specified, this argument defaults to the last job that you worked
   * @param focus - Acquire player focus on this work operation. Optional. Defaults to true.
   * @returns True if the player starts working, and false otherwise.
   */
  workForCompany(companyName?: string, focus?: boolean): boolean;

  /**
   * Apply for a job at a company.
   * @remarks
   * RAM cost: 3 GB * 16/4/1
   *
   *
   * This function will automatically try to apply to the specified company
   * for a position in the specified field. This function can also be used to
   * apply for promotions by specifying the company and field you are already
   * employed at.
   *
   * This function will return true if you successfully get a job/promotion,
   * and false otherwise. Note that if you are trying to use this function to
   * apply for a promotion and you don’t get one, it will return false.
   *
   * @param companyName - Name of company to apply to.
   * @param field - Field to which you want to apply.
   * @returns True if the player successfully get a job/promotion, and false otherwise.
   */
  applyToCompany(companyName: string, field: string): boolean;

  /**
   * Get company reputation.
   * @remarks
   * RAM cost: 1 GB * 16/4/1
   *
   *
   * This function will return the amount of reputation you have at the specified company.
   * If the company passed in as an argument is invalid, -1 will be returned.
   *
   * @param companyName - Name of the company.
   * @returns Amount of reputation you have at the specified company.
   */
  getCompanyRep(companyName: string): number;

  /**
   * Get company favor.
   * @remarks
   * RAM cost: 1 GB * 16/4/1
   *
   *
   * This function will return the amount of favor you have at the specified company.
   * If the company passed in as an argument is invalid, -1 will be returned.
   *
   * @param companyName - Name of the company.
   * @returns Amount of favor you have at the specified company.
   */
  getCompanyFavor(companyName: string): number;

  /**
   * Get company favor gain.
   * @remarks
   * RAM cost: 0.75 GB * 16/4/1
   *
   *
   * This function will return the amount of favor you will gain for the specified
   * company when you reset by installing Augmentations.
   *
   * @param companyName - Name of the company.
   * @returns Amount of favor you gain at the specified company when you reset by installing Augmentations.
   */
  getCompanyFavorGain(companyName: string): number;

  /**
   * List all current faction invitations.
   * @remarks
   * RAM cost: 3 GB * 16/4/1
   *
   *
   * Returns an array with the name of all Factions you currently have oustanding invitations from.
   *
   * @returns Array with the name of all Factions you currently have oustanding invitations from.
   */
  checkFactionInvitations(): string[];

  /**
   * Join a faction.
   * @remarks
   * RAM cost: 3 GB * 16/4/1
   *
   *
   * This function will automatically accept an invitation from a faction and join it.
   *
   * @param faction - Name of faction to join.
   * @returns True if player joined the faction, and false otherwise.
   */
  joinFaction(faction: string): boolean;

  /**
   * Work for a faction.
   * @remarks
   * RAM cost: 3 GB * 16/4/1
   *
   *
   * This function will automatically set you to start working for the specified faction.
   * Obviously, you must be a member of the faction or else this function will fail. If
   * you are already in the middle of some “working” action (such as working for a company,
   * training at a gym, or creating a program), then running this function will automatically
   * cancel that action and give you your earnings.
   *
   * This function will return true if you successfully start working for the specified faction, and false otherwise.
   *
   * Note that when you are working for a faction, you will not actually receive your earnings (reputation, experience) until you FINISH the action.
   *
   * @example
   * ```ts
   * // NS1:
   * //If you only want to work until you get 100,000 faction reputation. One small hack to get around this is to continuously restart the action to receive your earnings:
   * while (getFactionRep(FACTION NAME) < VALUE) {
   *    workForFaction(FACNAME, WORKTYPE);
   *    sleep(60000);
   * }
   * //This way, your faction reputation will be updated every minute.
   * ```
   * @example
   * ```ts
   * // NS2:
   * //If you only want to work until you get 100,000 faction reputation. One small hack to get around this is to continuously restart the action to receive your earnings:
   * while (ns.getFactionRep(FACTION NAME) < VALUE) {
   *    ns.workForFaction(FACNAME, WORKTYPE);
   *    await ns.sleep(60000);
   * }
   * //This way, your faction reputation will be updated every minute.
   * ```
   * @param faction - Name of faction to work for.
   * @param workType - Type of work to perform for the faction.
   * @param focus - Acquire player focus on this work operation. Optional. Defaults to true.
   * @returns True if the player starts working, and false otherwise.
   */
  workForFaction(faction: string, workType: string, focus?: boolean): boolean;

  /**
   * Get faction reputation.
   * @remarks
   * RAM cost: 1 GB * 16/4/1
   *
   *
   * This function returns the amount of reputation you have for the specified faction.
   *
   * @param faction - Name of faction to work for.
   * @returns Amount of reputation you have for the specified faction.
   */
  getFactionRep(faction: string): number;

  /**
   * Get faction favor.
   * @remarks
   * RAM cost: 1 GB * 16/4/1
   *
   *
   * This function returns the amount of favor you have for the specified faction.
   *
   * @param faction - Name of faction.
   * @returns Amount of favor you have for the specified faction.
   */
  getFactionFavor(faction: string): number;

  /**
   * Get faction favor gain.
   * @remarks
   * RAM cost: 0.75 GB * 16/4/1
   *
   *
   * This function returns the amount of favor you will gain for the specified
   * faction when you reset by installing Augmentations.
   *
   * @param faction - Name of faction.
   * @returns Amount of favor you will gain for the specified faction when you reset by installing Augmentations.
   */
  getFactionFavorGain(faction: string): number;

  /**
   * Donate to a faction.
   * @remarks
   * RAM cost: 5 GB * 16/4/1
   *
   *
   * Attempts to donate money to the specified faction in exchange for reputation.
   * Returns true if you successfully donate the money, and false otherwise.
   *
   * @param faction - Name of faction to donate to.
   * @param amount - Amount of money to donate.
   * @returns True if the money was donated, and false otherwise.
   */
  donateToFaction(faction: string, amount: number): boolean;

  /**
   * Create a program.
   * @remarks
   * RAM cost: 5 GB * 16/4/1
   *
   *
   * This function will automatically set you to start working on creating the
   * specified program. If you are already in the middle of some “working” action
   * (such as working for a company, training at a gym, or taking a course), then
   * running this function will automatically cancel that action and give you your
   * earnings.
   *
   * This function returns true if you successfully start working on the specified program, and false otherwise.
   *
   * Note that creating a program using this function has the same hacking level requirements as it normally would. These level requirements are:
   * * BruteSSH.exe: 50
   * * FTPCrack.exe: 100
   * * relaySMTP.exe: 250
   * * HTTPWorm.exe: 500
   * * SQLInject.exe: 750
   * * DeepscanV1.exe: 75
   * * DeepscanV2.exe: 400
   * * ServerProfiler.exe: 75
   * * AutoLink.exe: 25
   *
   * @example
   * ```ts
   * // NS1:
   * createProgram(“relaysmtp.exe”);
   * ```
   * @example
   * ```ts
   * // NS2:
   * ns.createProgram(“relaysmtp.exe”);
   * ```
   * @param program - Name of program to create.
   * @param focus - Acquire player focus on this program creation. Optional. Defaults to true.
   * @returns True if you successfully start working on the specified program, and false otherwise.
   */
  createProgram(program: string, focus?: boolean): boolean;

  /**
   * Commit a crime.
   * @remarks
   * RAM cost: 5 GB * 16/4/1
   *
   *
   * This function is used to automatically attempt to commit crimes.
   * If you are already in the middle of some ‘working’ action (such
   * as working for a company or training at a gym), then running this
   * function will automatically cancel that action and give you your
   * earnings.
   *
   * This function returns the number of milliseconds it takes to attempt the
   * specified crime (e.g It takes 60 seconds to attempt the ‘Rob Store’ crime,
   * so running `commitCrime('rob store')` will return 60,000).
   *
   * Warning: I do not recommend using the time returned from this function to try
   * and schedule your crime attempts. Instead, I would use the isBusy Singularity
   * function to check whether you have finished attempting a crime. This is because
   * although the game sets a certain crime to be X amount of seconds, there is no
   * guarantee that your browser will follow that time limit.
   *
   * @param crime - Name of crime to attempt.
   * @returns The number of milliseconds it takes to attempt the specified crime.
   */
  commitCrime(crime: string): number;

  /**
   * Get chance to successfully commit a crime.
   * @remarks
   * RAM cost: 5 GB * 16/4/1
   *
   *
   * This function returns your chance of success at commiting the specified crime.
   *
   * @param crime - Name of crime.
   * @returns Chance of success at commiting the specified crime.
   */
  getCrimeChance(crime: string): number;

  /**
   * Get stats related to a crime.
   * @remarks
   * RAM cost: 5 GB * 16/4/1
   *
   *
   * Returns the stats of the crime.
   *
   * @param crime - Name of crime. Not case-sensitive
   * @returns The stats of the crime.
   */
  getCrimeStats(crime: string): CrimeStats;

  /**
   * Get a list of owned augmentation.
   * @remarks
   * RAM cost: 5 GB * 16/4/1
   *
   *
   * This function returns an array containing the names (as strings) of all Augmentations you have.
   *
   * @param purchased - Specifies whether the returned array should include Augmentations you have purchased but not yet installed. By default, this argument is false which means that the return value will NOT have the purchased Augmentations.
   * @returns Array containing the names (as strings) of all Augmentations you have.
   */
  getOwnedAugmentations(purchased?: boolean): string[];

  /**
   * Get a list of augmentation available from a faction.
   * @remarks
   * RAM cost: 5 GB * 16/4/1
   *
   *
   * Returns an array containing the names (as strings) of all Augmentations
   * that are available from the specified faction.
   *
   * @param faction - Name of faction.
   * @returns Array containing the names of all Augmentations.
   */
  getAugmentationsFromFaction(faction: string): string[];

  /**
   * Get the pre-requisite of an augmentation.
   * @remarks
   * RAM cost: 5 GB * 16/4/1
   *
   *
   * This function returns an array with the names of the prerequisite Augmentation(s) for the specified Augmentation.
   * If there are no prerequisites, a blank array is returned.
   *
   * @param augName - Name of Augmentation.
   * @returns Array with the names of the prerequisite Augmentation(s) for the specified Augmentation.
   */
  getAugmentationPrereq(augName: string): string[];

  /**
   * Get the price and reputation of an augmentation.
   * @deprecated use getAugmentationPrice getAugmentationRepCost
   * @remarks
   * RAM cost: 5 GB * 16/4/1
   *
   *
   * This function returns an array with two elements that gives the cost for
   * the specified Augmentation. The first element in the returned array is the
   * reputation requirement of the Augmentation, and the second element is the
   * money cost.
   *
   * If an invalid Augmentation name is passed in for the augName argument, this
   * function will return the array [-1, -1].
   *
   * @param augName - Name of Augmentation.
   * @returns Array with first element as a reputation requirement and second element as the money cost.
   */
  getAugmentationCost(augName: string): [number, number];

  /**
   * Get price of an augmentation.
   * @remarks
   * RAM cost: 2.5 GB * 16/4/1
   *
   *
   * @param augName - Name of Augmentation.
   * @returns Price of the augmentation.
   */
  getAugmentationPrice(augName: string): number;

  /**
   * Get reputation requirement of an augmentation.
   * @remarks
   * RAM cost: 2.5 GB * 16/4/1
   *
   *
   * @param augName - Name of Augmentation.
   * @returns Reputation requirement of the augmentation.
   */
  getAugmentationRepReq(augName: string): number;

  /**
   * Purchase an augmentation
   * @remarks
   * RAM cost: 5 GB * 16/4/1
   *
   *
   * This function will try to purchase the specified Augmentation through the given Faction.
   *
   * This function will return true if the Augmentation is successfully purchased, and false otherwise.
   *
   * @param faction - Name of faction to purchase Augmentation from.
   * @param augmentation - Name of Augmentation to purchase.
   * @returns True if the Augmentation is successfully purchased, and false otherwise.
   */
  purchaseAugmentation(faction: string, augmentation: string): boolean;

  /**
   * Get the stats of an augmentation.
   * @remarks
   * RAM cost: 5 GB * 16/4/1
   *
   *
   * This function returns augmentation stats.
   *
   * @param name - Name of Augmentation. CASE-SENSITIVE.
   * @returns Augmentation stats.
   */
  getAugmentationStats(name: string): AugmentationStats;

  /**
   * Install your purchased augmentations.
   * @remarks
   * RAM cost: 5 GB * 16/4/1
   *
   *
   * This function will automatically install your Augmentations, resetting the game as usual.
   *
   * @param cbScript - This is a script that will automatically be run after Augmentations are installed (after the reset). This script will be run with no arguments and 1 thread. It must be located on your home computer.
   */
  installAugmentations(cbScript?: string): void;

  /**
   * Returns an object with the Player’s stats.
   * @deprecated use getPlayer
   *
   * @remarks
   * RAM cost: 0.5 GB * 16/4/1
   *
   *
   * @example
   * ```ts
   * res = getStats();
   * print('My charisma level is: ' + res.charisma);
   * ```
   * @returns Object with the Player’s stats.
   */
  getStats(): PlayerSkills;

  /**
   * Returns an object with various information about your character.
   * @deprecated use getPlayer
   *
   * @remarks
   * RAM cost: 0.5 GB * 16/4/1
   *
   *
   * @returns Object with various information about your character.
   */
  getCharacterInformation(): CharacterInfo;

  /**
   * Hospitalize the player.
   * @remarks
   * RAM cost: 0.25 GB * 16/4/1
   */
  hospitalize(): void;

  /**
   * Soft reset the game.
   * @remarks
   * RAM cost: 5 GB * 16/4/1
   *
   *
   * This function will perform a reset even if you don’t have any augmentation installed.
   *
   * @param cbScript - This is a script that will automatically be run after Augmentations are installed (after the reset). This script will be run with no arguments and 1 thread. It must be located on your home computer.
   */
  softReset(cbScript: string): void;

  /**
   * Go to a location.
   * @remarks
   * RAM cost: 5 GB * 16/4/1
   *
   *
   * Move the player to a specific location.
   *
   * @param locationName - Name of the location.
   * @returns True if the player was moved there, false otherwise.
   */
  goToLocation(locationName: string): boolean;

  /**
   * Get the current server.
   * @remarks
   * RAM cost: 2 GB * 16/4/1
   *
   *
   * @returns Name of the current server.
   */
  getCurrentServer(): string;

  /**
   * Connect to a server.
   * @remarks
   * RAM cost: 2 GB * 16/4/1
   *
   *
   * Run the connect HOSTNAME command in the terminal. Can only connect to neighbors.
   *
   * @returns True if the connect command was successful, false otherwise.
   */
  connect(hostname: string): boolean;

  /**
   * Run the hack command in the terminal.
   * @remarks
   * RAM cost: 2 GB * 16/4/1
   *
   *
   * @returns Amount of money stolen by manual hacking.
   */
  manualHack(): Promise<number>;

  /**
   * Run the backdoor command in the terminal.
   * @remarks
   * RAM cost: 2 GB * 16/4/1
   *
   *
   * @returns Promise waiting for the installation to finish.
   */
  installBackdoor(): Promise<void>;

  /**
   * Check if the player is focused.
   * @remarks
   * RAM cost: 0.1 GB * 16/4/1
   *
   *
   * @returns True if the player is focused.
   */
  isFocused(): boolean;

  /**
   * Set the players focus.
   * @remarks
   * RAM cost: 0.1 GB * 16/4/1
   *
   * @returns True if the focus was changed.
   */
  setFocus(focus: boolean): boolean;

  /**
   * Get a list of programs offered on the dark web.
   * @remarks
   * RAM cost: 1 GB * 16/4/1
   *
   *
   * This function allows the player to get a list of programs available for purchase
   * on the dark web. Players MUST have purchased Tor to get the list of programs
   * available. If Tor has not been purchased yet, this function will return an
   * empty list.
   *
   * @example
   * ```ts
   * // NS1
   * getDarkwebProgramsAvailable();
   * // returns ['BruteSSH.exe', 'FTPCrack.exe'...etc]
   * ```
   * @example
   * ```ts
   * // NS2
   * ns.getDarkwebProgramsAvailable();
   * // returns ['BruteSSH.exe', 'FTPCrack.exe'...etc]
   * ```
   * @returns - a list of programs available for purchase on the dark web, or [] if Tor has not
   * been purchased
   */
  getDarkwebPrograms(): string[];

  /**
   * Check the price of an exploit on the dark web
   * @remarks
   * RAM cost: 0.5 GB * 16/4/1
   *
   *
   * This function allows you to check the price of a darkweb exploit/program.
   * You MUST have a TOR router in order to use this function. The price returned
   * by this function is the same price you would see with buy -l from the terminal.
   * Returns the cost of the program if it has not been purchased yet, 0 if it
   * has already been purchased, or -1 if Tor has not been purchased (and thus
   * the program/exploit is not available for purchase).
   *
   * If the program does not exist, an error is thrown.
   *
   *
   * @example
   * ```ts
   * // NS1
   * getDarkwebProgramCost("brutessh.exe");
   * ```
   * @example
   * ```ts
   * // NS2
   * ns.getDarkwebProgramCost("brutessh.exe");
   * ```
   * @param programName - Name of program to check the price of
   * @returns Price of the specified darkweb program
   * (if not yet purchased), 0 if it has already been purchased, or -1 if Tor has not been
   * purchased. Throws an error if the specified program/exploit does not exist
   */
  getDarkwebProgramCost(programName: string): number;
}

/**
 * Hacknet API
 * @remarks
 * Not all these functions are immediately available.
 * @public
 */
export interface Hacknet {
  /**
   * Get the number of hacknet nodes you own.
   * @remarks
   * RAM cost: 0 GB
   *
   * Returns the number of Hacknet Nodes you own.
   *
   * @returns number of hacknet nodes.
   */
  numNodes(): number;

  /**
   * Get the maximum number of hacknet nodes.
   * @remarks
   * RAM cost: 0 GB
   *
   * @returns maximum number of hacknet nodes.
   */
  maxNumNodes(): number;

  /**
   * Purchase a new hacknet node.
   * @remarks
   * RAM cost: 0 GB
   *
   * Purchases a new Hacknet Node. Returns a number with the index of the
   * Hacknet Node. This index is equivalent to the number at the end of
   * the Hacknet Node’s name (e.g The Hacknet Node named `hacknet-node-4`
   * will have an index of 4).
   *
   * If the player cannot afford to purchase a new Hacknet Node then the function will return -1.
   *
   * @returns The index of the Hacknet Node or if the player cannot afford to purchase a new Hacknet Node the function will return -1.
   */
  purchaseNode(): number;

  /**
   * Get the price of the next hacknet node.
   * @remarks
   * RAM cost: 0 GB
   *
   * Returns the cost of purchasing a new Hacknet Node.
   *
   * @returns Cost of purchasing a new Hacknet Node.
   */
  getPurchaseNodeCost(): number;

  /**
   * Get the stats of a hacknet node.
   * @remarks
   * RAM cost: 0 GB
   *
   * Returns an object containing a variety of stats about the specified Hacknet Node.
   *
   * Note that for Hacknet Nodes, production refers to the amount of money the node generates.
   * For Hacknet Servers (the upgraded version of Hacknet Nodes), production refers to the
   * amount of hashes the node generates.
   *
   * @param index - Index/Identifier of Hacknet Node
   * @returns Object containing a variety of stats about the specified Hacknet Node.
   */
  getNodeStats(index: number): NodeStats;

  /**
   * Upgrade the level of a hacknet node.
   * @remarks
   * RAM cost: 0 GB
   *
   * Tries to upgrade the level of the specified Hacknet Node by n.
   *
   * Returns true if the Hacknet Node’s level is successfully upgraded by n
   * or if it is upgraded by some positive amount and the Node reaches its max level.
   *
   * Returns false otherwise.
   *
   * @param index - Index/Identifier of Hacknet Node.
   * @param n - Number of levels to purchase. Must be positive. Rounded to nearest integer.
   * @returns True if the Hacknet Node’s level is successfully upgraded, false otherwise.
   */
  upgradeLevel(index: number, n: number): boolean;

  /**
   * Upgrade the RAM of a hacknet node.
   * @remarks
   * RAM cost: 0 GB
   *
   * Tries to upgrade the specified Hacknet Node’s RAM n times.
   * Note that each upgrade doubles the Node’s RAM.
   * So this is equivalent to multiplying the Node’s RAM by 2 n.
   *
   * Returns true if the Hacknet Node’s RAM is successfully upgraded n times
   * or if it is upgraded some positive number of times and the Node reaches it max RAM.
   *
   * Returns false otherwise.
   *
   * @param index - Index/Identifier of Hacknet Node.
   * @param n - Number of times to upgrade RAM. Must be positive. Rounded to nearest integer.
   * @returns True if the Hacknet Node’s ram is successfully upgraded, false otherwise.
   */
  upgradeRam(index: number, n: number): boolean;

  /**
   * Upgrade the core of a hacknet node.
   * @remarks
   * RAM cost: 0 GB
   *
   * Tries to purchase n cores for the specified Hacknet Node.
   *
   * Returns true if it successfully purchases n cores for the Hacknet Node
   * or if it purchases some positive amount and the Node reaches its max number of cores.
   *
   * Returns false otherwise.
   *
   * @param index - Index/Identifier of Hacknet Node.
   * @param n - Number of cores to purchase. Must be positive. Rounded to nearest integer.
   * @returns True if the Hacknet Node’s cores are successfully purchased, false otherwise.
   */
  upgradeCore(index: number, n: number): boolean;

  /**
   * Upgrade the cache of a hacknet node.
   * @remarks
   * RAM cost: 0 GB
   *
   * This function is only applicable for Hacknet Servers (the upgraded version of a Hacknet Node).
   *
   * Tries to upgrade the specified Hacknet Server’s cache n times.
   *
   * Returns true if it successfully upgrades the Server’s cache n times,
   * or if it purchases some positive amount and the Server reaches its max cache level.
   *
   * Returns false otherwise.
   *
   * @param index - Index/Identifier of Hacknet Node.
   * @param n - Number of cache levels to purchase. Must be positive. Rounded to nearest integer.
   * @returns True if the Hacknet Node’s cores are successfully purchased, false otherwise.
   */
  upgradeCache(index: number, n: number): boolean;

  /**
   * Calculate the cost of upgrading hacknet node levels.
   * @remarks
   * RAM cost: 0 GB
   *
   * Returns the cost of upgrading the specified Hacknet Node by n levels.
   *
   * If an invalid value for n is provided, then this function returns 0.
   * If the specified Hacknet Node is already at max level, then Infinity is returned.
   *
   * @param index - Index/Identifier of Hacknet Node.
   * @param n - Number of levels to upgrade. Must be positive. Rounded to nearest integer.
   * @returns Cost of upgrading the specified Hacknet Node.
   */
  getLevelUpgradeCost(index: number, n: number): number;

  /**
   * Calculate the cost of upgrading hacknet node RAM.
   * @remarks
   * RAM cost: 0 GB
   *
   * Returns the cost of upgrading the RAM of the specified Hacknet Node n times.
   *
   * If an invalid value for n is provided, then this function returns 0.
   * If the specified Hacknet Node is already at max level, then Infinity is returned.
   *
   * @param index - Index/Identifier of Hacknet Node.
   * @param n - Number of times to upgrade RAM. Must be positive. Rounded to nearest integer.
   * @returns Cost of upgrading the specified Hacknet Node's ram.
   */
  getRamUpgradeCost(index: number, n: number): number;

  /**
   * Calculate the cost of upgrading hacknet node cores.
   * @remarks
   * RAM cost: 0 GB
   *
   * Returns the cost of upgrading the number of cores of the specified Hacknet Node by n.
   *
   * If an invalid value for n is provided, then this function returns 0.
   * If the specified Hacknet Node is already at max level, then Infinity is returned.
   *
   * @param index - Index/Identifier of Hacknet Node.
   * @param n - Number of times to upgrade cores. Must be positive. Rounded to nearest integer.
   * @returns Cost of upgrading the specified Hacknet Node's number of cores.
   */
  getCoreUpgradeCost(index: number, n: number): number;

  /**
   * Calculate the cost of upgrading hacknet node cache.
   * @remarks
   * RAM cost: 0 GB
   *
   * This function is only applicable for Hacknet Servers (the upgraded version of a Hacknet Node).
   *
   * Returns the cost of upgrading the cache level of the specified Hacknet Server by n.
   *
   * If an invalid value for n is provided, then this function returns 0.
   * If the specified Hacknet Node is already at max level, then Infinity is returned.
   *
   * @param index - Index/Identifier of Hacknet Node.
   * @param n - Number of times to upgrade cache. Must be positive. Rounded to nearest integer.
   * @returns Cost of upgrading the specified Hacknet Node's cache.
   */
  getCacheUpgradeCost(index: number, n: number): number;

  /**
   * Get the total number of hashes stored.
   * @remarks
   * RAM cost: 0 GB
   *
   * This function is only applicable for Hacknet Servers (the upgraded version of a Hacknet Node).
   *
   * Returns the number of hashes you have.
   *
   * @returns Number of hashes you have.
   */
  numHashes(): number;

  /**
   * Get the maximum number of hashes you can store.
   * @remarks
   * RAM cost: 0 GB
   *
   * This function is only applicable for Hacknet Servers (the upgraded version of a Hacknet Node).
   *
   * Returns the number of hashes you can store.
   *
   * @returns Number of hashes you can store.
   */
  hashCapacity(): number;

  /**
   * Get the cost of a hash upgrade.
   * @remarks
   * RAM cost: 0 GB
   *
   * This function is only applicable for Hacknet Servers (the upgraded version of a Hacknet Node).
   *
   * Returns the number of hashes required for the specified upgrade. The name of the upgrade must be an exact match.
   *
   * @example
   * ```ts
   * // NS1:
   * var upgradeName = "Sell for Corporation Funds";
   * if (hacknet.numHashes() > hacknet.hashCost(upgradeName)) {
   *    hacknet.spendHashes(upgradeName);
   * }
   * ```
   * @example
   * ```ts
   * // NS2:
   * const upgradeName = "Sell for Corporation Funds";
   * if (ns.hacknet.numHashes() > ns.hacknet.hashCost(upgradeName)) {
   *    ns.hacknet.spendHashes(upgradeName);
   * }
   * ```
   * @param upgName - Name of the upgrade of Hacknet Node.
   * @returns Number of hashes required for the specified upgrade.
   */
  hashCost(upgName: string): number;

  /**
   * Purchase a hash upgrade.
   * @remarks
   * RAM cost: 0 GB
   *
   * This function is only applicable for Hacknet Servers (the upgraded version of a Hacknet Node).
   *
   * Spend the hashes generated by your Hacknet Servers on an upgrade.
   * Returns a boolean value - true if the upgrade is successfully purchased, and false otherwise.
   *
   * The name of the upgrade must be an exact match.
   * The `upgTarget` argument is used for upgrades such as `Reduce Minimum Security`, which applies to a specific server.
   * In this case, the `upgTarget` argument must be the hostname of the server.
   *
   * @example
   * ```ts
   * // NS1:
   * hacknet.spendHashes("Sell for Corporation Funds");
   * hacknet.spendHashes("Increase Maximum Money", "foodnstuff");
   * ```
   * @example
   * ```ts
   * NS2:
   * ns.hacknet.spendHashes("Sell for Corporation Funds");
   * ns.hacknet.spendHashes("Increase Maximum Money", "foodnstuff");
   * ```
   * @param upgName - Name of the upgrade of Hacknet Node.
   * @param upgTarget - Object to which upgrade applies. Required for certain upgrades.
   * @returns True if the upgrade is successfully purchased, and false otherwise..
   */
  spendHashes(upgName: string, upgTarget?: string): boolean;

  /**
   * Get the list of hash upgrades
   * @remarks
   * RAM cost: 0 GB
   *
   * This function is only applicable for Hacknet Servers (the upgraded version of a Hacknet Node).
   *
   * Returns the list of all available hash upgrades that can be used in the spendHashes function.
   * @example
   * ```ts
   * // NS1:
   * var upgrades = hacknet.getHashUpgrades(); // ["Sell for Money","Sell for Corporation Funds",...]
   * ```
   * @example
   * ```ts
   * // NS2:
   * const upgrades = ns.hacknet.getHashUpgrades(); // ["Sell for Money","Sell for Corporation Funds",...]
   * ```
   * @returns An array containing the available upgrades
   */
  getHashUpgrades(): string[];

  /**
   * Get the level of a hash upgrade.
   * @remarks
   * RAM cost: 0 GB
   *
   * This function is only applicable for Hacknet Servers (the upgraded version of a Hacknet Node).
   *
   * @returns Level of the upgrade.
   */
  getHashUpgradeLevel(upgName: string): number;

  /**
   * Get the multiplier to study.
   * @remarks
   * RAM cost: 0 GB
   *
   * This function is only applicable for Hacknet Servers (the upgraded version of a Hacknet Node).
   *
   * @returns Multiplier.
   */
  getStudyMult(): number;

  /**
   * Get the multiplier to training.
   * @remarks
   * RAM cost: 0 GB
   *
   * This function is only applicable for Hacknet Servers (the upgraded version of a Hacknet Node).
   *
   * @returns Multiplier.
   */
  getTrainingMult(): number;
}

/**
 * Bladeburner API
 * @remarks
 * You have to be employed in the Bladeburner division and be in BitNode-7
 * or have Source-File 7 in order to use this API.
 * @public
 */
export interface Bladeburner {
  /**
   * List all contracts.
   * @remarks
   * RAM cost: 0.4 GB
   *
   * Returns an array of strings containing the names of all Bladeburner contracts.
   *
   * @returns Array of strings containing the names of all Bladeburner contracts.
   */
  getContractNames(): string[];

  /**
   * List all operations.
   * @remarks
   * RAM cost: 0.4 GB
   *
   * Returns an array of strings containing the names of all Bladeburner operations.
   *
   * @returns Array of strings containing the names of all Bladeburner operations.
   */
  getOperationNames(): string[];

  /**
   * List all black ops.
   * @remarks
   * RAM cost: 0.4 GB
   *
   * Returns an array of strings containing the names of all Bladeburner Black Ops.
   *
   * @returns Array of strings containing the names of all Bladeburner Black Ops.
   */
  getBlackOpNames(): string[];

  /**
   * List all general actions.
   * @remarks
   * RAM cost: 0.4 GB
   *
   * Returns an array of strings containing the names of all general Bladeburner actions.
   *
   * @returns Array of strings containing the names of all general Bladeburner actions.
   */
  getGeneralActionNames(): string[];

  /**
   * List all skills.
   * @remarks
   * RAM cost: 0.4 GB
   *
   * Returns an array of strings containing the names of all general Bladeburner skills.
   *
   * @returns Array of strings containing the names of all general Bladeburner skills.
   */
  getSkillNames(): string[];

  /**
   * Start an action.
   * @remarks
   * RAM cost: 4 GB
   *
   * Attempts to start the specified Bladeburner action.
   * Returns true if the action was started successfully, and false otherwise.
   *
   * @param type - Type of action.
   * @param name - Name of action. Must be an exact match
   * @returns True if the action was started successfully, and false otherwise.
   */
  startAction(type: string, name: string): boolean;

  /**
   * Stop current action.
   * @remarks
   * RAM cost: 2 GB
   *
   * Stops the current Bladeburner action.
   *
   */
  stopBladeburnerAction(): void;

  /**
   * Get current action.
   * @remarks
   * RAM cost: 1 GB
   *
   * Returns an object that represents the player’s current Bladeburner action.
   * If the player is not performing an action, the function will return an object with the ‘type’ property set to “Idle”.
   *
   * @returns Object that represents the player’s current Bladeburner action.
   */
  getCurrentAction(): BladeburnerCurAction;

  /**
   * Get the time to complete an action.
   * @remarks
   * RAM cost: 4 GB
   *
   * Returns the number of seconds it takes to complete the specified action
   *
   * @param type - Type of action.
   * @param name - Name of action. Must be an exact match.
   * @returns Number of milliseconds it takes to complete the specified action.
   */
  getActionTime(type: string, name: string): number;

  /**
   * Get estimate success chance of an action.
   * @remarks
   * RAM cost: 4 GB
   *
   * Returns the estimated success chance for the specified action.
   * This chance is returned as a decimal value, NOT a percentage
   * (e.g. if you have an estimated success chance of 80%, then this function will return 0.80, NOT 80).
   *
   * @param type - Type of action.
   * @param name - Name of action. Must be an exact match.
   * @returns Estimated success chance for the specified action.
   */
  getActionEstimatedSuccessChance(type: string, name: string): [number, number];

  /**
   * Get the reputation gain of an action.
   * @remarks
   * RAM cost: 4 GB
   *
   * Returns the average Bladeburner reputation gain for successfully
   * completing the specified action.
   * Note that this value is an ‘average’ and the real reputation gain may vary slightly from this value.
   *
   * @param type - Type of action.
   * @param name - Name of action. Must be an exact match.
   * @param level - Optional action level at which to calculate the gain
   * @returns Average Bladeburner reputation gain for successfully completing the specified action.
   */
  getActionRepGain(type: string, name: string, level: number): number;

  /**
   * Get action count remaining.
   * @remarks
   * RAM cost: 4 GB
   *
   * Returns the remaining count of the specified action.
   *
   * Note that this is meant to be used for Contracts and Operations.
   * This function will return ‘Infinity’ for actions such as Training and Field Analysis.
   * This function will return 1 for BlackOps not yet completed regardless of whether
   * the player has the required rank to attempt the mission or not.
   *
   * @param type - Type of action.
   * @param name - Name of action. Must be an exact match.
   * @returns Remaining count of the specified action.
   */
  getActionCountRemaining(type: string, name: string): number;

  /**
   * Get the maximum level of an action.
   * @remarks
   * RAM cost: 4 GB
   *
   * Returns the maximum level for this action.
   *
   * Returns -1 if an invalid action is specified.
   *
   * @param type - Type of action.
   * @param name - Name of action. Must be an exact match.
   * @returns Maximum level of the specified action.
   */
  getActionMaxLevel(type: string, name: string): number;

  /**
   * Get the current level of an action.
   * @remarks
   * RAM cost: 4 GB
   *
   * Returns the current level of this action.
   *
   * Returns -1 if an invalid action is specified.
   *
   * @param type - Type of action.
   * @param name - Name of action. Must be an exact match.
   * @returns Current level of the specified action.
   */
  getActionCurrentLevel(type: string, name: string): number;

  /**
   * Get whether an action is set to autolevel.
   * @remarks
   * RAM cost: 4 GB
   *
   * Return a boolean indicating whether or not this action is currently set to autolevel.
   *
   * Returns false if an invalid action is specified.
   *
   * @param type - Type of action.
   * @param name - Name of action. Must be an exact match.
   * @returns True if the action is set to autolevel, and false otherwise.
   */
  getActionAutolevel(type: string, name: string): boolean;

  /**
   * Set an action autolevel.
   * @remarks
   * RAM cost: 4 GB
   *
   * Enable/disable autoleveling for the specified action.
   *
   * @param type - Type of action.
   * @param name - Name of action. Must be an exact match.
   * @param autoLevel - Whether or not to autolevel this action
   */
  setActionAutolevel(type: string, name: string, autoLevel: boolean): void;

  /**
   * Set the level of an action.
   * @remarks
   * RAM cost: 4 GB
   *
   * Set the level for the specified action.
   *
   * @param type - Type of action.
   * @param name - Name of action. Must be an exact match.
   * @param level - Level to set this action to.
   */
  setActionLevel(type: string, name: string, level: number): void;

  /**
   * Get player bladeburner rank.
   * @remarks
   * RAM cost: 4 GB
   *
   * Returns the player’s Bladeburner Rank.
   *
   * @returns Player’s Bladeburner Rank.
   */
  getRank(): number;

  /**
   * Get black op required rank.
   * @remarks
   * RAM cost: 2 GB
   *
   * Returns the rank required to complete this BlackOp.
   *
   * Returns -1 if an invalid action is specified.
   *
   * @param name - Name of BlackOp. Must be an exact match.
   * @returns Rank required to complete this BlackOp.
   */
  getBlackOpRank(name: string): number;

  /**
   * Get bladeburner skill points.
   * @remarks
   * RAM cost: 4 GB
   *
   * Returns the number of Bladeburner skill points you have.
   *
   * @returns Number of Bladeburner skill points you have.
   */
  getSkillPoints(): number;

  /**
   * Get skill level.
   * @remarks
   * RAM cost: 4 GB
   *
   * This function returns your level in the specified skill.
   *
   * The function returns -1 if an invalid skill name is passed in.
   *
   * @param skillName - Name of skill. Case-sensitive and must be an exact match
   * @returns Level in the specified skill.
   */
  getSkillLevel(name: string): number;

  /**
   * Get cost to upgrade skill.
   * @remarks
   * RAM cost: 4 GB
   *
   * This function returns the number of skill points needed to upgrade the specified skill.
   *
   * The function returns -1 if an invalid skill name is passed in.
   *
   * @param skillName - Name of skill. Case-sensitive and must be an exact match
   * @returns Number of skill points needed to upgrade the specified skill.
   */
  getSkillUpgradeCost(name: string): number;

  /**
   * Upgrade skill.
   * @remarks
   * RAM cost: 4 GB
   *
   * Attempts to upgrade the specified Bladeburner skill.
   *
   * Returns true if the skill is successfully upgraded, and false otherwise.
   *
   * @param skillName - Name of skill to be upgraded. Case-sensitive and must be an exact match
   * @returns true if the skill is successfully upgraded, and false otherwise.
   */
  upgradeSkill(name: string): boolean;

  /**
   * Get team size.
   * @remarks
   * RAM cost: 4 GB
   *
   * Returns the number of Bladeburner team members you have assigned to the specified action.
   *
   * Setting a team is only applicable for Operations and BlackOps. This function will return 0 for other action types.
   *
   * @param type - Type of action.
   * @param name - Name of action. Must be an exact match.
   * @returns Number of Bladeburner team members that were assigned to the specified action.
   */
  getTeamSize(type: string, name: string): number;

  /**
   * Set team size.
   * @remarks
   * RAM cost: 4 GB
   *
   * Set the team size for the specified Bladeburner action.
   *
   * Returns the team size that was set, or -1 if the function failed.
   *
   * @param type - Type of action.
   * @param name - Name of action. Must be an exact match.
   * @param size - Number of team members to set. Will be converted using Math.round().
   * @returns Number of Bladeburner team members you assigned to the specified action.
   */
  setTeamSize(type: string, name: string, size: number): number;

  /**
   * Get estimated population in city.
   * @remarks
   * RAM cost: 4 GB
   *
   * Returns the estimated number of Synthoids in the specified city,
   * or -1 if an invalid city was specified.
   *
   * @param cityName - Name of city. Case-sensitive
   * @returns Estimated number of Synthoids in the specified city.
   */
  getCityEstimatedPopulation(name: string): number;

  /**
   * Get number of communities in a city.
   * @remarks
   * RAM cost: 4 GB
   *
   * Returns the estimated number of Synthoid communities in the specified city,
   * or -1 if an invalid city was specified.
   *
   * @param cityName - Name of city. Case-sensitive
   * @returns Number of Synthoids communities in the specified city.
   */
  getCityCommunities(name: string): number;

  /**
   * Get chaos of a city.
   * @remarks
   * RAM cost: 4 GB
   *
   * Returns the chaos in the specified city,
   * or -1 if an invalid city was specified.
   *
   * @param cityName - Name of city. Case-sensitive
   * @returns Chaos in the specified city.
   */
  getCityChaos(name: string): number;

  /**
   * Get current city.
   * @remarks
   * RAM cost: 4 GB
   *
   * Returns the city that the player is currently in (for Bladeburner).
   *
   * @returns City that the player is currently in (for Bladeburner).
   */
  getCity(): string;

  /**
   * Travel to another city in bladeburner.
   * @remarks
   * RAM cost: 4 GB
   * Attempts to switch to the specified city (for Bladeburner only).
   *
   * Returns true if successful, and false otherwise
   *
   * @param cityName - Name of city. Case-sensitive
   * @returns true if successful, and false otherwise
   */
  switchCity(name: string): boolean;

  /**
   * Get bladeburner stamina.
   * @remarks
   * RAM cost: 4 GB
   * Returns an array with two elements:
   * * [Current stamina, Max stamina]
   * @example
   * ```ts
   * // NS1:
   * function getStaminaPercentage() {
   *    var res = bladeburner.getStamina();
   *    return res[0] / res[1];
   * }
   * ```
   * @example
   * ```ts
   * // NS2:
   * function getStaminaPercentage() {
   *    const [current, max] = ns.bladeburner.getStamina();
   *    return current / max;
   * }
   * ```
   * @returns Array containing current stamina and max stamina.
   */
  getStamina(): [number, number];

  /**
   * Join the bladeburner faction.
   * @remarks
   * RAM cost: 4 GB
   * Attempts to join the Bladeburner faction.
   *
   * Returns true if you successfully join the Bladeburner faction, or if you are already a member.
   *
   * Returns false otherwise.
   *
   * @returns True if you successfully join the Bladeburner faction, or if you are already a member, false otherwise.
   */
  joinBladeburnerFaction(): boolean;

  /**
   * Join the bladeburner division.
   * @remarks
   * RAM cost: 4 GB
   *
   * Attempts to join the Bladeburner division.
   *
   * Returns true if you successfully join the Bladeburner division, or if you are already a member.
   *
   * Returns false otherwise.
   *
   * @returns True if you successfully join the Bladeburner division, or if you are already a member, false otherwise.
   */
  joinBladeburnerDivision(): boolean;

  /**
   * Get bladeburner bonus time.
   * @remarks
   * RAM cost: 0 GB
   *
   * Returns the amount of accumulated “bonus time” (seconds) for the Bladeburner mechanic.
   *
   * “Bonus time” is accumulated when the game is offline or if the game is inactive in the browser.
   *
   * “Bonus time” makes the game progress faster, up to 5x the normal speed.
   * For example, if an action takes 30 seconds to complete but you’ve accumulated over
   * 30 seconds in bonus time, then the action will only take 6 seconds in real life to complete.
   *
   * @returns Amount of accumulated “bonus time” (milliseconds) for the Bladeburner mechanic.
   */
  getBonusTime(): number;
}

/**
 * Coding Contract API
 * @public
 */
export interface CodingContract {
  /**
   * Attempts a coding contract.
   * @remarks
   * RAM cost: 10 GB
   *
   * Attempts to solve the Coding Contract with the provided solution.
   *
   * @param answer - Solution for the contract.
   * @param fn - Filename of the contract.
   * @param host - Host of the server containing the contract. Optional. Defaults to current server if not provided.
   * @param opts - Optional parameters for configuring function behavior.
   * @returns True if the solution was correct, false otherwise. If the returnReward option is configured, then the function will instead return a string. If the contract is successfully solved, the string will contain a description of the contract’s reward. Otherwise, it will be an empty string.
   */
  attempt(answer: string[] | number, filename: string, host?: string, opts?: CodingAttemptOptions): boolean | string;

  /**
   * Get the type of a coding contract.
   * @remarks
   * RAM cost: 5 GB
   *
   * Returns a name describing the type of problem posed by the Coding Contract.
   * (e.g. Find Largest Prime Factor, Total Ways to Sum, etc.)
   *
   * @param fn - Filename of the contract.
   * @param host - Host of the server containing the contract. Optional. Defaults to current server if not provided.
   * @returns Name describing the type of problem posed by the Coding Contract.
   */
  getContractType(filename: string, host?: string): string;

  /**
   * Get the description.
   * @remarks
   * RAM cost: 5 GB
   *
   * Get the full text description for the problem posed by the Coding Contract.
   *
   * @param fn - Filename of the contract.
   * @param host - Host of the server containing the contract. Optional. Defaults to current server if not provided.
   * @returns Contract’s text description.
   */
  getDescription(filename: string, host?: string): string;

  /**
   * Get the input data.
   * @remarks
   * RAM cost: 5 GB
   *
   * Get the data associated with the specific Coding Contract.
   * Note that this is not the same as the contract’s description.
   * This is just the data that the contract wants you to act on in order to solve
   *
   * @param filename - Filename of the contract.
   * @param host - Host of the server containing the contract. Optional. Defaults to current server if not provided.
   * @returns The specified contract’s data, data type depends on contract type.;
   */
  getData(filename: string, host?: string): any;

  /**
   * Get the number of attempt remaining.
   * @remarks
   * RAM cost: 2 GB
   *
   * Get the number of tries remaining on the contract before it self-destructs.
   *
   * @param fn - Filename of the contract.
   * @param host - Host of the server containing the contract. Optional. Defaults to current server if not provided.
   * @returns How many attempts are remaining for the contract;
   */
  getNumTriesRemaining(filename: string, host?: string): number;
}

/**
 * Gang API
 * @remarks
 * If you are not in BitNode-2, then you must have Source-File 2 in order to use this API.
 * @public
 */
export interface Gang {
  /**
   * Create a gang.
   * @remarks
   * RAM cost: 1GB
   *
   * Create a gang with the specified faction.
   * @returns True if the gang was created, false otherwise.
   */
  createGang(faction: string): boolean;

  /**
   * Check if you're in a gang.
   * @remarks
   * RAM cost: 1GB
   * @returns True if you're in a gang, false otherwise.
   */
  inGang(): boolean;

  /**
   * List all gang members.
   * @remarks
   * RAM cost: 1 GB
   *
   * Get the names of all Gang members
   *
   * @returns Names of all Gang members.
   */
  getMemberNames(): string[];

  /**
   * Get information about your gang.
   * @remarks
   * RAM cost: 2 GB
   *
   * Get general information about the gang.
   *
   * @returns Object containing general information about the gang.
   */
  getGangInformation(): GangGenInfo;

  /**
   * Get information about the other gangs.
   * @remarks
   * RAM cost: 2 GB
   *
   * Get territory and power information about all gangs.
   *
   * @returns Object containing territory and power information about all gangs.
   */
  getOtherGangInformation(): GangOtherInfo;

  /**
   * Get information about a specific gang member.
   * @remarks
   * RAM cost: 2 GB
   *
   * Get stat and equipment-related information about a Gang Member
   *
   * @param name - Name of member.
   * @returns Object containing stat and equipment-related information about a Gang Member.
   */
  getMemberInformation(name: string): GangMemberInfo;

  /**
   * Check if you can recruit a new gang member.
   * @remarks
   * RAM cost: 1 GB
   *
   * Returns boolean indicating whether a member can currently be recruited
   *
   * @returns True if a member can currently be recruited, false otherwise.
   */
  canRecruitMember(): boolean;

  /**
   * Recruit a new gang member.
   * @remarks
   * RAM cost: 2 GB
   *
   * Attempt to recruit a new gang member.
   *
   * Possible reasons for failure:
   * * Cannot currently recruit a new member
   * * There already exists a member with the specified name
   *
   * @param name - Name of member to recruit.
   * @returns True if the member was successfully recruited, false otherwise.
   */
  recruitMember(name: string): boolean;

  /**
   * List member task names.
   * @remarks
   * RAM cost: 1 GB
   *
   * Get the name of all valid tasks that Gang members can be assigned to.
   *
   * @returns All valid tasks that Gang members can be assigned to.
   */
  getTaskNames(): string[];

  /**
   * Set gang member to task.
   * @remarks
   * RAM cost: 2 GB
   *
   * Attempts to assign the specified Gang Member to the specified task.
   * If an invalid task is specified, the Gang member will be set to idle (“Unassigned”).
   *
   * @param memberName - Name of Gang member to assign.
   * @param taskName - Task to assign.
   * @returns True if the Gang Member was successfully assigned to the task, false otherwise.
   */
  setMemberTask(memberName: string, taskName: string): boolean;

  /**
   * Get stats of a task.
   * @remarks
   * RAM cost: 1 GB
   *
   * Get the stats of a gang task stats. This is typically used to evaluate which action should be executed next.
   *
   * @param name -  Name of the task.
   * @returns Detailed stats of a task.
   */
  getTaskStats(name: string): GangTaskStats;

  /**
   * List equipment names.
   * @remarks
   * RAM cost: 1 GB
   *
   * Get the name of all possible equipment/upgrades you can purchase for your Gang Members.
   * This includes Augmentations.
   *
   * @returns Names of all Equipments/Augmentations.
   */
  getEquipmentNames(): string[];

  /**
   * Get cost of equipment.
   * @remarks
   * RAM cost: 2 GB
   *
   * Get the amount of money it takes to purchase a piece of Equipment or an Augmentation.
   * If an invalid Equipment/Augmentation is specified, this function will return Infinity.
   *
   * @param equipName - Name of equipment.
   * @returns Cost to purchase the specified Equipment/Augmentation (number). Infinity for invalid arguments
   */
  getEquipmentCost(equipName: string): number;

  /**
   * Get type of an equipment.
   * @remarks
   * RAM cost: 2 GB
   *
   * Get the specified equipment type.
   *
   * @param equipName - Name of equipment.
   * @returns Type of the equipment.
   */
  getEquipmentType(equipName: string): string;

  /**
   * Get stats of an equipment.
   * @remarks
   * RAM cost: 2 GB
   *
   * Get the specified equipment stats.
   *
   * @param equipName - Name of equipment.
   * @returns A dictionary containing the stats of the equipment.
   */
  getEquipmentStats(equipName: string): EquipmentStats;

  /**
   * Purchase an equipment for a gang member.
   * @remarks
   * RAM cost: 4 GB
   *
   * Attempt to purchase the specified Equipment/Augmentation for the specified Gang member.
   *
   * @param memberName - Name of Gang member to purchase the equipment for.
   * @param equipName - Name of Equipment/Augmentation to purchase.
   * @returns True if the equipment was successfully purchased. False otherwise
   */
  purchaseEquipment(memberName: string, equipName: string): boolean;

  /**
   * Ascend a gang member.
   * @remarks
   * RAM cost: 4 GB
   *
   * Ascend the specified Gang Member.
   *
   * @param memberName - Name of member to ascend.
   * @returns Object with info about the ascension results. undefined if ascension did not occur.
   */
  ascendMember(memberName: string): GangMemberAscension | undefined;

  /**
   * Get the result of an ascension without ascending.
   * @remarks
   * RAM cost: 2 GB
   *
   * Get the result of an ascension without ascending.
   *
   * @param memberName - Name of member.
   * @returns Object with info about the ascension results. undefined if ascension is impossible.
   */
  getAscensionResult(memberName: string): GangMemberAscension | undefined;

  /**
   * Enable/Disable territory warfare.
   * @remarks
   * RAM cost: 2 GB
   *
   * Set whether or not the gang should engage in territory warfare
   *
   * @param engage - Whether or not to engage in territory warfare.
   */
  setTerritoryWarfare(engage: boolean): void;

  /**
   * Get chance to win clash with other gang.
   * @remarks
   * RAM cost: 4 GB
   *
   * Returns the chance you have to win a clash with the specified gang. The chance is returned in decimal form, not percentage
   *
   * @param gangName - Target gang
   * @returns Chance you have to win a clash with the specified gang.
   */
  getChanceToWinClash(gangName: string): number;

  /**
   * Get bonus time.
   * @remarks
   * RAM cost: 0 GB
   *
   * Returns the amount of accumulated “bonus time” (seconds) for the Gang mechanic.
   *
   * “Bonus time” is accumulated when the game is offline or if the game is inactive in the browser.
   *
   * “Bonus time” makes the game progress faster, up to 10x the normal speed.
   *
   * @returns Bonus time for the Gang mechanic in milliseconds.
   */
  getBonusTime(): number;
}

/**
 * Sleeve API
 * @remarks
 * If you are not in BitNode-10, then you must have Source-File 10 in order to use this API.
 * @public
 */
export interface Sleeve {
  /**
   * Get the number of sleeves you own.
   * @remarks
   * RAM cost: 4 GB
   *
   * Return the number of duplicate sleeves the player has.
   *
   * @returns number of duplicate sleeves the player has.
   */
  getNumSleeves(): number;

  /**
   * Get the stats of a sleeve.
   * @remarks
   * RAM cost: 4 GB
   *
   * Return a structure containing the stats of the sleeve.
   *
   * @param sleeveNumber - Index of the sleeve to get stats of.
   * @returns Object containing the stats of the sleeve.
   */
  getSleeveStats(sleeveNumber: number): SleeveSkills;

  /**
   * Get information about a sleeve.
   * @remarks
   * RAM cost: 4 GB
   *
   * Return a struct containing tons of information about this sleeve
   *
   * @param sleeveNumber - Index of the sleeve to retrieve information.
   * @returns Object containing tons of information about this sleeve.
   */
  getInformation(sleeveNumber: number): SleeveInformation;

  /**
   * Get task of a sleeve.
   * @remarks
   * RAM cost: 4 GB
   *
   * Return the current task that the sleeve is performing. type is set to “Idle” if the sleeve isn’t doing anything.
   *
   * @param sleeveNumber - Index of the sleeve to retrieve task from.
   * @returns Object containing information the current task that the sleeve is performing.
   */
  getTask(sleeveNumber: number): SleeveTask;

  /**
   * Set a sleeve to shock recovery.
   * @remarks
   * RAM cost: 4 GB
   *
   * Return a boolean indicating whether or not this action was set successfully.
   *
   * @param sleeveNumber - Index of the sleeve to start recovery.
   * @returns True if this action was set successfully, false otherwise.
   */
  setToShockRecovery(sleeveNumber: number): boolean;

  /**
   * Set a sleeve to synchronize.
   * @remarks
   * RAM cost: 4 GB
   *
   * Return a boolean indicating whether or not this action was set successfully.
   *
   * @param sleeveNumber - Index of the sleeve to start synchronizing.
   * @returns True if this action was set successfully, false otherwise.
   */
  setToSynchronize(sleeveNumber: number): boolean;

  /**
   * Set a sleeve to commit crime.
   * @remarks
   * RAM cost: 4 GB
   *
   * Return a boolean indicating whether or not this action was set successfully.
   *
   * Returns false if an invalid action is specified.
   *
   * @param sleeveNumber - Index of the sleeve to start commiting crime.
   * @param name - Name of the crime. Must be an exact match.
   * @returns True if this action was set successfully, false otherwise.
   */
  setToCommitCrime(sleeveNumber: number, name: string): boolean;

  /**
   * Set a sleeve to work for a faction.
   * @remarks
   * RAM cost: 4 GB
   *
   * Return a boolean indicating whether or not the sleeve started working or this faction.
   *
   * @param sleeveNumber - Index of the sleeve to work for the faction.
   * @param factionName - Name of the faction to work for.
   * @param factionWorkType - Name of the action to perform for this faction.
   * @returns True if the sleeve started working on this faction, false otherwise, can also throw on errors
   */
  setToFactionWork(sleeveNumber: number, factionName: string, factionWorkType: string): boolean | undefined;

  /**
   * Set a sleeve to work for a company.
   * @remarks
   * RAM cost: 4 GB
   *
   * Return a boolean indicating whether or not the sleeve started working or this company.
   *
   * @param sleeveNumber - Index of the sleeve to work for the company.
   * @param companyName - Name of the company to work for.
   * @returns True if the sleeve started working on this company, false otherwise.
   */
  setToCompanyWork(sleeveNumber: number, companyName: string): boolean;

  /**
   * Set a sleeve to take a class at a university.
   * @remarks
   * RAM cost: 4 GB
   *
   * Return a boolean indicating whether or not this action was set successfully.
   *
   * @param sleeveNumber - Index of the sleeve to start taking class.
   * @param university - Name of the university to attend.
   * @param className - Name of the class to follow.
   * @returns True if this action was set successfully, false otherwise.
   */
  setToUniversityCourse(sleeveNumber: number, university: string, className: string): boolean;

  /**
   * Set a sleeve to workout at the gym.
   * @remarks
   * RAM cost: 4 GB
   *
   * Return a boolean indicating whether or not the sleeve started working out.
   *
   * @param sleeveNumber - Index of the sleeve to workout at the gym.
   * @param gymName - Name of the gym.
   * @param stat - Name of the stat to train.
   * @returns True if the sleeve started working out, false otherwise.
   */
  setToGymWorkout(sleeveNumber: number, gymName: string, stat: string): boolean;

  /**
   * Make a sleeve travel to another city.
   * @remarks
   * RAM cost: 4 GB
   *
   * Return a boolean indicating whether or not the sleeve reached destination.
   *
   * @param sleeveNumber - Index of the sleeve to travel.
   * @param cityName - Name of the destination city.
   * @returns True if the sleeve reached destination, false otherwise.
   */
  travel(sleeveNumber: number, cityName: string): boolean;

  /**
   * Get augmentations installed on a sleeve.
   * @remarks
   * RAM cost: 4 GB
   *
   * Return a list of augmentation names that this sleeve has installed.
   *
   * @param sleeveNumber - Index of the sleeve to retrieve augmentations from.
   * @returns List of augmentation names that this sleeve has installed.
   */
  getSleeveAugmentations(sleeveNumber: number): string[];

  /**
   * List purchasable augs for a sleeve.
   * @remarks
   * RAM cost: 4 GB
   *
   * Return a list of augmentations that the player can buy for this sleeve.
   *
   * @param sleeveNumber - Index of the sleeve to retrieve purchasable augmentations from.
   * @returns List of augmentations that the player can buy for this sleeve.
   */
  getSleevePurchasableAugs(sleeveNumber: number): AugmentPair[];

  /**
   * Purchase an aug for a sleeve.
   * @remarks
   * RAM cost: 4 GB
   *
   * Return true if the aug was purchased and installed on the sleeve.
   *
   * @param sleeveNumber - Index of the sleeve to buy an aug for.
   * @param augName - Name of the aug to buy. Must be an exact match.
   * @returns True if the aug was purchased and installed on the sleeve, false otherwise.
   */
  purchaseSleeveAug(sleeveNumber: number, augName: string): boolean;
}

/**
 * Grafting API
 * @remarks
 * This API requires Source-File 10 to use.
 * @public
 */
export interface Grafting {
  /**
   * Retrieve the grafting cost of an aug.
   * @remarks
   * RAM cost: 3.75 GB
   *
   * @param augName - Name of the aug to check the price of. Must be an exact match.
   * @returns The cost required to graft the named augmentation.
   * @throws Will error if an invalid Augmentation name is provided.
   */
  getAugmentationGraftPrice(augName: string): number;

  /**
   * Retrieves the time required to graft an aug.
   * @remarks
   * RAM cost: 3.75 GB
   *
   * @param augName - Name of the aug to check the grafting time of. Must be an exact match.
   * @returns The time required, in millis, to graft the named augmentation.
   * @throws Will error if an invalid Augmentation name is provided.
   */
  getAugmentationGraftTime(augName: string): number;

  /**
   * Begins grafting the named aug. You must be in New Tokyo to use this.
   * @remarks
   * RAM cost: 7.5 GB
   *
   * @param augName - The name of the aug to begin grafting. Must be an exact match.
   * @param focus - Acquire player focus on this Augmentation grafting. Optional. Defaults to true.
   * @returns True if the aug successfully began grafting, false otherwise (e.g. not enough money, or
   * invalid Augmentation name provided).
   * @throws Will error if called while you are not in New Tokyo.
   */
  graftAugmentation(augName: string, focus?: boolean): boolean;
}

/**
 * Skills formulas
 * @public
 */
interface SkillsFormulas {
  /**
   * Calculate skill level.
   * @param exp - experience for that skill
   * @param skillMult - Multiplier for that skill, defaults to 1.
   * @returns The calculated skill level.
   */
  calculateSkill(exp: number, skillMult?: number): number;
  /**
   * Calculate exp for skill level.
   * @param skill - target skill level
   * @param skillMult - Multiplier for that skill, defaults to 1.
   * @returns The calculated exp required.
   */
  calculateExp(skill: number, skillMult?: number): number;
}

/**
 * Reputation formulas
 * @public
 */
interface ReputationFormulas {
  /**
   * Calculate the total required amount of faction reputation to reach a target favor.
   * @param favor - target faction favor.
   * @returns The calculated faction reputation required.
   */
  calculateFavorToRep(favor: number): number;
  /**
   * Calculate the resulting faction favor of a total amount of reputation.
   * (Faction favor is gained whenever you install an Augmentation.)
   * @param rep - amount of reputation.
   * @returns The calculated faction favor.
   */
  calculateRepToFavor(rep: number): number;
}

/**
 * Hacking formulas
 * @public
 */
interface HackingFormulas {
  /**
   * Calculate hack chance.
   * (Ex: 0.25 would indicate a 25% chance of success.)
   * @param server - Server info from {@link NS.getServer | getServer}
   * @param player - Player info from {@link NS.getPlayer | getPlayer}
   * @returns The calculated hack chance.
   */
  hackChance(server: Server, player: Player): number;
  /**
   * Calculate hack exp for one thread.
   * @remarks
   * Multiply by thread to get total exp
   * @param server - Server info from {@link NS.getServer | getServer}
   * @param player - Player info from {@link NS.getPlayer | getPlayer}
   * @returns The calculated hack exp.
   */
  hackExp(server: Server, player: Player): number;
  /**
   * Calculate hack percent for one thread.
   * (Ex: 0.25 would steal 25% of the server's current value.)
   * @remarks
   * Multiply by thread to get total percent hacked.
   * @param server - Server info from {@link NS.getServer | getServer}
   * @param player - Player info from {@link NS.getPlayer | getPlayer}
   * @returns The calculated hack percent.
   */
  hackPercent(server: Server, player: Player): number;
  /**
   * Calculate the percent a server would grow to.
   * (Ex: 3.0 would would grow the server to 300% of its current value.)
   * @param server - Server info from {@link NS.getServer | getServer}
   * @param threads - Amount of thread.
   * @param player - Player info from {@link NS.getPlayer | getPlayer}
   * @param cores - Number of cores on the computer that will execute grow.
   * @returns The calculated grow percent.
   */
  growPercent(server: Server, threads: number, player: Player, cores?: number): number;
  /**
   * Calculate hack time.
   * @param server - Server info from {@link NS.getServer | getServer}
   * @param player - Player info from {@link NS.getPlayer | getPlayer}
   * @returns The calculated hack time.
   */
  hackTime(server: Server, player: Player): number;
  /**
   * Calculate grow time.
   * @param server - Server info from {@link NS.getServer | getServer}
   * @param player - Player info from {@link NS.getPlayer | getPlayer}
   * @returns The calculated grow time.
   */
  growTime(server: Server, player: Player): number;
  /**
   * Calculate weaken time.
   * @param server - Server info from {@link NS.getServer | getServer}
   * @param player - Player info from {@link NS.getPlayer | getPlayer}
   * @returns The calculated weaken time.
   */
  weakenTime(server: Server, player: Player): number;
}

/**
 * Hacknet Node formulas
 * @public
 */
interface HacknetNodesFormulas {
  /**
   * Calculate money gain rate.
   * @param level - level of the node.
   * @param ram - ram of the node.
   * @param cores - cores of the node.
   * @param mult - player production mult (default to 1)
   * @returns The calculated money gain rate.
   */
  moneyGainRate(level: number, ram: number, cores: number, mult?: number): number;
  /**
   * Calculate cost of upgrading hacknet node level.
   * @param startingLevel - starting level
   * @param extraLevels - amount of level to purchase (defaults to 1)
   * @param costMult - player cost reduction (default to 1)
   * @returns The calculated cost.
   */
  levelUpgradeCost(startingLevel: number, extraLevels?: number, costMult?: number): number;
  /**
   * Calculate cost of upgrading hacknet node ram.
   * @param startingRam - starting ram
   * @param extraLevels - amount of level of ram to purchase (defaults to 1)
   * @param costMult - player cost reduction (default to 1)
   * @returns The calculated cost.
   */
  ramUpgradeCost(startingRam: number, extraLevels?: number, costMult?: number): number;
  /**
   * Calculate cost of upgrading hacknet node cores.
   * @param startingCore - starting cores
   * @param extraCores - amount of cores to purchase (defaults to 1)
   * @param costMult - player cost reduction (default to 1)
   * @returns The calculated cost.
   */
  coreUpgradeCost(startingCore: number, extraCores?: number, costMult?: number): number;
  /**
   * Calculate the cost of a hacknet node.
   * @param n - number of the hacknet node
   * @param mult - player cost reduction (defaults to 1)
   * @returns The calculated cost.
   */
  hacknetNodeCost(n: number, mult: number): number;
  /**
   * All constants used by the game.
   * @returns An object with all hacknet node constants used by the game.
   */
  constants(): HacknetNodeConstants;
}

/**
 * Hacknet Server formulas
 * @public
 */
interface HacknetServersFormulas {
  /**
   * Calculate hash gain rate.
   * @param level - level of the server.
   * @param ramUsed - ramUsed of the server.
   * @param maxRam - maxRam of the server.
   * @param cores - cores of the server.
   * @param mult - player production mult (default to 1)
   * @returns The calculated hash gain rate.
   */
  hashGainRate(level: number, ramUsed: number, maxRam: number, cores: number, mult?: number): number;
  /**
   * Calculate cost of upgrading hacknet server level.
   * @param startingLevel - starting level
   * @param extraLevels - amount of level to purchase (defaults to 1)
   * @param costMult - player cost reduction (default to 1)
   * @returns The calculated cost.
   */
  levelUpgradeCost(startingLevel: number, extraLevels?: number, costMult?: number): number;
  /**
   * Calculate cost of upgrading hacknet server ram.
   * @param startingRam - starting ram
   * @param extraLevels - amount of level of ram to purchase (defaults to 1)
   * @param costMult - player cost reduction (default to 1)
   * @returns The calculated cost.
   */
  ramUpgradeCost(startingRam: number, extraLevels?: number, costMult?: number): number;
  /**
   * Calculate cost of upgrading hacknet server cores.
   * @param startingCore - starting cores
   * @param extraCores - amount of cores to purchase (defaults to 1)
   * @param costMult - player cost reduction (default to 1)
   * @returns The calculated cost.
   */
  coreUpgradeCost(startingCore: number, extraCores?: number, costMult?: number): number;
  /**
   * Calculate cost of upgrading hacknet server cache.
   * @param startingCache - starting cache level
   * @param extraCache - amount of levels of cache to purchase (defaults to 1)
   * @returns The calculated cost.
   */
  cacheUpgradeCost(startingCache: number, extraCache?: number): number;
  /**
   * Calculate hash cost of an upgrade.
   * @param upgName - name of the upgrade
   * @param level - level of the upgrade
   * @returns The calculated hash cost.
   */
  hashUpgradeCost(upgName: number, level: number): number;
  /**
   * Calculate the cost of a hacknet server.
   * @param n - number of the hacknet server
   * @param mult - player cost reduction (defaults to 1)
   * @returns The calculated cost.
   */
  hacknetServerCost(n: number, mult?: number): number;
  /**
   * All constants used by the game.
   * @returns An object with all hacknet server constants used by the game.
   */
  constants(): HacknetServerConstants;
}

/**
 * Gang formulas
 * @public
 */
interface GangFormulas {
  /**
   * Calculate the wanted penalty.
   * @param gang - Gang info from {@link Gang.getGangInformation | getGangInformation}
   * @returns The calculated wanted penalty.
   */
  wantedPenalty(gang: GangGenInfo): number;
  /**
   * Calculate respect gain per tick.
   * @param gang - Gang info from {@link Gang.getGangInformation | getGangInformation}
   * @param member - Gang info from {@link Gang.getMemberInformation | getMemberInformation}
   * @param task - Gang info from {@link Gang.getTaskStats | getTaskStats}
   * @returns The calculated respect gain.
   */
  respectGain(gang: GangGenInfo, member: GangMemberInfo, task: GangTaskStats): number;
  /**
   * Calculate wanted gain per tick.
   * @param gang - Gang info from {@link Gang.getGangInformation | getGangInformation}
   * @param member - Member info from {@link Gang.getMemberInformation | getMemberInformation}
   * @param task - Task info from {@link Gang.getTaskStats | getTaskStats}
   * @returns The calculated wanted gain.
   */
  wantedLevelGain(gang: GangGenInfo, member: GangMemberInfo, task: GangTaskStats): number;
  /**
   * Calculate money gain per tick.
   * @param gang - Gang info from {@link Gang.getGangInformation | getGangInformation}
   * @param member - Member info from {@link Gang.getMemberInformation | getMemberInformation}
   * @param task - Task info from {@link Gang.getTaskStats | getTaskStats}
   * @returns The calculated money gain.
   */
  moneyGain(gang: GangGenInfo, member: GangMemberInfo, task: GangTaskStats): number;

  /**
   * Calculate ascension point gain.
   * @param exp - Experience point before ascension.
   * @returns The calculated ascension point gain.
   */
  ascensionPointsGain(exp: number): number;

  /**
   * Calculate ascension mult.
   * @param points - Amount of ascension points.
   * @returns The calculated ascension mult.
   */
  ascensionMultiplier(points: number): number;
}

/**
 * Formulas API
 * @remarks
 * You need Formulas.exe on your home computer to use this API.
 * @public
 */
export interface Formulas {
  /** Reputation formulas */
  reputation: ReputationFormulas;
  /** Skills formulas */
  skills: SkillsFormulas;
  /** Hacking formulas */
  hacking: HackingFormulas;
  /** Hacknet Nodes formulas */
  hacknetNodes: HacknetNodesFormulas;
  /** Hacknet Servers formulas */
  hacknetServers: HacknetServersFormulas;
  /** Gang formulas */
  gang: GangFormulas;
}

/**
 * @public
 */
export interface Fragment {
  id: number;
  shape: boolean[][];
  type: number;
  power: number;
  limit: number;
}

/**
 * @public
 */
export interface ActiveFragment {
  id: number;
  highestCharge: number;
  numCharge: number;
  rotation: number;
  x: number;
  y: number;
}

/**
 * Stanek's Gift API.
 * @public
 */
interface Stanek {
  /**
   * Stanek's Gift width.
   * @remarks
   * RAM cost: 0.4 GB
   * @returns The width of the gift.
   */
  giftWidth(): number;
  /**
   * Stanek's Gift height.
   * @remarks
   * RAM cost: 0.4 GB
   * @returns The height of the gift.
   */
  giftHeight(): number;

  /**
   * Charge a fragment, increasing its power.
   * @remarks
   * RAM cost: 0.4 GB
   * @param rootX - rootX Root X against which to align the top left of the fragment.
   * @param rootY - rootY Root Y against which to align the top left of the fragment.
   * @returns Promise that lasts until the charge action is over.
   */
  chargeFragment(rootX: number, rootY: number): Promise<void>;

  /**
   * List possible fragments.
   * @remarks
   * RAM cost: 0 GB
   *
   * @returns List of possible fragments.
   */
  fragmentDefinitions(): Fragment[];

  /**
   * List of fragments in Stanek's Gift.
   * @remarks
   * RAM cost: 5 GB
   *
   * @returns List of active fragments placed on Stanek's Gift.
   */
  activeFragments(): ActiveFragment[];

  /**
   * Clear the board of all fragments.
   * @remarks
   * RAM cost: 0 GB
   */
  clearGift(): void;

  /**
   * Check if fragment can be placed at specified location.
   * @remarks
   * RAM cost: 0.5 GB
   *
   * @param rootX - rootX Root X against which to align the top left of the fragment.
   * @param rootY - rootY Root Y against which to align the top left of the fragment.
   * @param rotation - rotation A number from 0 to 3, the mount of 90 degree turn to take.
   * @param fragmentId - fragmentId ID of the fragment to place.
   * @returns true if the fragment can be placed at that position. false otherwise.
   */
  canPlaceFragment(rootX: number, rootY: number, rotation: number, fragmentId: number): boolean;
  /**
   * Place fragment on Stanek's Gift.
   * @remarks
   * RAM cost: 5 GB
   *
   * @param rootX - X against which to align the top left of the fragment.
   * @param rootY - Y against which to align the top left of the fragment.
   * @param rotation - A number from 0 to 3, the mount of 90 degree turn to take.
   * @param fragmentId - ID of the fragment to place.
   * @returns true if the fragment can be placed at that position. false otherwise.
   */
  placeFragment(rootX: number, rootY: number, rotation: number, fragmentId: number): boolean;
  /**
   * Get placed fragment at location.
   * @remarks
   * RAM cost: 5 GB
   *
   * @param rootX - X against which to align the top left of the fragment.
   * @param rootY - Y against which to align the top left of the fragment.
   * @returns The fragment at [rootX, rootY], if any.
   */
  getFragment(rootX: number, rootY: number): ActiveFragment | undefined;

  /**
   * Remove fragment at location.
   * @remarks
   * RAM cost: 0.15 GB
   *
   * @param rootX - X against which to align the top left of the fragment.
   * @param rootY - Y against which to align the top left of the fragment.
   * @returns The fragment at [rootX, rootY], if any.
   */
  removeFragment(rootX: number, rootY: number): boolean;
}

/**
 * User Interface API.
 * @public
 */
interface UserInterface {
  /**
   * Get the current theme
   * @remarks
   * RAM cost: 0 GB
   *
   * @returns An object containing the theme's colors
   */
  getTheme(): UserInterfaceTheme;

  /**
   * Sets the current theme
   * @remarks
   * RAM cost: 0 GB
   * @example
   * Usage example (NS2)
   * ```ts
   * const theme = ns.ui.getTheme();
   * theme.primary = '#ff5500';
   * ns.ui.setTheme(theme);
   * ```
   */
  setTheme(newTheme: UserInterfaceTheme): void;

  /**
   * Resets the player's theme to the default values
   * @remarks
   * RAM cost: 0 GB
   */
  resetTheme(): void;

  /**
   * Get the current styles
   * @remarks
   * RAM cost: 0 GB
   *
   * @returns An object containing the player's styles
   */
  getStyles(): IStyleSettings;

  /**
   * Sets the current styles
   * @remarks
   * RAM cost: 0 GB
   * @example
   * Usage example (NS2)
   * ```ts
   * const styles = ns.ui.getStyles();
   * styles.fontFamily = 'Comic Sans Ms';
   * ns.ui.setStyles(styles);
   * ```
   */
  setStyles(newStyles: IStyleSettings): void;

  /**
   * Resets the player's styles to the default values
   * @remarks
   * RAM cost: 0 GB
   */
  resetStyles(): void;

  /**
   * Gets the current game information (version, commit, ...)
   * @remarks
   * RAM cost: 0 GB
   */
  getGameInfo(): GameInfo;
}

/**
 * Collection of all functions passed to scripts
 * @public
 * @remarks
 * <b>Basic ns1 usage example:</b>
 * ```ts
 *  // Basic ns functions can be used directly
 *  getHostname();
 *  // Some related functions are gathered within a common namespace
 *  stock.getPrice();
 * ```
 * {@link https://bitburner.readthedocs.io/en/latest/netscript/netscript1.html| ns1 in-game docs}
 * <hr>
 * <b>Basic ns2 usage example:</b>
 * ```ts
 * export async function main(ns) {
 *  // Basic ns functions can be accessed on the ns object
 *  ns.getHostname();
 *  // Some related functions are gathered under a sub-property of the ns object
 *  ns.stock.getPrice();
 *  // Some functions need to be awaited
 *  await ns.hack('n00dles');
 * }
 * ```
 * {@link https://bitburner.readthedocs.io/en/latest/netscript/netscriptjs.html| ns2 in-game docs}
 * <hr>
 */
export interface NS extends Singularity {
  /**
   * Namespace for hacknet functions.
   * @remarks RAM cost: 4 GB
   */
  readonly hacknet: Hacknet;
  /**
   *
   * Namespace for bladeburner functions.
   * @remarks RAM cost: 0 GB
   */
  readonly bladeburner: Bladeburner;
  /**
   *
   * Namespace for codingcontract functions.
   * @remarks RAM cost: 0 GB
   */
  readonly codingcontract: CodingContract;
  /**
   *
   * Namespace for gang functions.
   * @remarks RAM cost: 0 GB
   */
  readonly gang: Gang;
  /**
   *
   * Namespace for sleeve functions.
   * @remarks RAM cost: 0 GB
   */
  readonly sleeve: Sleeve;
  /**
   *
   * Namespace for stock functions.
   * @remarks
   * RAM cost: 0 GB
   */
  readonly stock: TIX;
  /**
   *
   * Namespace for formulas functions.
   * @remarks
   * RAM cost: 0 GB
   */
  readonly formulas: Formulas;
  /**
   * Namespace for stanek functions.
   * RAM cost: 0 GB
   */
  readonly stanek: Stanek;
  /**
   * Namespace for corporation functions.
   * RAM cost: 0 GB
   */
  readonly corporation: Corporation;

  /**
   * Namespace for user interface functions.
   * RAM cost: 0 GB
   */
  readonly ui: UserInterface;

  /**
   * Namespace for singularity functions.
   * RAM cost: 0 GB
   */
  readonly singularity: Singularity;

  /**
   * Namespace for grafting functions.
   * @remarks
   * RAM cost: 0 GB
   */
  readonly grafting: Grafting;

  /**
   * Arguments passed into the script.
   *
   * @remarks
   * RAM cost: 0 GB
   *
   * Arguments passed into a script can be accessed using a normal
   * array using the [] operator (args[0], args[1], etc…).
   *
   * It is also possible to get the number of arguments that was passed into a script using: 'args.length'
   * WARNING: Do not try to modify the args array. This will break the game.
   */
  readonly args: (string | number | boolean)[];

  /**
   * Steal a servers money.
   * @remarks
   * RAM cost: 0.1 GB
   *
   * Function that is used to try and hack servers to steal money and gain hacking experience.
   * The runtime for this command depends on your hacking level and the target server’s
   * security level when this function is called. In order to hack a server you must first gain root access to that server
   * and also have the required hacking level.
   *
   * A script can hack a server from anywhere. It does not need to be running on the same
   * server to hack that server. For example, you can create a script that hacks the `foodnstuff`
   * server and run that script on any server in the game.
   *
   * A successful `hack()` on a server will raise that server’s security level by 0.002.
   *
   * @example
   * ```ts
   * // NS1:
   * var earnedMoney = hack("foodnstuff");
   * ```
   * @example
   * ```ts
   * // NS2:
   * let earnedMoney = await ns.hack("foodnstuff");
   * ```
   * @param host - Hostname of the target server to hack.
   * @param opts - Optional parameters for configuring function behavior.
   * @returns The amount of money stolen if the hack is successful, and zero otherwise.
   */
  hack(host: string, opts?: BasicHGWOptions): Promise<number>;

  /**
   * Spoof money in a servers bank account, increasing the amount available.
   * @remarks
   * RAM cost: 0.15 GB
   *
   * Use your hacking skills to increase the amount of money available on a server.
   * The runtime for this command depends on your hacking level and the target server’s
   * security level. When `grow` completes, the money available on a target server will
   * be increased by a certain, fixed percentage. This percentage is determined by the
   * target server’s growth rate (which varies between servers) and security level. Generally,
   * higher-level servers have higher growth rates. The getServerGrowth() function can be used
   * to obtain a server’s growth rate.
   *
   * Like hack, `grow` can be called on any server, regardless of where the script is running.
   * The grow() command requires root access to the target server, but there is no required hacking
   * level to run the command. It also raises the security level of the target server by 0.004.
   *
   * @example
   * ```ts
   * // NS1:
   * var currentMoney = getServerMoneyAvailable("foodnstuff");
   * currentMoney = currentMoney * (1 + grow("foodnstuff"));
   * ```
   * @example
   * ```ts
   * // NS2:
   * let currentMoney = ns.getServerMoneyAvailable("foodnstuff");
   * currentMoney *= (1 + await ns.grow("foodnstuff"));
   * ```
   * @param host - Hostname of the target server to grow.
   * @param opts - Optional parameters for configuring function behavior.
   * @returns The number by which the money on the server was multiplied for the growth.
   */
  grow(host: string, opts?: BasicHGWOptions): Promise<number>;

  /**
   * Reduce a server security level.
   * @remarks
   * RAM cost: 0.15 GB
   *
   * Use your hacking skills to attack a server’s security, lowering the server’s security level.
   * The runtime for this command depends on your hacking level and the target server’s security
   * level when this function is called. This function lowers the security level of the target server by 0.05.
   *
   * Like hack and grow, `weaken` can be called on any server, regardless of
   * where the script is running. This command requires root access to the target server, but
   * there is no required hacking level to run the command.
   *
   * @example
   * ```ts
   * // NS1:
   * var currentSecurity = getServerSecurityLevel("foodnstuff");
   * currentSecurity = currentSecurity - weaken("foodnstuff");
   * ```
   * @example
   * ```ts
   * // NS2:
   * let currentSecurity = ns.getServerSecurityLevel("foodnstuff");
   * currentSecurity -= await ns.weaken("foodnstuff");
   * ```
   * @param host - Hostname of the target server to weaken.
   * @param opts - Optional parameters for configuring function behavior.
   * @returns The amount by which the target server’s security level was decreased. This is equivalent to 0.05 multiplied by the number of script threads.
   */
  weaken(host: string, opts?: BasicHGWOptions): Promise<number>;

  /**
   * Predict the effect of weaken.
   * @remarks
   * RAM cost: 1 GB
   *
   * Returns the security decrease that would occur if a weaken with this many threads happened.
   *
   * @param threads - Amount of threads that will be used.
   * @param cores - Optional. The number of cores of the server that would run weaken.
   * @returns The security decrease.
   */
  weakenAnalyze(threads: number, cores?: number): number;

  /**
   * Predict the effect of hack.
   * @remarks
   * RAM cost: 1 GB
   *
   * This function returns the number of script threads you need when running the hack command
   * to steal the specified amount of money from the target server.
   * If hackAmount is less than zero or greater than the amount of money available on the server,
   * then this function returns -1.
   *
   * Warning: The value returned by this function isn’t necessarily a whole number.
   *
   * @example
   * ```ts
   * //For example, let’s say the foodnstuff server has $10m and you run:
   * hackAnalyzeThreads("foodnstuff", 1e6);
   * //If this function returns 50, this means that if your next hack call is run on a script with 50 threads, it will steal $1m from the foodnstuff server.
   * ```
   * @param host - Hostname of the target server to analyze.
   * @param hackAmount - Amount of money you want to hack from the server.
   * @returns The number of threads needed to hack the server for hackAmount money.
   */
  hackAnalyzeThreads(host: string, hackAmount: number): number;

  /**
   * Get the part of money stolen with a single thread.
   * @remarks
   * RAM cost: 1 GB
   *
   * Returns the part of the specified server’s money you will steal with a single thread hack.
   *
   * @example
   * ```ts
   * // NS1:
   * //For example, assume the following returns 0.01:
   * var hackAmount = hackAnalyze("foodnstuff");
   * //This means that if hack the foodnstuff server using a single thread, then you will steal 1%, or 0.01 of its total money. If you hack using N threads, then you will steal N*0.01 times its total money.
   * ```
   * @example
   * ```ts
   * // NS2:
   * //For example, assume the following returns 0.01:
   * const hackAmount = ns.hackAnalyze("foodnstuff");
   * //This means that if hack the foodnstuff server using a single thread, then you will steal 1%, or 0.01 of its total money. If you hack using N threads, then you will steal N*0.01 times its total money.
   * ```
   * @param host - Hostname of the target server.
   * @returns The part of money you will steal from the target server with a single thread hack.
   */
  hackAnalyze(host: string): number;

  /**
   * Get the security increase for a number of thread.
   * @remarks
   * RAM cost: 1 GB
   *
   * Returns the security increase that would occur if a hack with this many threads happened.
   *
   * @param threads - Amount of threads that will be used.
   * @param hostname - Hostname of the target server. The number of threads is limited to the number needed to hack the servers maximum amount of money.
   * @returns The security increase.
   */
  hackAnalyzeSecurity(threads: number, hostname?: string): number;

  /**
   * Get the chance of successfully hacking a server.
   * @remarks
   * RAM cost: 1 GB
   *
   * Returns the chance you have of successfully hacking the specified server.
   *
   * This returned value is in decimal form, not percentage.
   *
   * @param host - Hostname of the target server.
   * @returns The chance you have of successfully hacking the target server.
   */
  hackAnalyzeChance(host: string): number;

  /**
   * Calculate the number of grow thread needed to grow a server by a certain multiplier.
   * @remarks
   * RAM cost: 1 GB
   *
   * This function returns the number of “growths” needed in order to increase
   * the amount of money available on the specified server by the specified amount.
   * The specified amount is multiplicative and is in decimal form, not percentage.
   *
   * Warning: The value returned by this function isn’t necessarily a whole number.
   *
   * @example
   * ```ts
   * // NS1:
   * //For example, if you want to determine how many grow calls you need to double the amount of money on foodnstuff, you would use:
   * var growTimes = growthAnalyze("foodnstuff", 2);
   * //If this returns 100, then this means you need to call grow 100 times in order to double the money (or once with 100 threads).
   * ```
   * @example
   * ```ts
   * // NS2:
   * //For example, if you want to determine how many grow calls you need to double the amount of money on foodnstuff, you would use:
   * const growTimes = ns.growthAnalyze("foodnstuff", 2);
   * //If this returns 100, then this means you need to call grow 100 times in order to double the money (or once with 100 threads).
   * ```
   * @param host - Hostname of the target server.
   * @param growthAmount - Multiplicative factor by which the server is grown. Decimal form..
   * @returns The amount of grow calls needed to grow the specified server by the specified amount
   */
  growthAnalyze(host: string, growthAmount: number, cores?: number): number;

  /**
   * Calculate the security increase for a number of thread.
   * @remarks
   * RAM cost: 1 GB
   *
   * Returns the security increase that would occur if a grow with this many threads happened.
   *
   * @param threads - Amount of threads that will be used.
   * @returns The security increase.
   */
  growthAnalyzeSecurity(threads: number): number;

  /**
   * Suspends the script for n milliseconds.
   * @remarks
   * RAM cost: 0 GB
   *
   * @param millis - Number of milliseconds to sleep.
   * @example
   * ```ts
   * // NS1:
   * // This will count from 1 to 10 in your terminal, with one number every 5 seconds
   * for (var i=0; i<10; i++) {
   *   tprint(i + 1);
   *   sleep(5000);
   * }
   * ```
   * @example
   * ```ts
   * // NS2:
   * // This will count from 1 to 10 in your terminal, with one number every 5 seconds
   * for (var i=0; i<10; i++) {
   *   ns.tprint(i + 1);
   *   await ns.sleep(5000);
   * }
   * ```
   * @returns
   */
  sleep(millis: number): Promise<true>;

  /**
   * Suspends the script for n milliseconds. Doesn't block with concurrent calls.
   * @remarks
   * RAM cost: 0 GB
   *
   * @param millis - Number of milliseconds to sleep.
   * @returns
   */
  asleep(millis: number): Promise<true>;

  /**
   * Prints one or move values or variables to the script’s logs.
   * @remarks
   * RAM cost: 0 GB
   *
   * @param args - Value(s) to be printed.
   */
  print(...args: any[]): void;

  /**
   * Prints a formatted string to the script’s logs.
   * @remarks
   * RAM cost: 0 GB
   *
   * see: https://github.com/alexei/sprintf.js
   * @param format - format of the message
   * @param args - Value(s) to be printed.
   */
  printf(format: string, ...args: any[]): void;

  /**
   * Prints one or more values or variables to the Terminal.
   * @remarks
   * RAM cost: 0 GB
   *
   * @param args - Value(s) to be printed.
   */
  tprint(...args: any[]): void;

  /**
   * Prints a raw value or a variable to the Terminal.
   * @remarks
   * RAM cost: 0 GB
   *
   * @param format - format of the message
   * @param msg - Value to be printed.
   */
  tprintf(format: string, ...values: any[]): void;

  /**
   * Clears the script’s logs.
   * @remarks
   * RAM cost: 0 GB
   */
  clearLog(): void;

  /**
   * Disables logging for the given function.
   * @remarks
   * RAM cost: 0 GB
   *
   * Logging can be disabled for all functions by passing `ALL` as the argument.
   *
   * Note that this does not completely remove all logging functionality.
   * This only stops a function from logging when the function is successful.
   * If the function fails, it will still log the reason for failure.
   *
   * @param fn - Name of function for which to disable logging.
   */
  disableLog(fn: string): void;

  /**
   * Enable logging for a certain function.
   * @remarks
   * RAM cost: 0 GB
   *
   * Re-enables logging for the given function. If `ALL` is passed into this
   * function as an argument, then it will revert the effects of disableLog(`ALL`).
   *
   * @param fn - Name of function for which to enable logging.
   */
  enableLog(fn: string): void;

  /**
   * Checks the status of the logging for the given function.
   * @remarks
   * RAM cost: 0 GB
   *
   * @param fn - Name of function to check.
   * @returns Returns a boolean indicating whether or not logging is enabled for that function (or `ALL`)
   */
  isLogEnabled(fn: string): boolean;

  /**
   * Get all the logs of a script.
   * @remarks
   * RAM cost: 0 GB
   *
   * Returns a script’s logs. The logs are returned as an array, where each line is an element in the array.
   * The most recently logged line is at the end of the array.
   * Note that there is a maximum number of lines that a script stores in its logs. This is configurable in the game’s options.
   * If the function is called with no arguments, it will return the current script’s logs.
   *
   * Otherwise, the fn, hostname/ip, and args… arguments can be used to get the logs from another script.
   * Remember that scripts are uniquely identified by both their names and arguments.
   *
   * @example
   * ```ts
   * // NS1:
   * //Get logs from foo.script on the current server that was run with no args
   * getScriptLogs("foo.script");
   *
   * //Open logs from foo.script on the foodnstuff server that was run with no args
   * getScriptLogs("foo.script", "foodnstuff");
   *
   * //Open logs from foo.script on the foodnstuff server that was run with the arguments [1, "test"]
   * getScriptLogs("foo.script", "foodnstuff", 1, "test");
   * ```
   * @example
   * ```ts
   * // NS2:
   * //Get logs from foo.script on the current server that was run with no args
   * ns.getScriptLogs("foo.script");
   *
   * //Open logs from foo.script on the foodnstuff server that was run with no args
   * ns.getScriptLogs("foo.script", "foodnstuff");
   *
   * //Open logs from foo.script on the foodnstuff server that was run with the arguments [1, "test"]
   * ns.getScriptLogs("foo.script", "foodnstuff", 1, "test");
   * ```
   * @param fn - Optional. Filename of script to get logs from.
   * @param host - Optional. Hostname of the server that the script is on.
   * @param args - Arguments to identify which scripts to get logs for.
   * @returns Returns an string array, where each line is an element in the array. The most recently logged line is at the end of the array.
   */
  getScriptLogs(fn?: string, host?: string, ...args: any[]): string[];

  /**
   * Get an array of recently killed scripts across all servers.
   * @remarks
   * RAM cost: 0.2 GB
   *
   * The most recently killed script is the first element in the array.
   * Note that there is a maximum number of recently killed scripts which are tracked.
   * This is configurable in the game's options as `Recently killed scripts size`.
   *
   * @usage below:
   * ```ts
   * let recentScripts = ns.getRecentScripts();
   * let mostRecent = recentScripts.shift()
   * if (mostRecent)
   *   ns.tprint(mostRecent.logs.join('\n'))
   * ```
   *
   * @returns Array with information about previously killed scripts.
   */
  getRecentScripts(): RecentScript[];

  /**
   * Open the tail window of a script.
   * @remarks
   * RAM cost: 0 GB
   *
   * Opens a script’s logs. This is functionally the same as the tail Terminal command.
   *
   * If the function is called with no arguments, it will open the current script’s logs.
   *
   * Otherwise, the fn, hostname/ip, and args… arguments can be used to get the logs from another script.
   * Remember that scripts are uniquely identified by both their names and arguments.
   *
   * @example
   * ```ts
   * // NS1:
   * //Open logs from foo.script on the current server that was run with no args
   * tail("foo.script");
   *
   * //Get logs from foo.script on the foodnstuff server that was run with no args
   * tail("foo.script", "foodnstuff");
   *
   * //Get logs from foo.script on the foodnstuff server that was run with the arguments [1, "test"]
   * tail("foo.script", "foodnstuff", 1, "test");
   * ```
   * @example
   * ```ts
   * // NS2:
   * //Open logs from foo.script on the current server that was run with no args
   * ns.tail("foo.script");
   *
   * //Get logs from foo.script on the foodnstuff server that was run with no args
   * ns.tail("foo.script", "foodnstuff");
   *
   * //Get logs from foo.script on the foodnstuff server that was run with the arguments [1, "test"]
   * ns.tail("foo.script", "foodnstuff", 1, "test");
   * ```
   * @param fn - Optional. Filename or PID of the script being tailed. If omitted, the current script is tailed.
   * @param host - Optional. Hostname of the script being tailed. Defaults to the server this script is running on. If args are specified, this is not optional.
   * @param args - Arguments for the script being tailed.
   */
  tail(fn?: FilenameOrPID, host?: string, ...args: any[]): void;

  /**
   * Get the list of servers connected to a server.
   * @remarks
   * RAM cost: 0.2 GB
   *
   * Returns an array containing the hostnames of all servers that are one
   * node way from the specified target server. The hostnames in the returned
   * array are strings.
   *
   * @param host - Optional, Hostname of the server to scan, default to current server.
   * @returns Returns an string of hostnames.
   */
  scan(host?: string): string[];

  /**
   * Runs NUKE.exe on a server.
   * @remarks
   * RAM cost: 0.05 GB
   *
   * Running NUKE.exe on a target server gives you root access which means you can executes scripts on said server. NUKE.exe must exist on your home computer.
   *
   * @example
   * ```ts
   * // NS1:
   * nuke("foodnstuff");
   * ```
   * @example
   * ```ts
   * // NS2:
   * ns.nuke("foodnstuff");
   * ```
   * @param host - Hostname of the target server.
   */
  nuke(host: string): void;

  /**
   * Runs BruteSSH.exe on a server.
   * @remarks
   * RAM cost: 0.05 GB
   *
   * Runs the BruteSSH.exe program on the target server. BruteSSH.exe must exist on your home computer.
   *
   * @example
   * ```ts
   * // NS1:
   * brutessh("foodnstuff");
   * ```
   * @example
   * ```ts
   * // NS2:
   * ns.brutessh("foodnstuff");
   * ```
   * @param host - Hostname of the target server.
   */
  brutessh(host: string): void;

  /**
   * Runs FTPCrack.exe on a server.
   * @remarks
   * RAM cost: 0.05 GB
   *
   * Runs the FTPCrack.exe program on the target server. FTPCrack.exe must exist on your home computer.
   *
   * @example
   * ```ts
   * // NS1:
   * ftpcrack("foodnstuff");
   * ```
   * @example
   * ```ts
   * // NS2:
   * ns.ftpcrack("foodnstuff");
   * ```
   * @param host - Hostname of the target server.
   */
  ftpcrack(host: string): void;

  /**
   * Runs relaySMTP.exe on a server.
   * @remarks
   * RAM cost: 0.05 GB
   *
   * Runs the relaySMTP.exe program on the target server. relaySMTP.exe must exist on your home computer.
   *
   * @example
   * ```ts
   * // NS1:
   * relaysmtp("foodnstuff");
   * ```
   * @example
   * ```ts
   * // NS2:
   * ns.relaysmtp("foodnstuff");
   * ```
   * @param host - Hostname of the target server.
   */
  relaysmtp(host: string): void;

  /**
   * Runs HTTPWorm.exe on a server.
   * @remarks
   * RAM cost: 0.05 GB
   *
   * Runs the HTTPWorm.exe program on the target server. HTTPWorm.exe must exist on your home computer.
   *
   * @example
   * ```ts
   * // NS1:
   * httpworm("foodnstuff");
   * ```
   * @example
   * ```ts
   * // NS2:
   * ns.httpworm("foodnstuff");
   * ```
   * @param host - Hostname of the target server.
   */
  httpworm(host: string): void;

  /**
   * Runs SQLInject.exe on a server.
   * @remarks
   * RAM cost: 0.05 GB
   *
   * Runs the SQLInject.exe program on the target server. SQLInject.exe must exist on your home computer.
   *
   * @example
   * ```ts
   * // NS1:
   * sqlinject("foodnstuff");
   * ```
   * @example
   * ```ts
   * // NS2:
   * ns.sqlinject("foodnstuff");
   * ```
   * @remarks RAM cost: 0.05 GB
   * @param host - Hostname of the target server.
   */
  sqlinject(host: string): void;

  /**
   * Start another script on the current server.
   * @remarks
   * RAM cost: 1 GB
   *
   * Run a script as a separate process. This function can only be used to run scripts located on the
   * current server (the server running the script that calls this function). Requires a significant
   * amount of RAM to run this command.
   *
   * If the script was successfully started, then this functions returns the PID of that script.
   * Otherwise, it returns 0.
   *
   * PID stands for Process ID. The PID is a unique identifier for each script.
   * The PID will always be a positive integer.
   *
   * Running this function with a numThreads argument of 0 will return 0 without running the script.
   * However, running this function with a negative numThreads argument will cause a runtime error.
   *
   * @example
   * ```ts
   * // NS1:
   * //The simplest way to use the run command is to call it with just the script name. The following example will run ‘foo.script’ single-threaded with no arguments:
   * run("foo.script");
   *
   * //The following example will run ‘foo.script’ but with 5 threads instead of single-threaded:
   * run("foo.script", 5);
   *
   * //This next example will run ‘foo.script’ single-threaded, and will pass the string ‘foodnstuff’ into the script as an argument:
   * run("foo.script", 1, 'foodnstuff');
   * ```
   * @example
   * ```ts
   * // NS2:
   * //The simplest way to use the run command is to call it with just the script name. The following example will run ‘foo.script’ single-threaded with no arguments:
   * ns.run("foo.script");
   *
   * //The following example will run ‘foo.script’ but with 5 threads instead of single-threaded:
   * ns.run("foo.script", 5);
   *
   * //This next example will run ‘foo.script’ single-threaded, and will pass the string ‘foodnstuff’ into the script as an argument:
   * ns.run("foo.script", 1, 'foodnstuff');
   * ```
   * @param script - Filename of script to run.
   * @param numThreads - Optional thread count for new script. Set to 1 by default. Will be rounded to nearest integer.
   * @param args - Additional arguments to pass into the new script that is being run. Note that if any arguments are being passed into the new script, then the second argument numThreads must be filled in with a value.
   * @returns Returns the PID of a successfully started script, and 0 otherwise.
   */
  run(script: string, numThreads?: number, ...args: Array<string | number | boolean>): number;

  /**
   * Start another script on any server.
   * @remarks
   * RAM cost: 1.3 GB
   *
   * Run a script as a separate process on a specified server. This is similar to the run function
   * except that it can be used to run a script on any server, instead of just the current server.
   *
   * If the script was successfully started, then this functions returns the PID of that script.
   * Otherwise, it returns 0.
   *
   * PID stands for Process ID. The PID is a unique identifier for each script.
   * The PID will always be a positive integer.
   *
   * Running this function with a numThreads argument of 0 will return 0 without running the script.
   * However, running this function with a negative numThreads argument will cause a runtime error.
   *
   * @example
   * ```ts
   * // NS1:
   * //The simplest way to use the exec command is to call it with just the script name and the target server. The following example will try to run generic-hack.script on the foodnstuff server:
   * exec("generic-hack.script", "foodnstuff");
   *
   * //The following example will try to run the script generic-hack.script on the joesguns server with 10 threads:
   * exec("generic-hack.script", "joesguns", 10);
   *
   * //This last example will try to run the script foo.script on the foodnstuff server with 5 threads. It will also pass the number 1 and the string “test” in as arguments to the script:
   * exec("foo.script", "foodnstuff", 5, 1, "test");
   * ```
   * * @example
   * ```ts
   * // NS2:
   * //The simplest way to use the exec command is to call it with just the script name and the target server. The following example will try to run generic-hack.script on the foodnstuff server:
   * ns.exec("generic-hack.script", "foodnstuff");
   *
   * //The following example will try to run the script generic-hack.script on the joesguns server with 10 threads:
   * ns.exec("generic-hack.script", "joesguns", 10);
   *
   * //This last example will try to run the script foo.script on the foodnstuff server with 5 threads. It will also pass the number 1 and the string “test” in as arguments to the script:
   * ns.exec("foo.script", "foodnstuff", 5, 1, "test");
   * ```
   * @param script - Filename of script to execute.
   * @param host - Hostname of the `target server` on which to execute the script.
   * @param numThreads - Optional thread count for new script. Set to 1 by default. Will be rounded to nearest integer.
   * @param args - Additional arguments to pass into the new script that is being run. Note that if any arguments are being passed into the new script, then the third argument numThreads must be filled in with a value.
   * @returns Returns the PID of a successfully started script, and 0 otherwise.
   */
  exec(script: string, host: string, numThreads?: number, ...args: Array<string | number | boolean>): number;

  /**
   * Terminate current script and start another in 10s.
   * @remarks
   * RAM cost: 2 GB
   *
   * Terminates the current script, and then after a delay of about 10 seconds it will execute the
   * newly-specified script. The purpose of this function is to execute a new script without being
   * constrained by the RAM usage of the current one. This function can only be used to run scripts
   * on the local server.
   *
   * Because this function immediately terminates the script, it does not have a return value.
   *
   * @example
   * ```ts
   * // NS1:
   * //The following example will execute the script ‘foo.script’ with 10 threads and the arguments ‘foodnstuff’ and 90:
   * spawn('foo.script', 10, 'foodnstuff', 90);
   * ```
   * @example
   * ```ts
   * // NS2:
   * //The following example will execute the script ‘foo.script’ with 10 threads and the arguments ‘foodnstuff’ and 90:
   * ns.spawn('foo.script', 10, 'foodnstuff', 90);
   * ```
   * @param script - Filename of script to execute.
   * @param numThreads - Number of threads to spawn new script with. Will be rounded to nearest integer.
   * @param args - Additional arguments to pass into the new script that is being run.
   */
  spawn(script: string, numThreads?: number, ...args: string[]): void;

  /**
   * Terminate another script.
   * @remarks
   * RAM cost: 0.5 GB
   *
   * Kills the script on the target server specified by the script’s name and arguments.
   * Remember that scripts are uniquely identified by both their name and arguments.
   * For example, if `foo.script` is run with the argument 1, then this is not the same as
   * `foo.script` run with the argument 2, even though they have the same code.
   *
   * @example
   * ```ts
   * // NS1:
   * //The following example will try to kill a script named foo.script on the foodnstuff server that was ran with no arguments:
   * kill("foo.script", "foodnstuff");
   *
   * //The following will try to kill a script named foo.script on the current server that was ran with no arguments:
   * kill("foo.script", getHostname());
   *
   * //The following will try to kill a script named foo.script on the current server that was ran with the arguments 1 and “foodnstuff”:
   * kill("foo.script", getHostname(), 1, "foodnstuff");
   * ```
   * @example
   * ```ts
   * // NS2:
   * //The following example will try to kill a script named foo.script on the foodnstuff server that was ran with no arguments:
   * ns.kill("foo.script", "foodnstuff");
   *
   * //The following will try to kill a script named foo.script on the current server that was ran with no arguments:
   * ns.kill("foo.script", getHostname());
   *
   * //The following will try to kill a script named foo.script on the current server that was ran with the arguments 1 and “foodnstuff”:
   * ns.kill("foo.script", getHostname(), 1, "foodnstuff");
   * ```
   * @param script - Filename or pid of the script to kill
   * @param host - Hostname of the server on which to kill the script.
   * @param args - Arguments to identify which script to kill.
   * @returns True if the script is successfully killed, and false otherwise.
   */
  kill(script: number): boolean;

  /**
   * {@inheritDoc NS.(kill:1)}
   * @example
   * ```ts
   * // NS1:
   * //The following example will try to kill a script named foo.script on the foodnstuff server that was ran with no arguments:
   * kill("foo.script", "foodnstuff");
   *
   * //The following will try to kill a script named foo.script on the current server that was ran with no arguments:
   * kill("foo.script", getHostname());
   *
   * //The following will try to kill a script named foo.script on the current server that was ran with the arguments 1 and “foodnstuff”:
   * kill("foo.script", getHostname(), 1, "foodnstuff");
   * ```
   * @example
   * ```ts
   * // NS2:
   * //The following example will try to kill a script named foo.script on the foodnstuff server that was ran with no arguments:
   * ns.kill("foo.script", "foodnstuff");
   *
   * //The following will try to kill a script named foo.script on the current server that was ran with no arguments:
   * ns.kill("foo.script", getHostname());
   *
   * //The following will try to kill a script named foo.script on the current server that was ran with the arguments 1 and “foodnstuff”:
   * ns.kill("foo.script", getHostname(), 1, "foodnstuff");
   * ```
   */
  kill(script: string, host: string, ...args: string[]): boolean;

  /**
   * Terminate all scripts on a server.
   * @remarks
   * RAM cost: 0.5 GB
   *
   * Kills all running scripts on the specified server. This function returns true
   * if any scripts were killed, and false otherwise. In other words, it will return
   * true if there are any scripts running on the target server.
   * If no host is defined, it will kill all scripts, where the script is running.
   *
   * @param host - IP or hostname of the server on which to kill all scripts.
   * @returns True if any scripts were killed, and false otherwise.
   */
  killall(host?: string): boolean;

  /**
   * Terminates the current script immediately.
   * @remarks
   * RAM cost: 0 GB
   */
  exit(): void;

  /**
   * Copy file between servers.
   * @remarks
   * RAM cost: 0.6 GB
   *
   * Copies a script or literature (.lit) file(s) to another server. The files argument can be either a string
   * specifying a single file to copy, or an array of strings specifying multiple files to copy.
   *
   * @example
   * ```ts
   * // NS1:
   * //Copies foo.lit from the helios server to the home computer:
   * scp("foo.lit", "helios", "home");
   *
   * //Tries to copy three files from rothman-uni to home computer:
   * files = ["foo1.lit", "foo2.script", "foo3.script"];
   * scp(files, "rothman-uni", "home");
   * ```
   * @example
   * ```ts
   * // NS2:
   * //Copies foo.lit from the helios server to the home computer:
   * await ns.scp("foo.lit", "helios", "home");
   *
   * //Tries to copy three files from rothman-uni to home computer:
   * files = ["foo1.lit", "foo2.script", "foo3.script"];
   * await ns.scp(files, "rothman-uni", "home");
   * ```
   * @example
   * ```ts
   * //ns2, copies files from home to a target server
   * const server = ns.args[0];
   * const files = ["hack.js","weaken.js","grow.js"];
   * await ns.scp(files, "home", server);
   * ```
   * @param files - Filename or an array of filenames of script/literature files to copy.
   * @param source - Host of the source server, which is the server from which the file will be copied. This argument is optional and if it’s omitted the source will be the current server.
   * @param destination - Host of the destination server, which is the server to which the file will be copied.
   * @returns True if the script/literature file is successfully copied over and false otherwise. If the files argument is an array then this function will return true if at least one of the files in the array is successfully copied.
   */
  scp(files: string | string[], destination: string): Promise<boolean>;

  /**
   * {@inheritDoc NS.(scp:1)}
   * @example
   * ```ts
   * // NS1:
   * //Copies foo.lit from the helios server to the home computer:
   * scp("foo.lit", "helios", "home");
   *
   * //Tries to copy three files from rothman-uni to home computer:
   * files = ["foo1.lit", "foo2.script", "foo3.script"];
   * scp(files, "rothman-uni", "home");
   * ```
   * @example
   * ```ts
   * // NS2:
   * //Copies foo.lit from the helios server to the home computer:
   * await ns.scp("foo.lit", "helios", "home");
   *
   * //Tries to copy three files from rothman-uni to home computer:
   * files = ["foo1.lit", "foo2.script", "foo3.script"];
   * await ns.scp(files, "rothman-uni", "home");
   * ```
   * @example
   * ```ts
   * //ns2, copies files from home to a target server
   * const server = ns.args[0];
   * const files = ["hack.js","weaken.js","grow.js"];
   * await ns.scp(files, "home", server);
   * ```
   */
  scp(files: string | string[], source: string, destination: string): Promise<boolean>;

  /**
   * List files on a server.
   * @remarks
   * RAM cost: 0.2 GB
   *
   * Returns an array with the filenames of all files on the specified server
   * (as strings). The returned array is sorted in alphabetic order.
   *
   * @param host - Host of the target server.
   * @param grep - A substring to search for in the filename.
   * @returns Array with the filenames of all files on the specified server.
   */
  ls(host: string, grep?: string): string[];

  /**
   * List running scripts on a server.
   * @remarks
   * RAM cost: 0.2 GB
   *
   * Returns an array with general information about all scripts running on the specified target server.
   *
   * @example
   * ```ts
   * // NS1:
   * var scripts = ps("home");
   * for (var i = 0; i < scripts.length; ++i) {
   *     tprint(scripts[i].filename + ' ' + scripts[i].threads);
   *     tprint(scripts[i].args);
   * }
   * ```
   * @example
   * ```ts
   * // NS2:
   * const ps = ns.ps("home");
   * for (let script of ps) {
   *     ns.tprint(`${script.filename} ${script.threads}`);
   *     ns.tprint(script.args);
   * }
   * ```
   * @param host - Host address of the target server. If not specified, it will be the current server’s IP by default.
   * @returns Array with general information about all scripts running on the specified target server.
   */
  ps(host?: string): ProcessInfo[];

  /**
   * Check if your have root access on a server.
   * @remarks
   * RAM cost: 0.05 GB
   *
   * Returns a boolean indicating whether or not the player has root access to the specified target server.
   *
   * @example
   * ```ts
   * // NS1:
   * if (hasRootAccess("foodnstuff") == false) {
   *    nuke("foodnstuff");
   * }
   * ```
   * @example
   * ```ts
   * // NS2:
   * if (ns.hasRootAccess("foodnstuff") == false) {
   *    ns.nuke("foodnstuff");
   * }
   * ```
   * @param host - Host of the target server
   * @returns True if player has root access to the specified target server, and false otherwise.
   */
  hasRootAccess(host: string): boolean;

  /**
   * Returns a string with the hostname of the server that the script is running on.
   *
   * @remarks
   * RAM cost: 0.05 GB
   * @returns Hostname of the server that the script is on.
   */
  getHostname(): string;

  /**
   * Returns the player’s current hacking level.
   *
   * @remarks
   * RAM cost: 0.05 GB
   * @returns Player’s current hacking level
   */
  getHackingLevel(): number;

  /**
   * Get hacking related multipliers.
   * @remarks
   * RAM cost: 4 GB
   *
   * Returns an object containing the Player’s hacking related multipliers.
   * These multipliers are returned in fractional forms, not percentages
   * (e.g. 1.5 instead of 150%).
   *
   * @example
   * ```ts
   * // NS1:
   * // Example of how this can be used:
   * var mults = getHackingMultipliers();
   * print(mults.chance);
   * print(mults.growth);
   * ```
   * @example
   * ```ts
   * // NS2:
   * // Example of how this can be used:
   * const {chance, growth} = ns.getHackingMultipliers();
   * print(chance);
   * print(growth);
   * ```
   * @returns Object containing the Player’s hacking related multipliers.
   */
  getHackingMultipliers(): HackingMultipliers;

  /**
   * Get hacknet related multipliers.
   * @remarks
   * RAM cost: 4 GB
   *
   * Returns an object containing the Player’s hacknet related multipliers.
   * These multipliers are returned in fractional forms, not percentages
   * (e.g. 1.5 instead of 150%).
   *
   * @example
   * ```ts
   * // NS1:
   * // Example of how this can be used:
   * var mults = getHacknetMultipliers();
   * print(mults.production);
   * print(mults.purchaseCost);
   * ```
   * @example
   * ```ts
   * // NS2:
   * // Example of how this can be used:
   * const {production, purchaseCost} = ns.getHacknetMultipliers();
   * print(production);
   * print(purchaseCost);
   * ```
   * @returns Object containing the Player’s hacknet related multipliers.
   */
  getHacknetMultipliers(): HacknetMultipliers;

  /**
   * Returns a server object for the given server. Defaults to the running script's server if host is not specified.
   *
   * @remarks
   * RAM cost: 2 GB
   * @param host - Optional. Hostname for the requested server object.
   * @returns The requested server object.
   */
  getServer(host?: string): Server;

  /**
   * Get money available on a server.
   * @remarks
   * RAM cost: 0.1 GB
   *
   * Returns the amount of money available on a server.
   * Running this function on the home computer will return the player’s money.
   *
   * @example
   * ```ts
   * // NS1:
   * getServerMoneyAvailable("foodnstuff");
   * getServerMoneyAvailable("home"); //Returns player's money
   * ```
   * @example
   * ```ts
   * // NS2:
   * ns.getServerMoneyAvailable("foodnstuff");
   * ns.getServerMoneyAvailable("home"); // Returns player's money
   * ```
   * @param host - Host of target server
   * @returns Amount of money available on the server.
   */
  getServerMoneyAvailable(host: string): number;

  /**
   * Get maximum money available on a server.
   * @remarks
   * RAM cost: 0.1 GB
   *
   * Returns the maximum amount of money that can be available on a server.
   *
   * @param host - Host of target server.
   * @returns Maximum amount of money available on the server.
   */
  getServerMaxMoney(host: string): number;

  /**
   * Get a server growth parameter.
   * @remarks
   * RAM cost: 0.1 GB
   *
   * Returns the server’s intrinsic “growth parameter”. This growth
   * parameter is a number typically between 0 and 100 that represents
   * how quickly the server’s money grows. This parameter affects the
   * percentage by which the server’s money is increased when using the
   * grow function. A higher growth parameter will result in a
   * higher percentage increase from grow.
   *
   * @param host - Host of target server.
   * @returns Parameter that affects the percentage by which the server’s money is increased when using the grow function.
   */
  getServerGrowth(host: string): number;

  /**
   * Get server security level.
   * @remarks
   * RAM cost: 0.1 GB
   *
   * Returns the security level of the target server. A server’s security
   * level is denoted by a number, typically between 1 and 100
   * (but it can go above 100).
   *
   * @param host - Host of target server.
   * @returns Security level of the target server.
   */
  getServerSecurityLevel(host: string): number;

  /**
   * Returns the minimum security level of the target server.
   *
   * @remarks RAM cost: 0.1 GB
   * @param host - Host of target server.
   * @returns Minimum security level of the target server.
   */
  getServerMinSecurityLevel(host: string): number;

  /**
   * @deprecated useless
   * @remarks
   * RAM cost: 0.1 GB
   * Returns the base security level of the target server. This is the security
   * level that the server starts out with. This is different than
   * getServerSecurityLevel because getServerSecurityLevel returns
   * the current security level of a server, which can constantly change due to
   * hack, grow, and weaken, calls on that server.
   * The base security level will stay the same until you reset by
   * installing an Augmentation(s).
   *
   * @param host - Host of target server.
   * @returns Base security level of the target server.
   */
  getServerBaseSecurityLevel(host: string): number;

  /**
   * @deprecated use getServerMaxRam / getServerUsedRam
   * @remarks
   * RAM cost: 0.1 GB
   *
   * Returns an array with two elements that gives information about a server’s memory (RAM).
   * The first element in the array is the amount of RAM that the server has total (in GB).
   * The second element in the array is the amount of RAM that is currently being used on
   * the server (in GB).
   *
   * @example
   * ```ts
   * // NS1:
   * var serverRam = getServerRam("helios");
   * var totalRam = serverRam[0];
   * var ramUsed = serverRam[1];
   * ```
   * @example
   * ```ts
   * // NS2:
   * const [totalRam, ramUsed] = ns.getServerRam("helios");
   * ```
   * @param host - Host of target server.
   * @returns Array with total and used memory on the specified server, in GB.
   */
  getServerRam(host: string): [number, number];

  /**
   * Get the max RAM on a server.
   * @remarks
   * RAM cost: 0.05 GB
   *
   * @param host - Hostname of the target server.
   * @returns max ram (GB)
   */
  getServerMaxRam(host: string): number;
  /**
   * Get the used RAM on a server.
   * @remarks
   * RAM cost: 0.05 GB
   *
   * @param host - Hostname of the target server.
   * @returns used ram (GB)
   */
  getServerUsedRam(host: string): number;

  /**
   * Returns the required hacking level of the target server.
   *
   * @remarks RAM cost: 0.1 GB
   * @param host - Host of target server.
   * @returns The required hacking level of the target server.
   */
  getServerRequiredHackingLevel(host: string): number;

  /**
   * Returns the number of open ports required to successfully run NUKE.exe on the specified server.
   *
   * @remarks RAM cost: 0.1 GB
   * @param host - Host of target server.
   * @returns The number of open ports required to successfully run NUKE.exe on the specified server.
   */
  getServerNumPortsRequired(host: string): number;

  /**
   * Returns a boolean denoting whether or not the specified server exists.
   *
   * @remarks RAM cost: 0.1 GB
   * @param host - Host of target server.
   * @returns True if specified server exists, and false otherwise.
   */
  serverExists(host: string): boolean;

  /**
   * Check if a file exists.
   * @remarks
   * RAM cost: 0.1 GB
   *
   * Returns a boolean indicating whether the specified file exists on the target server.
   * The filename for scripts is case-sensitive, but for other types of files it is not.
   * For example, fileExists(“brutessh.exe”) will work fine, even though the actual program
   * is named 'BruteSSH.exe'.
   *
   * If the hostname/ip argument is omitted, then the function will search through the current
   * server (the server running the script that calls this function) for the file.
   *
   * @example
   * ```ts
   * // NS1:
   * //The function call will return true if the script named foo.script exists on the foodnstuff server, and false otherwise.
   * fileExists("foo.script", "foodnstuff");
   *
   * //The function call will return true if the current server contains the FTPCrack.exe program, and false otherwise.
   * fileExists("ftpcrack.exe");
   * ```
   * * @example
   * ```ts
   * // NS2:
   * // The function call will return true if the script named foo.script exists on the foodnstuff server, and false otherwise.
   * ns.fileExists("foo.script", "foodnstuff");
   *
   * // The function call will return true if the current server contains the FTPCrack.exe program, and false otherwise.
   * ns.fileExists("ftpcrack.exe");
   * ```
   * @param filename - Filename of file to check.
   * @param host - Host of target server. This is optional. If it is not specified then the function will use the current server as the target server.
   * @returns True if specified file exists, and false otherwise.
   */
  fileExists(filename: string, host?: string): boolean;

  /**
   * Check if a script is running.
   * @remarks
   * RAM cost: 0.1 GB
   *
   * Returns a boolean indicating whether the specified script is running on the target server.
   * If you use a PID instead of a filename, the hostname and args parameters are unnecessary.
   * Remember that a script is uniquely identified by both its name and its arguments.
   *
   * @example
   * ```ts
   * // NS1:
   * //The function call will return true if there is a script named foo.script with no arguments running on the foodnstuff server, and false otherwise:
   * isRunning("foo.script", "foodnstuff");
   *
   * //The function call will return true if there is a script named foo.script with no arguments running on the current server, and false otherwise:
   * isRunning("foo.script", getHostname());
   *
   * //The function call will return true if there is a script named foo.script running with the arguments 1, 5, and “test” (in that order) on the joesguns server, and false otherwise:
   * isRunning("foo.script", "joesguns", 1, 5, "test");
   * ```
   * @example
   * ```ts
   * // NS2:
   * //The function call will return true if there is a script named foo.script with no arguments running on the foodnstuff server, and false otherwise:
   * ns.isRunning("foo.script", "foodnstuff");
   *
   * //The function call will return true if there is a script named foo.script with no arguments running on the current server, and false otherwise:
   * ns.isRunning("foo.script", ns.getHostname());
   *
   * //The function call will return true if there is a script named foo.script running with the arguments 1, 5, and “test” (in that order) on the joesguns server, and false otherwise:
   * ns.isRunning("foo.script", "joesguns", 1, 5, "test");
   * ```
   * @param script - Filename or PID of script to check. This is case-sensitive.
   * @param host - Host of target server.
   * @param args - Arguments to specify/identify which scripts to search for.
   * @returns True if specified script is running on the target server, and false otherwise.
   */
  isRunning(script: FilenameOrPID, host: string, ...args: string[]): boolean;

  /**
   * Get general info about a running script.
   * @remarks
   * RAM cost: 0.3 GB
   *
   * Running with no args returns current script.
   * If you use a PID as the first parameter, the hostname and args parameters are unnecessary.
   *
   * @param filename - Optional. Filename or PID of the script.
   * @param hostname - Optional. Name of host server the script is running on.
   * @param args  - Arguments to identify the script
   * @returns The info about the running script if found, and null otherwise.
   */
  getRunningScript(filename?: FilenameOrPID, hostname?: string, ...args: (string | number)[]): RunningScript | null;

  /**
   * Get cost of purchasing a server.
   * @remarks
   * RAM cost: 0.25 GB
   *
   * Returns the cost to purchase a server with the specified amount of ram.
   *
   * @example
   * ```ts
   * // NS1:
   * for (i = 1; i <= 20; i++) {
   *     tprint(i + " -- " + getPurchasedServerCost(Math.pow(2, i)));
   * }
   * ```
   * @example
   * ```ts
   * // NS2:
   * for (i = 1; i <= 20; i++) {
   *     ns.tprint(i + " -- " + ns.getPurchasedServerCost(Math.pow(2, i)));
   * }
   * ```
   * @param ram - Amount of RAM of a potential purchased server, in GB. Must be a power of 2 (2, 4, 8, 16, etc.). Maximum value of 1048576 (2^20).
   * @returns The cost to purchase a server with the specified amount of ram.
   */
  getPurchasedServerCost(ram: number): number;

  /**
   * Purchase a server.
   * @remarks
   * 2.25 GB
   *
   * Purchased a server with the specified hostname and amount of RAM.
   *
   * The hostname argument can be any data type, but it will be converted to a string
   * and have whitespace removed. Anything that resolves to an empty string will cause
   * the function to fail. If there is already a server with the specified hostname,
   * then the function will automatically append a number at the end of the hostname
   * argument value until it finds a unique hostname. For example, if the script calls
   * `purchaseServer(“foo”, 4)` but a server named “foo” already exists, the it will
   * automatically change the hostname to `foo-0`. If there is already a server with the
   * hostname `foo-0`, then it will change the hostname to `foo-1`, and so on.
   *
   * Note that there is a maximum limit to the amount of servers you can purchase.
   *
   * Returns the hostname of the newly purchased server as a string. If the function
   * fails to purchase a server, then it will return an empty string. The function will
   * fail if the arguments passed in are invalid, if the player does not have enough
   * money to purchase the specified server, or if the player has exceeded the maximum
   * amount of servers.
   *
   * @example
   * ```ts
   * // NS1:
   * var ram = 64;
   * var prefix = "pserv-";
   * for (i = 0; i < 5; ++i) {
   *    purchaseServer(prefix + i, ram);
   * }
   * ```
   * @example
   * ```ts
   * // NS2:
   * const ram = 64;
   * const prefix = "pserv-";
   * for (i = 0; i < 5; ++i) {
   *    ns.purchaseServer(prefix + i, ram);
   * }
   * ```
   * @param hostname - Host of the purchased server.
   * @param ram - Amount of RAM of the purchased server, in GB. Must be a power of 2 (2, 4, 8, 16, etc.). Maximum value of 1048576 (2^20).
   * @returns The hostname of the newly purchased server.
   */
  purchaseServer(hostname: string, ram: number): string;

  /**
   * Delete a purchased server.
   * @remarks
   * 2.25 GB
   *
   * Deletes one of your purchased servers, which is specified by its hostname.
   *
   * The hostname argument can be any data type, but it will be converted to a string.
   * Whitespace is automatically removed from the string. This function will not delete a
   * server that still has scripts running on it.
   *
   * @param host - Host of the server to delete.
   * @returns True if successful, and false otherwise.
   */
  deleteServer(host: string): boolean;

  /**
   * Returns an array with the hostnames of all of the servers you have purchased.
   *
   * @remarks 2.25 GB
   * @returns Returns an array with the hostnames of all of the servers you have purchased.
   */
  getPurchasedServers(): string[];

  /**
   * Returns the maximum number of servers you can purchase.
   *
   * @remarks RAM cost: 0.05 GB
   * @returns Returns the maximum number of servers you can purchase.
   */
  getPurchasedServerLimit(): number;

  /**
   * Returns the maximum RAM that a purchased server can have.
   *
   * @remarks RAM cost: 0.05 GB
   * @returns Returns the maximum RAM (in GB) that a purchased server can have.
   */
  getPurchasedServerMaxRam(): number;

  /**
   * Write data to a file.
   * @remarks
   * RAM cost: 0 GB
   *
   * This function can be used to write data to a text file (.txt).
   *
   * This function will write data to that text file. If the specified text file does not exist,
   * then it will be created. The third argument mode, defines how the data will be written to
   * the text file. If *mode is set to “w”, then the data is written in “write” mode which means
   * that it will overwrite all existing data on the text file. If mode is set to any other value
   * then the data will be written in “append” mode which means that the data will be added at the
   * end of the text file.
   *
   * @param handle - Filename of the text file that will be written to.
   * @param data - Data to write.
   * @param mode - Defines the write mode. Only valid when writing to text files.
   */
  write(handle: string, data?: string[] | number | string, mode?: "w" | "a"): Promise<void>;

  /**
   * Attempt to write to a port.
   * @remarks
   * RAM cost: 0 GB
   *
   * Attempts to write data to the specified Netscript Port.
   * If the port is full, the data will not be written.
   * Otherwise, the data will be written normally.
   *
   * @param port - Port or text file that will be written to.
   * @param data - Data to write.
   * @returns True if the data is successfully written to the port, and false otherwise.
   */
  tryWritePort(port: number, data: string | number): Promise<boolean>;

  /**
   * Read content of a file.
   * @remarks
   * RAM cost: 0 GB
   *
   * This function is used to read data from a text file (.txt).
   *
   * This function will return the data in the specified text
   * file. If the text file does not exist, an empty string will be returned.
   *
   * @param handle - Filename to read from.
   * @returns Data in the specified text file.
   */
  read(handle: string): any;

  /**
   * Get a copy of the data from a port without popping it.
   * @remarks
   * RAM cost: 0 GB
   *
   * This function is used to peek at the data from a port. It returns the
   * first element in the specified port without removing that element. If
   * the port is empty, the string “NULL PORT DATA” will be returned.
   *
   * @param port - Port to peek. Must be an integer between 1 and 20.
   * @returns Data in the specified port.
   */
  peek(port: number): any;

  /**
   * Clear data from a file.
   * @remarks
   * RAM cost: 0 GB
   *
   * Delete all data from that text file.
   *
   * @param handle - Text file to clear.
   */
  clear(handle: string): void;

  /**
   * Clear data from a port.
   * @remarks
   * RAM cost: 0 GB
   *
   * Deleta all data from the underlying queue.
   *
   * @param handle - Port to clear.
   */
  clearPort(handle: number): void;

  /**
   * Write data to a port.
   * @remarks
   * RAM cost: 0 GB
   *
   * Write data to that netscript port.
   * @returns The data popped off the queue if it was full.
   */
  writePort(port: number, data: string | number): Promise<any>;
  /**
   * Read data from a port.
   * @remarks
   * RAM cost: 0 GB
   *
   * Read data from that port. A port is a serialized queue.
   * This function will remove the first element from that queue and return it.
   * If the queue is empty, then the string “NULL PORT DATA” will be returned.
   * @returns the data read.
   */
  readPort(port: number): any;

  /**
   * Get all data on a port.
   * @remarks
   * RAM cost: 0 GB
   *
   * Get a handle to a Netscript Port.
   *
   * WARNING: Port Handles only work in NetscriptJS (Netscript 2.0). They will not work in Netscript 1.0.
   *
   * @see https://bitburner.readthedocs.io/en/latest/netscript/netscriptmisc.html#netscript-ports
   * @param port - Port number. Must be an integer between 1 and 20.
   */
  getPortHandle(port: number): NetscriptPort;

  /**
   * Delete a file.
   * @remarks
   * RAM cost: 1 GB
   *
   * Removes the specified file from the current server. This function works for every file
   * type except message (.msg) files.
   *
   * @param name - Filename of file to remove. Must include the extension.
   * @param host - Host Address of the server on which to delete the file. Optional. Defaults to current server.
   * @returns True if it successfully deletes the file, and false otherwise.
   */
  rm(name: string, host?: string): boolean;

  /**
   * Check if any script with a filename is running.
   * @remarks
   * RAM cost: 1 GB
   *
   * Returns a boolean indicating whether any instance of the specified script is running
   * on the target server, regardless of its arguments.
   *
   * This is different than the isRunning function because it does not try to
   * identify a specific instance of a running script by its arguments.
   *
   * @example
   * ```ts
   * // NS1:
   * //The function call will return true if there is any script named foo.script running on the foodnstuff server, and false otherwise:
   * scriptRunning("foo.script", "foodnstuff");
   *
   * //The function call will return true if there is any script named “foo.script” running on the current server, and false otherwise:
   * scriptRunning("foo.script", getHostname());
   * ```
   * * @example
   * ```ts
   * // NS2:
   * //The function call will return true if there is any script named foo.script running on the foodnstuff server, and false otherwise:
   * ns.scriptRunning("foo.script", "foodnstuff");
   *
   * //The function call will return true if there is any script named “foo.script” running on the current server, and false otherwise:
   * ns.scriptRunning("foo.script", ns.getHostname());
   * ```
   * @param script - Filename of script to check. This is case-sensitive.
   * @param host - Host of target server.
   * @returns True if the specified script is running, and false otherwise.
   */
  scriptRunning(script: string, host: string): boolean;

  /**
   * Kill all scripts with a filename.
   * @remarks
   * RAM cost: 1 GB
   *
   * Kills all scripts with the specified filename on the target server specified by hostname,
   * regardless of arguments.
   *
   * @param script - Filename of script to kill. This is case-sensitive.
   * @param host - Host of target server.
   * @returns true if one or more scripts were successfully killed, and false if none were.
   */
  scriptKill(script: string, host: string): boolean;

  /**
   * Returns the current script name.
   *
   * @remarks RAM cost: 0 GB
   * @returns Current script name.
   */
  getScriptName(): string;

  /**
   * Get the ram cost of a script.
   * @remarks
   * RAM cost: 0.1 GB
   *
   * Returns the amount of RAM required to run the specified script on the target server.
   * Returns 0 if the script does not exist.
   *
   * @param script - Filename of script. This is case-sensitive.
   * @param host - Host of target server the script is located on. This is optional, If it is not specified then the function will se the current server as the target server.
   * @returns Amount of RAM (in GB) required to run the specified script on the target server, and 0 if the script does not exist.
   */
  getScriptRam(script: string, host?: string): number;

  /**
   * Get the execution time of a hack() call.
   * @remarks
   * RAM cost: 0.05 GB
   *When `hack` completes an amount of money is stolen depending on the player's skills.
   * Returns the amount of time in milliseconds it takes to execute the hack Netscript function on the target server.
   * The function takes in an optional hackLvl parameter that can be specified to see what the hack time would be at different hacking levels.
   * The required time is increased by the security level of the target server and decreased by the player's hacking level.
   *
   * @param host - Host of target server.
   * @returns Returns the amount of time in milliseconds it takes to execute the hack Netscript function. Returns Infinity if called on a Hacknet Server.
   */
  getHackTime(host: string): number;

  /**
   * Get the execution time of a grow() call.
   * @remarks
   * RAM cost: 0.05 GB
   *
   * Returns the amount of time in milliseconds it takes to execute the grow Netscript function on the target server.
   * The function takes in an optional hackLvl parameter that can be specified to see what the grow time would be at different hacking levels.
   * The required time is increased by the security level of the target server and decreased by the player's hacking level.
   *
   * @param host - Host of target server.
   * @returns Returns the amount of time in milliseconds it takes to execute the grow Netscript function. Returns Infinity if called on a Hacknet Server.
   */
  getGrowTime(host: string): number;

  /**
   * Get the execution time of a weaken() call.
   * @remarks
   * RAM cost: 0.05 GB
   *
   * Returns the amount of time in milliseconds it takes to execute the weaken Netscript function on the target server.
   * The function takes in an optional hackLvl parameter that can be specified to see what the weaken time would be at different hacking levels.
   * The required time is increased by the security level of the target server and decreased by the player's hacking level.
   *
   * @param host - Host of target server.
   * @returns Returns the amount of time in milliseconds it takes to execute the weaken Netscript function. Returns Infinity if called on a Hacknet Server.
   */
  getWeakenTime(host: string): number;

  /**
   * Get the income of a script.
   * @remarks
   * RAM cost: 0.1 GB
   *
   * Returns the amount of income the specified script generates while online
   * (when the game is open, does not apply for offline income). Remember that
   * a script is uniquely identified by both its name and its arguments. So for
   * example if you ran a script with the arguments “foodnstuff” and “5” then
   * in order to use this function to get that script’s income you must specify
   * those same arguments in the same order in this function call.
   *
   * This function can also be called with no arguments.
   * If called with no arguments, then this function will return an array of two values.
   * The first value is the total income (dollar / second) of all of your active scripts
   * (scripts that are currently running on any server).
   * The second value is the total income (dollar / second) that you’ve earned from scripts
   * since you last installed Augmentations.
   *
   * @param script - Filename of script.
   * @param host - Server on which script is running.
   * @param args - Arguments that the script is running with.
   * @returns Amount of income the specified script generates while online.
   */
  getScriptIncome(): [number, number];

  /**
   * {@inheritDoc NS.(getScriptIncome:1)}
   */
  getScriptIncome(script: string, host: string, ...args: string[]): number;

  /**
   * Get the exp gain of a script.
   * @remarks
   * RAM cost: 0.1 GB
   *
   * Returns the amount of hacking experience the specified script generates while online
   * (when the game is open, does not apply for offline experience gains). Remember that a
   * script is uniquely identified by both its name and its arguments.
   *
   * This function can also return the total experience gain rate of all of your active
   * scripts by running the function with no arguments.
   *
   * @param script - Filename of script.
   * @param host - Server on which script is running.
   * @param args - Arguments that the script is running with.
   * @returns Amount of hacking experience the specified script generates while online.
   */
  getScriptExpGain(): number;

  /**
   * {@inheritDoc NS.(getScriptExpGain:1)}
   */
  getScriptExpGain(script: string, host: string, ...args: string[]): number;

  /**
   * Returns the amount of time in milliseconds that have passed since you last installed Augmentations.
   *
   * @remarks RAM cost: 0.05 GB
   * @returns Time in milliseconds that have passed since you last installed Augmentations.
   */
  getTimeSinceLastAug(): number;

  /**
   * Format a string.
   *
   * @remarks
   * RAM cost: 0 GB
   *
   * see: https://github.com/alexei/sprintf.js
   * @param format - String to format.
   * @param args - Formating arguments.
   * @returns Formated text.
   */
  sprintf(format: string, ...args: any[]): string;

  /**
   * Format a string with an array of arguments.
   * @remarks
   * RAM cost: 0 GB
   *
   * see: https://github.com/alexei/sprintf.js
   * @param format - String to format.
   * @param args - Formating arguments.
   * @returns Formated text.
   */
  vsprintf(format: string, args: any[]): string;

  /**
   * Format a number
   * @remarks
   * RAM cost: 0 GB
   *
   * Converts a number into a string with the specified formatter.
   * This uses the numeraljs library, so the formatters must be compatible with that.
   * This is the same function that the game itself uses to display numbers.
   *
   * see: http://numeraljs.com/
   * @param n - Number to format.
   * @param format - Formatter.
   * @returns Formated number.
   */
  nFormat(n: number, format: string): string;

  /**
   * Format time to readable string
   * @remarks
   * RAM cost: 0 GB
   *
   * @param milliseconds - Number of millisecond to format.
   * @param milliPrecision - Format time with subsecond precision, defaults to false.
   * @returns The formatted time.
   */
  tFormat(milliseconds: number, milliPrecision?: boolean): string;

  /**
   * Prompt the player with an input modal.
   * @remarks
   * RAM cost: 0 GB
   *
   * Prompts the player with a dialog box. If `options.type` is undefined or "boolean",
   * the player is shown "Yes" and "No" prompts, which return true and false respectively.
   * Passing a type of "text" will give the player a text field and a value of "select"
   * will show a drop-down field. Choosing type "select" will require an array or object
   * to be passed via the `options.choices` property.
   * The script’s execution is halted until the player selects one of the options.
   *
   * @param txt - Text to appear in the prompt dialog box.
   * @param options - Options to modify the prompt the player is shown.
   * @returns True if the player click “Yes”; false if the player clicks “No”; or the value entered by the player.
   */
  prompt(
    txt: string,
    options?: { type?: "boolean" | "text" | "select" | undefined; choices?: string[] },
  ): Promise<boolean | string>;

  /**
   * Open up a message box.
   * @param msg - Message to alert.
   */
  alert(msg: any): void;

  /**
   * Queue a toast (bottom-right notification).
   * @param msg - Message in the toast.
   * @param variant - Type of toast, must be one of success, info, warning, error. Defaults to success.
   * @param duration - Duration of toast in ms. Can also be `null` to create a persistent toast. Defaults to 2000
   */
  toast(msg: any, variant?: string, duration?: number | null): void;

  /**
   * Download a file from the internet.
   * @remarks
   * RAM cost: 0 GB
   *
   * Retrieves data from a URL and downloads it to a file on the specified server.
   * The data can only be downloaded to a script (.script, .ns, .js) or a text file (.txt).
   * If the file already exists, it will be overwritten by this command.
   * Note that it will not be possible to download data from many websites because they
   * do not allow cross-origin resource sharing (CORS).
   *
   * IMPORTANT: This is an asynchronous function that returns a Promise.
   * The Promise’s resolved value will be a boolean indicating whether or not the data was
   * successfully retrieved from the URL. Because the function is async and returns a Promise,
   * it is recommended you use wget in NetscriptJS (Netscript 2.0).
   *
   * In NetscriptJS, you must preface any call to wget with the await keyword (like you would hack or sleep).
   * wget will still work in Netscript 1.0, but the functions execution will not be synchronous
   * (i.e. it may not execute when you expect/want it to).
   * Furthermore, since Promises are not supported in ES5,
   * you will not be able to process the returned value of wget in Netscript 1.0.
   *
   * @example
   * ```ts
   * // NS1:
   * wget("https://raw.githubusercontent.com/danielyxie/bitburner/master/README.md", "game_readme.txt");
   * ```
   * @example
   * ```ts
   * // NS2:
   * await ns.wget("https://raw.githubusercontent.com/danielyxie/bitburner/master/README.md", "game_readme.txt");
   * ```
   * @param url - URL to pull data from.
   * @param target - Filename to write data to. Must be script or text file.
   * @param host - Optional hostname/ip of server for target file.
   * @returns True if the data was successfully retrieved from the URL, false otherwise.
   */
  wget(url: string, target: string, host?: string): Promise<boolean>;

  /**
   * Returns the amount of Faction favor required to be able to donate to a faction.
   *
   * @remarks RAM cost: 0.1 GB
   * @returns Amount of Faction favor required to be able to donate to a faction.
   */
  getFavorToDonate(): number;

  /**
   * Get the current Bitnode multipliers.
   * @remarks
   * RAM cost: 4 GB
   *
   * Returns an object containing the current BitNode multipliers.
   * This function requires you to be in Bitnode 5 or have Source-File 5 in order to run.
   * The multipliers are returned in decimal forms (e.g. 1.5 instead of 150%).
   * The multipliers represent the difference between the current BitNode and
   * the original BitNode (BitNode-1).
   *
   * For example, if the CrimeMoney multiplier has a value of 0.1, then that means
   * that committing crimes in the current BitNode will only give 10% of the money
   * you would have received in BitNode-1.
   *
   * @example
   * ```ts
   * // NS1:
   * var mults = getBitNodeMultipliers();
   * print(mults.ServerMaxMoney);
   * print(mults.HackExpGain);
   * ```
   * @example
   * ```ts
   * // NS2:
   * const {ServerMaxMoney, HackExpGain} = ns.getBitNodeMultipliers();
   * print(ServerMaxMoney);
   * print(HackExpGain);
   * ```
   * @returns Object containing the current BitNode multipliers.
   */
  getBitNodeMultipliers(): BitNodeMultipliers;

  /**
   * Get a list of acquired Source-Files.
   * @remarks
   * RAM cost: 5 GB
   *
   * Returns an array of source files
   *
   * @returns Array containing an object with number and level of the source file.
   */
  getOwnedSourceFiles(): SourceFileLvl[];

  /**
   * Get information about the player.
   * @remarks
   * RAM cost: 0.5 GB
   *
   * Returns an object with information on the current player.
   *
   * @returns Player info
   */
  getPlayer(): Player;

  /**
   * Add callback function when the script dies
   * @remarks
   * RAM cost: 0 GB
   *
   * NS2 exclusive
   *
   * Add callback to be executed when the script dies.
   */
  atExit(f: () => void): void;

  /**
   * Move a file on the target server.
   * @remarks
   * RAM cost: 0 GB
   *
   * NS2 exclusive
   *
   * Move the source file to the specified destination on the target server.
   *
   * This command only works for scripts and text files (.txt). It cannot, however,  be used
   * to convert from script to text file, or vice versa.
   *
   * This function can also be used to rename files.
   *
   * @param host - Host of target server.
   * @param source - Filename of the source file.
   * @param destination - Filename of the destination file.
   */
  mv(host: string, source: string, destination: string): void;

  /**
   * Parse command line flags.
   * @remarks
   * RAM cost: 0 GB
   *
   * Allows unix like flag parsing.
   * @example
   * ```ts
   * // example.script
   * var data = flags([
   *     ['delay', 0], // a default number means this flag is a number
   *     ['server', 'foodnstuff'], //  a default string means this flag is a string
   *     ['exclude', []], // a default array means this flag is a default array of string
   *     ['help', false], // a default boolean means this flag is a boolean
   * ]);
   * tprint(data);
   *
   * // example.ns
   * export async function main(ns) {
   *   const data = ns.flags([
   *     ['delay', 0], // a default number means this flag is a number
   *     ['server', 'foodnstuff'], //  a default string means this flag is a string
   *     ['exclude', []], // a default array means this flag is a default array of string
   *     ['help', false], // a default boolean means this flag is a boolean
   *   ]);
   *   ns.tprint(data);
   * }
   *
   * // [home ~/]> run example.script
   * // {"_":[],"delay":0,"server":"foodnstuff","exclude":[],"help":false}
   * // [home ~/]> run example.script --delay 3000
   * // {"_":[],"server":"foodnstuff","exclude":[],"help":false,"delay":3000}
   * // [home ~/]> run example.script --delay 3000 --server harakiri-sushi
   * // {"_":[],"exclude":[],"help":false,"delay":3000,"server":"harakiri-sushi"}
   * // [home ~/]> run example.script --delay 3000 --server harakiri-sushi hello world
   * // {"_":["hello","world"],"exclude":[],"help":false,"delay":3000,"server":"harakiri-sushi"}
   * // [home ~/]> run example.script --delay 3000 --server harakiri-sushi hello world --exclude a --exclude b
   * // {"_":["hello","world"],"help":false,"delay":3000,"server":"harakiri-sushi","exclude":["a","b"]}
   * // [home ~/]> run example.script --help
   * // {"_":[],"delay":0,"server":"foodnstuff","exclude":[],"help":true}
   * ```
   */
  flags(schema: [string, string | number | boolean | string[]][]): any;

  /**
   * Share your computer with your factions.
   * @remarks
   * RAM cost: 2.4 GB
   *
   * Increases your rep gain of hacking contracts while share is called.
   * Scales with thread count.
   */
  share(): Promise<void>;

  /**
   * Calculate your share power. Based on all the active share calls.
   * @remarks
   * RAM cost: 0.2 GB
   */
  getSharePower(): number;
}

/**
 * Corporation Office API
 * @remarks
 * Requires the Office API upgrade from your corporation.
 * @public
 */
export interface OfficeAPI {
  /**
   * Assign an employee to a job.
   * @param divisionName - Name of the division
   * @param cityName - Name of the city
   * @param employeeName - name of the employee
   * @param job - Name of the job.
   * @returns A promise that is fulfilled when the assignment is complete.
   */
  assignJob(divisionName: string, cityName: string, employeeName: string, job: string): Promise<void>;
  /**
   * Hire an employee.
   * @param divisionName - Name of the division
   * @param cityName - Name of the city
   * @returns The newly hired employee, if any
   */
  hireEmployee(divisionName: string, cityName: string): Employee | undefined;
  /**
   * Upgrade office size.
   * @param divisionName - Name of the division
   * @param cityName - Name of the city
   * @param size - Amount of positions to open
   */
  upgradeOfficeSize(divisionName: string, cityName: string, size: number): void;
  /**
   * Throw a party for your employees
   * @param divisionName - Name of the division
   * @param cityName - Name of the city
   * @param costPerEmployee - Amount to spend per employee.
   * @returns Amount of happiness increased.
   */
  throwParty(divisionName: string, cityName: string, costPerEmployee: number): Promise<number>;
  /**
   * Buy coffee for your employees
   * @param divisionName - Name of the division
   * @param cityName - Name of the city
   * @returns A promise that is fulfilled when the coffee is served.
   */
  buyCoffee(divisionName: string, cityName: string): Promise<void>;
  /**
   * Hire AdVert.
   * @param divisionName - Name of the division
   */
  hireAdVert(divisionName: string): void;
  /**
   * Purchase a research
   * @param divisionName - Name of the division
   * @param researchName - Name of the research
   */
  research(divisionName: string, researchName: string): void;
  /**
   * Get data about an office
   * @param divisionName - Name of the division
   * @param cityName - Name of the city
   * @returns Office data
   */
  getOffice(divisionName: string, cityName: string): Office;
  /**
   * Get data about an employee
   * @param divisionName - Name of the division
   * @param cityName - Name of the city
   * @param employeeName - Name of the employee
   * @returns Employee data
   */
  getEmployee(divisionName: string, cityName: string, employeeName: string): Employee;
  /**
   * Get the cost to Hire AdVert
   * @param divisionName - Name of the division
   * @returns Cost
   */
  getHireAdVertCost(divisionName: string): number;
  /**
   * Get the number of times you have Hired AdVert
   * @param divisionName - Name of the division
   * @returns Number of times you have Hired AdVert
   */
  getHireAdVertCount(adivisionName: string): number;
  /**
   * Get the cost to unlock research
   * @param divisionName - Name of the division
   * @param researchName - Name of the research
   * @returns cost
   */
  getResearchCost(divisionName: string, researchName: string): number;
  /**
   * Gets if you have unlocked a research
   * @param divisionName - Name of the division
   * @param researchName - Name of the research
   * @returns true is unlocked, false if not
   */
  hasResearched(divisionName: string, researchName: string): boolean;
  /**
   * Set the auto job assignment for a job
   * @param divisionName - Name of the division
   * @param cityName - Name of the city
   * @param job - Name of the job
   * @param amount - Number of employees to assign to that job
   * @returns A promise that is fulfilled when the assignment is complete.
   */
  setAutoJobAssignment(divisionName: string, cityName: string, job: string, amount: number): Promise<boolean>;
  /**
   * Cost to Upgrade office size.
   * @param divisionName - Name of the division
   * @param cityName - Name of the city
   * @param size - Amount of positions to open
   * @returns Cost of upgrading the office
   */
  getOfficeSizeUpgradeCost(divisionName: string, cityName: string, asize: number): number;
}

/**
 * Corporation Warehouse API
 * @remarks
 * Requires the Warehouse API upgrade from your corporation.
 * @public
 */
export interface WarehouseAPI {
  /**
   * Set material sell data.
   * @param divisionName - Name of the division
   * @param cityName - Name of the city
   * @param materialName - Name of the material
   * @param amt - Amount to sell, can be "MAX"
   * @param price - Price to sell, can be "MP"
   */
  sellMaterial(divisionName: string, cityName: string, materialName: string, amt: string, price: string): void;
  /**
   * Set product sell data.
   * @param divisionName - Name of the division
   * @param cityName - Name of the city
   * @param productName - Name of the product
   * @param amt - Amount to sell, can be "MAX"
   * @param price - Price to sell, can be "MP"
   * @param all - Sell in all city
   */
  sellProduct(
    divisionName: string,
    cityName: string,
    productName: string,
    amt: string,
    price: string,
    all: boolean,
  ): void;
  /**
   * Discontinue a product.
   * @param divisionName - Name of the division
   * @param productName - Name of the product
   */
  discontinueProduct(divisionName: string, productName: string): void;
  /**
   * Set smart supply
   * @param divisionName - Name of the division
   * @param cityName - Name of the city
   * @param enabled - smart supply enabled
   */
  setSmartSupply(divisionName: string, cityName: string, enabled: boolean): void;
  /**
   * Set whether smart supply uses leftovers before buying
   * @param divisionName - Name of the division
   * @param cityName - Name of the city
   * @param materialName - Name of the material
   * @param enabled - smart supply use leftovers enabled
   */
  setSmartSupplyUseLeftovers(divisionName: string, cityName: string, materialName: string, enabled: boolean): void;
  /**
   * Set material buy data
   * @param divisionName - Name of the division
   * @param cityName - Name of the city
   * @param materialName - Name of the material
   * @param amt - Amount of material to buy
   */
  buyMaterial(divisionName: string, cityName: string, materialName: string, amt: number): void;
  /**
   * Set material to bulk buy
   * @param divisionName - Name of the division
   * @param cityName - Name of the city
   * @param materialName - Name of the material
   * @param amt - Amount of material to buy
   */
  bulkPurchase(divisionName: string, cityName: string, materialName: string, amt: number): void;
  /**
   * Get warehouse data
   * @param divisionName - Name of the division
   * @param cityName - Name of the city
   * @returns warehouse data
   */
  getWarehouse(divisionName: string, cityName: string): Warehouse;
  /**
   * Get product data
   * @param divisionName - Name of the division
   * @param productName - Name of the product
   * @returns product data
   */
  getProduct(divisionName: string, productName: string): Product;
  /**
   * Get material data
   * @param divisionName - Name of the division
   * @param materialName - Name of the material
   * @returns material data
   */
  getMaterial(divisionName: string, cityName: string, materialName: string): Material;
  /**
   * Set market TA 1 for a material.
   * @param divisionName - Name of the division
   * @param cityName - Name of the city
   * @param materialName - Name of the material
   * @param on - market ta enabled
   */
  setMaterialMarketTA1(divisionName: string, cityName: string, materialName: string, on: boolean): void;
  /**
   * Set market TA 2 for a material.
   * @param divisionName - Name of the division
   * @param cityName - Name of the city
   * @param materialName - Name of the material
   * @param on - market ta enabled
   */
  setMaterialMarketTA2(divisionName: string, cityName: string, materialName: string, on: boolean): void;
  /**
   * Set market TA 1 for a product.
   * @param divisionName - Name of the division
   * @param productName - Name of the product
   * @param on - market ta enabled
   */
  setProductMarketTA1(divisionName: string, productName: string, on: boolean): void;
  /**
   * Set market TA 2 for a product.
   * @param divisionName - Name of the division
   * @param productName - Name of the product
   * @param on - market ta enabled
   */
  setProductMarketTA2(divisionName: string, productName: string, on: boolean): void;
  /**
   * Set material export data
   * @param sourceDivision - Source division
   * @param sourceCity - Source city
   * @param targetDivision - Target division
   * @param targetCity - Target city
   * @param materialName - Name of the material
   * @param amt - Amount of material to export.
   */
  exportMaterial(
    sourceDivision: string,
    sourceCity: string,
    targetDivision: string,
    targetCity: string,
    materialName: string,
    amt: number,
  ): void;
  /**
   * Cancel material export
   * @param sourceDivision - Source division
   * @param sourceCity - Source city
   * @param targetDivision - Target division
   * @param targetCity - Target city
   * @param materialName - Name of the material
   * @param amt - Amount of material to export.
   */
  cancelExportMaterial(
    sourceDivision: string,
    sourceCity: string,
    targetDivision: string,
    targetCity: string,
    materialName: string,
    amt: number,
  ): void;
  /**
   * Purchase warehouse for a new city
   * @param divisionName - Name of the division
   * @param cityName - Name of the city
   */
  purchaseWarehouse(divisionName: string, cityName: string): void;
  /**
   * Upgrade warehouse
   * @param divisionName - Name of the division
   * @param cityName - Name of the city
   */
  upgradeWarehouse(divisionName: string, cityName: string): void;
  /**
   * Create a new product
   * @param divisionName - Name of the division
   * @param cityName - Name of the city
   * @param productName - Name of the product
   * @param designInvest - Amount to invest for the design of the product.
   * @param marketingInvest - Amount to invest for the marketing of the product.
   */
  makeProduct(
    divisionName: string,
    cityName: string,
    productName: string,
    designInvest: number,
    marketingInvest: number,
  ): void;
  /**
   * Gets the cost to purchase a warehouse
   * @returns cost
   */
  getPurchaseWarehouseCost(): number;
  /**
   * Gets the cost to upgrade a warehouse to the next level
   * @returns cost to upgrade
   */
  getUpgradeWarehouseCost(adivisionName: any, acityName: any): number;
  /**
   * Check if you have a warehouse in city
   * @returns true if warehouse is present, false if not
   */
  hasWarehouse(adivisionName: any, acityName: any): boolean;
}

/**
 * Corporation API
 * @public
 */
export interface Corporation extends WarehouseAPI, OfficeAPI {
  /**
   * Create a Corporation
   * @param divisionName - Name of the division
   * @param selfFund - If you should self fund, defaults to true, false will only work on Bitnode 3
   * @returns true if created and false if not
   */
  createCorporation(corporationName: string, selfFund: boolean): boolean;
  /**
   * Check if you have a one time unlockable upgrade
   * @param upgradeName - Name of the upgrade
   * @returns true if unlocked and false if not
   */
  hasUnlockUpgrade(upgradeName: string): boolean;
  /**
   * Gets the cost to unlock a one time unlockable upgrade
   * @param upgradeName - Name of the upgrade
   * @returns cost of the upgrade
   */
  getUnlockUpgradeCost(upgradeName: string): number;
  /**
   * Get the level of a levelable upgrade
   * @param upgradeName - Name of the upgrade
   * @returns the level of the upgrade
   */
  getUpgradeLevel(upgradeName: string): number;
  /**
   * Gets the cost to unlock the next level of a levelable upgrade
   * @param upgradeName - Name of the upgrade
   * @returns cost of the upgrade
   */
  getUpgradeLevelCost(upgradeName: string): number;
  /**
   * Gets the cost to expand into a new industry
   * @param industryName - Name of the industry
   * @returns cost
   */
  getExpandIndustryCost(industryName: string): number;
  /**
   * Gets the cost to expand into a new city
   * @returns cost
   */
  getExpandCityCost(): number;
  /**
   * Get an offer for investment based on you companies current valuation
   * @returns An offer of investment
   */
  getInvestmentOffer(): InvestmentOffer;
  /**
   * Accept investment based on you companies current valuation
   * @remarks
   * Is based on current valuation and will not honer a specific Offer
   * @returns An offer of investment
   */
  acceptInvestmentOffer(): boolean;
  /**
   * Go public
   * @param numShares - number of shares you would like to issue for your IPO
   * @returns true if you successfully go public, false if not
   */
  goPublic(numShares: number): boolean;
  /**
   * Bribe a faction
   * @param factionName - Faction name
   * @param amountCash - Amount of money to bribe
   * @param amountShares - Amount of shares to bribe
   * @returns True if successful, false if not
   */
  bribe(factionName: string, amountCash: number, amountShares: number): boolean;
  /**
   * Get corporation data
   * @returns Corporation data
   */
  getCorporation(): CorporationInfo;
  /**
   * Get division data
   * @param divisionName - Name of the division
   * @returns Division data
   */
  getDivision(divisionName: string): Division;
  /**
   * Expand to a new industry
   * @param industryType - Name of the industry
   * @param divisionName - Name of the division
   */
  expandIndustry(industryType: string, divisionName: string): void;
  /**
   * Expand to a new city
   * @param divisionName - Name of the division
   * @param cityName - Name of the city
   */
  expandCity(divisionName: string, cityName: string): void;
  /**
   * Unlock an upgrade
   * @param upgradeName - Name of the upgrade
   */
  unlockUpgrade(upgradeName: string): void;
  /**
   * Level an upgrade.
   * @param upgradeName - Name of the upgrade
   */
  levelUpgrade(upgradeName: string): void;
  /**
   * Issue dividends
   * @param percent - Percent of profit to issue as dividends.
   */
  issueDividends(percent: number): void;
  /**
   * Buyback Shares
   * @param amount - Amount of shares to buy back.
   *
   */
  buyBackShares(amount: number): void;
  /**
   * Sell Shares
   * @param amount -  Amount of shares to sell.
   *
   */
  sellShares(amount: number): void;
  /**
   * Get bonus time.
   *
   * “Bonus time” is accumulated when the game is offline or if the game is inactive in the browser.
   *
   * “Bonus time” makes the game progress faster.
   *
   * @returns Bonus time for the Corporation mechanic in milliseconds.
   */
  getBonusTime(): number;
}

/**
 * General info about a corporation
 * @public
 */
interface CorporationInfo {
  /** Name of the corporation */
  name: string;
  /** Funds available */
  funds: number;
  /** Revenue per second this cycle */
  revenue: number;
  /** Expenses per second this cycle */
  expenses: number;
  /** Indicating if the company is public */
  public: boolean;
  /** Total number of shares issues by this corporation */
  totalShares: number;
  /** Amount of share owned */
  numShares: number;
  /** Cooldown until shares can be sold again */
  shareSaleCooldown: number;
  /** Amount of shares issued */
  issuedShares: number;
  /** Price of the shares */
  sharePrice: number;
  /** State of the corporation. Possible states are START, PURCHASE, PRODUCTION, SALE, EXPORT. */
  state: string;
  /** Array of all divisions */
  divisions: Division[];
}

/**
 * Employee in an office
 * @public
 */
interface Employee {
  /** Name of the employee */
  name: string;
  /** Morale */
  mor: number;
  /** Happiness */
  hap: number;
  /** Energy */
  ene: number;
  int: number;
  cha: number;
  exp: number;
  cre: number;
  eff: number;
  /** Salary */
  sal: number;
  /** City */
  loc: string;
  /** Current job */
  pos: string;
}

/**
 * Product in a warehouse
 * @public
 */
interface Product {
  /** Name of the product */
  name: string;
  /** Demand for the product */
  dmd: number;
  /** Competition for the product */
  cmp: number;
  /** Production cost */
  pCost: number;
  /** Sell cost, can be "MP+5" */
  sCost: string | number;
  /** Data refers to the production, sale, and quantity of the products
   * These values are specific to a city
   * For each city, the data is [qty, prod, sell] */
  cityData: { [key: string]: number[] };
  /** Creation progress - A number between 0-100 representing percentage */
  developmentProgress: number;
}

/**
 * Material in a warehouse
 * @public
 */
interface Material {
  /** Name of the material */
  name: string;
  /** Amount of material  */
  qty: number;
  /** Quality of the material */
  qlt: number;
  /** Amount of material produced  */
  prod: number;
  /** Amount of material sold  */
  sell: number;
}

/**
 * Warehouse for a division in a city
 * @public
 */
interface Warehouse {
  /** Amount of size upgrade bought */
  level: number;
  /** City in which the warehouse is located */
  loc: string;
  /** Total space in the warehouse */
  size: number;
  /** Used space in the warehouse */
  sizeUsed: number;
  /** Smart Supply status in the warehouse */
  smartSupplyEnabled: boolean;
}

/**
 * Office for a division in a city.
 * @public
 */
interface Office {
  /** City of the office */
  loc: string;
  /** Maximum number of employee */
  size: number;
  /** Minimum amount of energy of the employees */
  minEne: number;
  /** Maximum amount of energy of the employees */
  maxEne: number;
  /** Minimum happiness of the employees */
  minHap: number;
  /** Maximum happiness of the employees */
  maxHap: number;
  /** Maximum morale of the employees */
  maxMor: number;
  /** Name of all the employees */
  employees: string[];
  /** Production of the employees */
  employeeProd: EmployeeJobs;
  /** Positions of the employees */
  employeeJobs: EmployeeJobs;
}

/**
 * Object representing the number of employee in each job.
 * @public
 */
interface EmployeeJobs {
  Operations: number;
  Engineer: number;
  Business: number;
  Management: number;
  "Research & Development": number;
  Training: number;
  Unassigned: number;
}

/**
 * Corporation division
 * @public
 */
interface Division {
  /** Name of the division */
  name: string;
  /** Type of division, like Agriculture */
  type: string;
  /** Awareness of the division */
  awareness: number;
  /** Popularity of the division */
  popularity: number;
  /** Production multiplier */
  prodMult: number;
  /** Amount of research in that division */
  research: number;
  /** Revenue last cycle */
  lastCycleRevenue: number;
  /** Expenses last cycle */
  lastCycleExpenses: number;
  /** Revenue this cycle */
  thisCycleRevenue: number;
  /** Expenses this cycle */
  thisCycleExpenses: number;
  /** All research bought */
  upgrades: number[];
  /** Cities in which this division has expanded */
  cities: string[];
  /** Products developed by this division */
  products: string[];
}

/**
 * Corporation investment offer
 * @public
 */
interface InvestmentOffer {
  /** Amount of funds you will get from this investment */
  funds: number;
  /** Amount of share you will give in exchange for this investment */
  shares: number;
  /** Current round of funding (max 4) */
  round: number;
}

/**
 * Interface Theme
 * @internal
 */
interface UserInterfaceTheme {
  [key: string]: string | undefined;
  primarylight: string;
  primary: string;
  primarydark: string;
  successlight: string;
  success: string;
  successdark: string;
  errorlight: string;
  error: string;
  errordark: string;
  secondarylight: string;
  secondary: string;
  secondarydark: string;
  warninglight: string;
  warning: string;
  warningdark: string;
  infolight: string;
  info: string;
  infodark: string;
  welllight: string;
  well: string;
  white: string;
  black: string;
  hp: string;
  money: string;
  hack: string;
  combat: string;
  cha: string;
  int: string;
  rep: string;
  disabled: string;
  backgroundprimary: string;
  backgroundsecondary: string;
  button: string;
}

/**
 * Interface Styles
 * @internal
 */
interface IStyleSettings {
  fontFamily: string;
  lineHeight: number;
}

/**
 * Game Information
 * @internal
 */
interface GameInfo {
  version: string;
  commit: string;
  platform: string;
}

/**
 * Used for autocompletion
 * @public
 */
interface AutocompleteData {
  servers: string[];
  scripts: string[];
  txts: string[];
  flags(schema: [string, string | number | boolean | string[]][]): any;
}<|MERGE_RESOLUTION|>--- conflicted
+++ resolved
@@ -115,21 +115,13 @@
   offlineExpGained: number;
   /** Total amount of money made by this script when offline */
   offlineMoneyMade: number;
-<<<<<<< HEAD
   /** Number of seconds that the script has been running offline */
-=======
-  /** Offline running time of the script, in seconds **/
->>>>>>> 219b9589
   offlineRunningTime: number;
   /** Total amount of hacking experience earned from this script when online */
   onlineExpGained: number;
   /** Total amount of money made by this script when online */
   onlineMoneyMade: number;
-<<<<<<< HEAD
   /** Number of seconds that this script has been running online */
-=======
-  /** Online running time of the script, in seconds **/
->>>>>>> 219b9589
   onlineRunningTime: number;
   /** Process ID. Must be an integer */
   pid: number;
