--- conflicted
+++ resolved
@@ -371,11 +371,7 @@
           code,
           props.hostname,
           new monacoRef.current.Position(0, 0),
-<<<<<<< HEAD
-          monacoRef.current.editor.createModel(code, "javascript"),
-=======
-          monacoRef.current.editor.createModel(props.code, props.filename.endsWith(".txt") ? "plaintext" : "javascript"),
->>>>>>> 81e3f2af
+          monacoRef.current.editor.createModel(code, filename.endsWith(".txt") ? "plaintext" : "javascript"),
         );
         setOpenScripts((oldArray) => [...oldArray, newScript]);
         setCurrentScript({ ...newScript });
