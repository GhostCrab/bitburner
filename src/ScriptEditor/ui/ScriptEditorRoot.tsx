--- conflicted
+++ resolved
@@ -690,13 +690,8 @@
     const serverScriptIndex = server.scripts.findIndex((script) => script.filename === closingScript.fileName);
     if (serverScriptIndex === -1 || savedScriptCode !== server.scripts[serverScriptIndex as number].code) {
       PromptEvent.emit({
-<<<<<<< HEAD
         txt: `Do you want to save changes to ${closingScript.fileName} on ${closingScript.hostname}?`,
-        resolve: (result: boolean) => {
-=======
-        txt: "Do you want to save changes to " + closingScript.fileName + "?",
         resolve: (result: boolean | string) => {
->>>>>>> 6c9a3a33
           if (result) {
             // Save changes
             closingScript.code = savedScriptCode;
@@ -839,26 +834,6 @@
                   overflowX: "scroll",
                 }}
               >
-<<<<<<< HEAD
-                {openScripts.map(({ fileName, hostname }, index) => {
-                  const editingCurrentScript = currentScript?.fileName === openScripts[index].fileName &&
-                    currentScript?.hostname === openScripts[index].hostname
-                  const externalScript = hostname !== 'home'
-                  const colorProps = editingCurrentScript ? {
-                    background: Settings.theme.button,
-                    borderColor: Settings.theme.button,
-                    color: Settings.theme.primary
-                  } : {
-                    background: Settings.theme.backgroundsecondary,
-                    borderColor: Settings.theme.backgroundsecondary,
-                    color: Settings.theme.secondary
-                  }
-
-                  if (externalScript) {
-                    colorProps.color = Settings.theme.info
-                  }
-
-=======
                 <Tooltip title={"Search Open Scripts"}>
                   {searchExpanded ?
                     <TextField
@@ -873,27 +848,28 @@
                     /> : <Button onClick={handleExpandSearch} ><SearchIcon /></Button>}
                 </Tooltip>
                 {filteredOpenScripts.map(({ fileName, hostname }, index) => {
->>>>>>> 6c9a3a33
+                  const editingCurrentScript = currentScript?.fileName === openScripts[index].fileName &&
+                    currentScript?.hostname === openScripts[index].hostname
+                  const externalScript = hostname !== 'home'
+                  const colorProps = editingCurrentScript ? {
+                    background: Settings.theme.button,
+                    borderColor: Settings.theme.button,
+                    color: Settings.theme.primary
+                  } : {
+                    background: Settings.theme.backgroundsecondary,
+                    borderColor: Settings.theme.backgroundsecondary,
+                    color: Settings.theme.secondary
+                  }
+
+                  if (externalScript) {
+                    colorProps.color = Settings.theme.info
+                  }
                   const iconButtonStyle = {
                     maxWidth: `${tabIconWidth}px`,
                     minWidth: `${tabIconWidth}px`,
                     minHeight: "38.5px",
                     maxHeight: "38.5px",
-<<<<<<< HEAD
                     ...colorProps
-=======
-                    ...(currentScript?.fileName === filteredOpenScripts[index].fileName
-                      ? {
-                        background: Settings.theme.button,
-                        borderColor: Settings.theme.button,
-                        color: Settings.theme.primary,
-                      }
-                      : {
-                        background: Settings.theme.backgroundsecondary,
-                        borderColor: Settings.theme.backgroundsecondary,
-                        color: Settings.theme.secondary,
-                      }),
->>>>>>> 6c9a3a33
                   };
 
                   const scriptTabText = `${hostname}:~/${fileName} ${dirty(index)}`;
@@ -928,21 +904,7 @@
                                 maxWidth: `${tabTextWidth}px`,
                                 minHeight: '38.5px',
                                 overflow: "hidden",
-<<<<<<< HEAD
                                 ...colorProps,
-=======
-                                ...(currentScript?.fileName === filteredOpenScripts[index].fileName
-                                  ? {
-                                    background: Settings.theme.button,
-                                    borderColor: Settings.theme.button,
-                                    color: Settings.theme.primary,
-                                  }
-                                  : {
-                                    background: Settings.theme.backgroundsecondary,
-                                    borderColor: Settings.theme.backgroundsecondary,
-                                    color: Settings.theme.secondary,
-                                  }),
->>>>>>> 6c9a3a33
                               }}
                             >
                               <span style={{ overflow: "hidden", direction: "rtl", textOverflow: "ellipsis" }}>
