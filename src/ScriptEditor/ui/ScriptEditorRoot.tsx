--- conflicted
+++ resolved
@@ -748,11 +748,7 @@
           "Do you want to overwrite the current editor content with the contents of " +
           openScript.fileName +
           " on the server? This cannot be undone.",
-<<<<<<< HEAD
-        resolve: (result: boolean) => {
-=======
         resolve: (result: boolean | string) => {
->>>>>>> 219b9589
           if (result) {
             // Save changes
             openScript.code = serverScriptCode;
@@ -858,19 +854,11 @@
                 </Tooltip>
                 {filteredOpenScripts.map(({ fileName, hostname }, index) => {
                   const iconButtonStyle = {
-<<<<<<< HEAD
-                    maxWidth: "25px",
-                    minWidth: "25px",
-                    minHeight: "38.5px",
-                    maxHeight: "38.5px",
-                    ...(currentScript?.fileName === openScripts[index].fileName
-=======
                     maxWidth: `${tabIconWidth}px`,
                     minWidth: `${tabIconWidth}px`,
                     minHeight: "38.5px",
                     maxHeight: "38.5px",
                     ...(currentScript?.fileName === filteredOpenScripts[index].fileName
->>>>>>> 219b9589
                       ? {
                           background: Settings.theme.button,
                           borderColor: Settings.theme.button,
@@ -904,30 +892,6 @@
                             border: "1px solid " + Settings.theme.well,
                           }}
                         >
-<<<<<<< HEAD
-                          <Button
-                            onClick={() => onTabClick(index)}
-                            onMouseDown={(e) => {
-                              e.preventDefault();
-                              if (e.button === 1) onTabClose(index);
-                            }}
-                            style={{
-                              ...(currentScript?.fileName === openScripts[index].fileName
-                                ? {
-                                    background: Settings.theme.button,
-                                    borderColor: Settings.theme.button,
-                                    color: Settings.theme.primary,
-                                  }
-                                : {
-                                    background: Settings.theme.backgroundsecondary,
-                                    borderColor: Settings.theme.backgroundsecondary,
-                                    color: Settings.theme.secondary,
-                                  }),
-                            }}
-                          >
-                            {hostname}:~/{fileName} {dirty(index)}
-                          </Button>
-=======
                           <Tooltip title={scriptTabText}>
                             <Button
                               onClick={() => onTabClick(index)}
@@ -957,7 +921,6 @@
                               </span>
                             </Button>
                           </Tooltip>
->>>>>>> 219b9589
                           <Tooltip title="Overwrite editor content with saved file content">
                             <Button onClick={() => onTabUpdate(index)} style={iconButtonStyle}>
                               <SyncIcon fontSize="small" />
@@ -1012,19 +975,11 @@
           >
             {ram}
           </Button>
-<<<<<<< HEAD
-          <Button sx={{ mr: 1 }} onClick={save}>
-            Save (Ctrl/Cmd + s)
-          </Button>
-          <Button onClick={props.router.toTerminal}>Close (Ctrl/Cmd + b)</Button>
-          <Typography sx={{ mx: 1 }}>
-=======
           <Button onClick={save}>Save (Ctrl/Cmd + s)</Button>
           <Button sx={{ mx: 1 }} onClick={props.router.toTerminal}>
             Terminal (Ctrl/Cmd + b)
           </Button>
           <Typography>
->>>>>>> 219b9589
             {" "}
             <strong>Documentation:</strong>{" "}
             <Link target="_blank" href="https://bitburner.readthedocs.io/en/latest/index.html">
