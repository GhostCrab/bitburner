import React, { useState, useEffect, useRef, useMemo } from "react";
import Editor, { Monaco } from "@monaco-editor/react";
import * as monaco from "monaco-editor";

type IStandaloneCodeEditor = monaco.editor.IStandaloneCodeEditor;
type ITextModel = monaco.editor.ITextModel;
import { OptionsModal } from "./OptionsModal";
import { Options } from "./Options";
import { isValidFilePath } from "../../Terminal/DirectoryHelpers";
import { IPlayer } from "../../PersonObjects/IPlayer";
import { IRouter } from "../../ui/Router";
import { dialogBoxCreate } from "../../ui/React/DialogBox";
import { isScriptFilename } from "../../Script/isScriptFilename";
import { Script } from "../../Script/Script";
import { TextFile } from "../../TextFile";
import { calculateRamUsage, checkInfiniteLoop } from "../../Script/RamCalculations";
import { RamCalculationErrorCode } from "../../Script/RamCalculationErrorCodes";
import { numeralWrapper } from "../../ui/numeralFormat";
import { DragDropContext, Droppable, Draggable } from "react-beautiful-dnd";
import SearchIcon from "@mui/icons-material/Search";

import { NetscriptFunctions } from "../../NetscriptFunctions";
import { WorkerScript } from "../../Netscript/WorkerScript";
import { Settings } from "../../Settings/Settings";
import { iTutorialNextStep, ITutorial, iTutorialSteps } from "../../InteractiveTutorial";
import { debounce } from "lodash";
import { saveObject } from "../../SaveObject";
import { loadThemes } from "./themes";
import { GetServer } from "../../Server/AllServers";

import Button from "@mui/material/Button";
import Typography from "@mui/material/Typography";
import Link from "@mui/material/Link";
import Box from "@mui/material/Box";
import SettingsIcon from "@mui/icons-material/Settings";
import SyncIcon from "@mui/icons-material/Sync";
import CloseIcon from "@mui/icons-material/Close";
import Table from "@mui/material/Table";
import TableCell from "@mui/material/TableCell";
import TableRow from "@mui/material/TableRow";
import TableBody from "@mui/material/TableBody";
import { PromptEvent } from "../../ui/React/PromptManager";
import { Modal } from "../../ui/React/Modal";

import libSource from "!!raw-loader!../NetscriptDefinitions.d.ts";
import { TextField, Tooltip } from "@mui/material";

interface IProps {
  // Map of filename -> code
  files: Record<string, string>;
  hostname: string;
  player: IPlayer;
  router: IRouter;
  vim: boolean;
}

// TODO: try to remove global symbols
let symbolsLoaded = false;
let symbols: string[] = [];
export function SetupTextEditor(): void {
  const ns = NetscriptFunctions({} as WorkerScript);

  // Populates symbols for text editor
  function populate(ns: any): string[] {
    let symbols: string[] = [];
    const keys = Object.keys(ns);
    for (const key of keys) {
      if (typeof ns[key] === "object") {
        symbols.push(key);
        symbols = symbols.concat(populate(ns[key]));
      }
      if (typeof ns[key] === "function") {
        symbols.push(key);
      }
    }

    return symbols;
  }

  symbols = populate(ns);

  const exclude = ["heart", "break", "exploit", "bypass", "corporation", "alterReality"];
  symbols = symbols.filter((symbol: string) => !exclude.includes(symbol)).sort();
}

// Holds all the data for a open script
class OpenScript {
  fileName: string;
  code: string;
  hostname: string;
  lastPosition: monaco.Position;
  model: ITextModel;

  constructor(fileName: string, code: string, hostname: string, lastPosition: monaco.Position, model: ITextModel) {
    this.fileName = fileName;
    this.code = code;
    this.hostname = hostname;
    this.lastPosition = lastPosition;
    this.model = model;
  }
}

let openScripts: OpenScript[] = [];
let currentScript: OpenScript | null = null;

// Called every time script editor is opened
export function Root(props: IProps): React.ReactElement {
  const setRerender = useState(false)[1];
  function rerender(): void {
    setRerender((o) => !o);
  }
  const editorRef = useRef<IStandaloneCodeEditor | null>(null);
  const monacoRef = useRef<Monaco | null>(null);
  const vimStatusRef = useRef<HTMLElement>(null);
  const [vimEditor, setVimEditor] = useState<any>(null);
  const [editor, setEditor] = useState<IStandaloneCodeEditor | null>(null);
  const [filter, setFilter] = useState("");
  const [searchExpanded, setSearchExpanded] = useState(false);

  const [ram, setRAM] = useState("RAM: ???");
  const [ramEntries, setRamEntries] = useState<string[][]>([["???", ""]]);
  const [updatingRam, setUpdatingRam] = useState(false);
  const [decorations, setDecorations] = useState<string[]>([]);

  const [optionsOpen, setOptionsOpen] = useState(false);
  const [options, setOptions] = useState<Options>({
    theme: Settings.MonacoTheme,
    insertSpaces: Settings.MonacoInsertSpaces,
    fontSize: Settings.MonacoFontSize,
    wordWrap: Settings.MonacoWordWrap,
    vim: props.vim || Settings.MonacoVim,
  });

  const [ramInfoOpen, setRamInfoOpen] = useState(false);

  // Prevent Crash if script is open on deleted server
  openScripts = openScripts.filter((script) => {
    return GetServer(script.hostname) !== null;
  });
  if (currentScript && GetServer(currentScript.hostname) === null) {
    currentScript = openScripts[0];
    if (currentScript === undefined) currentScript = null;
  }

  const [dimensions, setDimensions] = useState({
    height: window.innerHeight,
    width: window.innerWidth,
  });
  useEffect(() => {
    const debouncedHandleResize = debounce(function handleResize() {
      setDimensions({
        height: window.innerHeight,
        width: window.innerWidth,
      });
    }, 250);

    window.addEventListener("resize", debouncedHandleResize);

    return () => {
      window.removeEventListener("resize", debouncedHandleResize);
    };
  }, []);

  useEffect(() => {
    if (currentScript !== null) {
      updateRAM(currentScript.code);
    }
  }, []);

  useEffect(() => {
    function keydown(event: KeyboardEvent): void {
      if (Settings.DisableHotkeys) return;
      //Ctrl + b
      if (event.code == "KeyB" && (event.ctrlKey || event.metaKey)) {
        event.preventDefault();
        props.router.toTerminal();
      }

      // CTRL/CMD + S
      if (event.code == "KeyS" && (event.ctrlKey || event.metaKey)) {
        event.preventDefault();
        event.stopPropagation();
        save();
      }
    }
    document.addEventListener("keydown", keydown);
    return () => document.removeEventListener("keydown", keydown);
  });

  useEffect(() => {
    // setup monaco-vim
    if (options.vim && editor && !vimEditor) {
      try {
        // This library is not typed
        // @ts-expect-error
        window.require(["monaco-vim"], function (MonacoVim: any) {
          setVimEditor(MonacoVim.initVimMode(editor, vimStatusRef.current));
          MonacoVim.VimMode.Vim.defineEx("write", "w", function () {
            // your own implementation on what you want to do when :w is pressed
            save();
          });
          MonacoVim.VimMode.Vim.defineEx("quit", "q", function () {
            props.router.toTerminal();
          });
          // "wqriteandquit" is not a typo, prefix must be found in full string
          MonacoVim.VimMode.Vim.defineEx("wqriteandquit", "wq", function () {
            save();
            props.router.toTerminal();
          });

          // Setup "go to next tab" and "go to previous tab". This is a little more involved
          // since these aren't Ex commands (they run in normal mode, not after typing `:`)
          MonacoVim.VimMode.Vim.defineAction("nextTabs", function (_cm: any, args: { repeat?: number }) {
            const nTabs = args.repeat ?? 1;
            // Go to the next tab (to the right). Wraps around when at the rightmost tab
            const currIndex = currentTabIndex();
            if (currIndex !== undefined) {
              const nextIndex = (currIndex + nTabs) % openScripts.length;
              onTabClick(nextIndex);
            }
          });
          MonacoVim.VimMode.Vim.defineAction("prevTabs", function (_cm: any, args: { repeat?: number }) {
            const nTabs = args.repeat ?? 1;
            // Go to the previous tab (to the left). Wraps around when at the leftmost tab
            const currIndex = currentTabIndex();
            if (currIndex !== undefined) {
              let nextIndex = currIndex - nTabs;
              while (nextIndex < 0) {
                nextIndex += openScripts.length;
              }
              onTabClick(nextIndex);
            }
          });
          MonacoVim.VimMode.Vim.mapCommand("gt", "action", "nextTabs", {}, { context: "normal" });
          MonacoVim.VimMode.Vim.mapCommand("gT", "action", "prevTabs", {}, { context: "normal" });
          editor.focus();
        });
      } catch { }
    } else if (!options.vim) {
      // Whem vim mode is disabled
      vimEditor?.dispose();
      setVimEditor(null);
    }

    return () => {
      vimEditor?.dispose();
    };
  }, [options, editorRef, editor, vimEditor]);

  // Generates a new model for the script
  function regenerateModel(script: OpenScript): void {
    if (monacoRef.current !== null) {
      script.model = monacoRef.current.editor.createModel(
        script.code,
        script.fileName.endsWith(".txt") ? "plaintext" : "javascript",
      );
    }
  }

  const debouncedSetRAM = useMemo(
    () =>
      debounce((s, e) => {
        setRAM(s);
        setRamEntries(e);
        setUpdatingRam(false);
      }, 300),
    [],
  );

  async function updateRAM(newCode: string): Promise<void> {
    if (currentScript != null && currentScript.fileName.endsWith(".txt")) {
      debouncedSetRAM("N/A", [["N/A", ""]]);
      return;
    }
    setUpdatingRam(true);
    const codeCopy = newCode + "";
    const ramUsage = await calculateRamUsage(props.player, codeCopy, props.player.getCurrentServer().scripts);
    if (ramUsage.cost > 0) {
      const entries = ramUsage.entries?.sort((a, b) => b.cost - a.cost) ?? [];
      const entriesDisp = [];
      for (const entry of entries) {
        entriesDisp.push([`${entry.name} (${entry.type})`, numeralWrapper.formatRAM(entry.cost)]);
      }

      debouncedSetRAM("RAM: " + numeralWrapper.formatRAM(ramUsage.cost), entriesDisp);
      return;
    }
    switch (ramUsage.cost) {
      case RamCalculationErrorCode.ImportError: {
        debouncedSetRAM("RAM: Import Error", [["Import Error", ""]]);
        break;
      }
      case RamCalculationErrorCode.URLImportError: {
        debouncedSetRAM("RAM: HTTP Import Error", [["HTTP Import Error", ""]]);
        break;
      }
      case RamCalculationErrorCode.SyntaxError:
      default: {
        debouncedSetRAM("RAM: Syntax Error", [["Syntax Error", ""]]);
        break;
      }
    }
    return new Promise<void>(() => undefined);
  }

  // Formats the code
  function beautify(): void {
    if (editorRef.current === null) return;
    editorRef.current.getAction("editor.action.formatDocument").run();
  }

  // How to load function definition in monaco
  // https://github.com/Microsoft/monaco-editor/issues/1415
  // https://microsoft.github.io/monaco-editor/api/modules/monaco.languages.html
  // https://www.npmjs.com/package/@monaco-editor/react#development-playground
  // https://microsoft.github.io/monaco-editor/playground.html#extending-language-services-custom-languages
  // https://github.com/threehams/typescript-error-guide/blob/master/stories/components/Editor.tsx#L11-L39
  // https://blog.checklyhq.com/customizing-monaco/
  // Before the editor is mounted
  function beforeMount(monaco: any): void {
    if (symbolsLoaded) return;
    // Setup monaco auto completion
    symbolsLoaded = true;
    monaco.languages.registerCompletionItemProvider("javascript", {
      provideCompletionItems: () => {
        const suggestions = [];
        for (const symbol of symbols) {
          suggestions.push({
            label: symbol,
            kind: monaco.languages.CompletionItemKind.Function,
            insertText: symbol,
            insertTextRules: monaco.languages.CompletionItemInsertTextRule.InsertAsSnippet,
          });
        }
        return { suggestions: suggestions };
      },
    });

    (async function () {
      // We have to improve the default js language otherwise theme sucks
      const l = await monaco.languages
        .getLanguages()
        .find((l: any) => l.id === "javascript")
        .loader();
      // replaced the bare tokens with regexes surrounded by \b, e.g. \b{token}\b which matches a word-break on either side
      // this prevents the highlighter from highlighting pieces of variables that start with a reserved token name
      l.language.tokenizer.root.unshift([new RegExp("\\bns\\b"), { token: "ns" }]);
      for (const symbol of symbols)
        l.language.tokenizer.root.unshift([new RegExp(`\\b${symbol}\\b`), { token: "netscriptfunction" }]);
      const otherKeywords = ["let", "const", "var", "function"];
      const otherKeyvars = ["true", "false", "null", "undefined"];
      otherKeywords.forEach((k) =>
        l.language.tokenizer.root.unshift([new RegExp(`\\b${k}\\b`), { token: "otherkeywords" }]),
      );
      otherKeyvars.forEach((k) =>
        l.language.tokenizer.root.unshift([new RegExp(`\\b${k}\\b`), { token: "otherkeyvars" }]),
      );
      l.language.tokenizer.root.unshift([new RegExp("\\bthis\\b"), { token: "this" }]);
    })();

    const source = (libSource + "").replace(/export /g, "");
    monaco.languages.typescript.javascriptDefaults.addExtraLib(source, "netscript.d.ts");
    monaco.languages.typescript.typescriptDefaults.addExtraLib(source, "netscript.d.ts");
    loadThemes(monaco);
  }

  // When the editor is mounted
  function onMount(editor: IStandaloneCodeEditor, monaco: Monaco): void {
    // Required when switching between site navigation (e.g. from Script Editor -> Terminal and back)
    // the `useEffect()` for vim mode is called before editor is mounted.
    setEditor(editor);

    editorRef.current = editor;
    monacoRef.current = monaco;

    if (editorRef.current === null || monacoRef.current === null) return;

    if (!props.files && currentScript !== null) {
      // Open currentscript
      regenerateModel(currentScript);
      editorRef.current.setModel(currentScript.model);
      editorRef.current.setPosition(currentScript.lastPosition);
      editorRef.current.revealLineInCenter(currentScript.lastPosition.lineNumber);
      updateRAM(currentScript.code);
      editorRef.current.focus();
      return;
    }
    if (props.files) {
      const files = Object.entries(props.files);

      if (!files.length) {
        editorRef.current.focus();
        return;
      }

      for (const [filename, code] of files) {
        // Check if file is already opened
        const openScript = openScripts.find(
          (script) => script.fileName === filename && script.hostname === props.hostname,
        );
        if (openScript) {
          // Script is already opened
          if (openScript.model === undefined || openScript.model === null || openScript.model.isDisposed()) {
            regenerateModel(openScript);
          }

          currentScript = openScript;
          editorRef.current.setModel(openScript.model);
          editorRef.current.setPosition(openScript.lastPosition);
          editorRef.current.revealLineInCenter(openScript.lastPosition.lineNumber);
          updateRAM(openScript.code);
        } else {
          // Open script
          const newScript = new OpenScript(
            filename,
            code,
            props.hostname,
            new monacoRef.current.Position(0, 0),
            monacoRef.current.editor.createModel(code, filename.endsWith(".txt") ? "plaintext" : "javascript"),
          );
          openScripts.push(newScript);
          currentScript = { ...newScript };
          editorRef.current.setModel(newScript.model);
          updateRAM(newScript.code);
        }
      }
    }

    editorRef.current.focus();
  }

  function infLoop(newCode: string): void {
    if (editorRef.current === null || currentScript === null) return;
    if (!currentScript.fileName.endsWith(".ns") && !currentScript.fileName.endsWith(".js")) return;
    const awaitWarning = checkInfiniteLoop(newCode);
    if (awaitWarning !== -1) {
      const newDecorations = editorRef.current.deltaDecorations(decorations, [
        {
          range: {
            startLineNumber: awaitWarning,
            startColumn: 1,
            endLineNumber: awaitWarning,
            endColumn: 10,
          },
          options: {
            isWholeLine: true,
            glyphMarginClassName: "myGlyphMarginClass",
            glyphMarginHoverMessage: {
              value: "Possible infinite loop, await something.",
            },
          },
        },
      ]);
      setDecorations(newDecorations);
    } else {
      const newDecorations = editorRef.current.deltaDecorations(decorations, []);
      setDecorations(newDecorations);
    }
  }

  // When the code is updated within the editor
  function updateCode(newCode?: string): void {
    if (newCode === undefined) return;
    updateRAM(newCode);
    if (editorRef.current === null) return;
    const newPos = editorRef.current.getPosition();
    if (newPos === null) return;
    if (currentScript !== null) {
      currentScript = { ...currentScript, code: newCode, lastPosition: newPos };
      const curIndex = openScripts.findIndex(
        (script) =>
          currentScript !== null &&
          script.fileName === currentScript.fileName &&
          script.hostname === currentScript.hostname,
      );
      const newArr = [...openScripts];
      const tempScript = currentScript;
      tempScript.code = newCode;
      newArr[curIndex] = tempScript;
      openScripts = [...newArr];
    }
    try {
      infLoop(newCode);
    } catch (err) { }
  }

  function saveScript(scriptToSave: OpenScript): void {
    const server = GetServer(scriptToSave.hostname);
    if (server === null) throw new Error("Server should not be null but it is.");
    if (isScriptFilename(scriptToSave.fileName)) {
      //If the current script already exists on the server, overwrite it
      for (let i = 0; i < server.scripts.length; i++) {
        if (scriptToSave.fileName == server.scripts[i].filename) {
          server.scripts[i].saveScript(
            props.player,
            scriptToSave.fileName,
            scriptToSave.code,
            props.player.currentServer,
            server.scripts,
          );
          if (Settings.SaveGameOnFileSave) saveObject.saveGame();
          props.router.toTerminal();
          return;
        }
      }

      //If the current script does NOT exist, create a new one
      const script = new Script();
      script.saveScript(
        props.player,
        scriptToSave.fileName,
        scriptToSave.code,
        props.player.currentServer,
        server.scripts,
      );
      server.scripts.push(script);
    } else if (scriptToSave.fileName.endsWith(".txt")) {
      for (let i = 0; i < server.textFiles.length; ++i) {
        if (server.textFiles[i].fn === scriptToSave.fileName) {
          server.textFiles[i].write(scriptToSave.code);
          if (Settings.SaveGameOnFileSave) saveObject.saveGame();
          props.router.toTerminal();
          return;
        }
      }
      const textFile = new TextFile(scriptToSave.fileName, scriptToSave.code);
      server.textFiles.push(textFile);
    } else {
      dialogBoxCreate("Invalid filename. Must be either a script (.script, .js, or .ns) or a text file (.txt)");
      return;
    }

    if (Settings.SaveGameOnFileSave) saveObject.saveGame();
    props.router.toTerminal();
  }

  function save(): void {
    if (currentScript === null) {
      console.error("currentScript is null when it shouldn't be. Unable to save script");
      return;
    }
    // this is duplicate code with saving later.
    if (ITutorial.isRunning && ITutorial.currStep === iTutorialSteps.TerminalTypeScript) {
      //Make sure filename + code properly follow tutorial
      if (currentScript.fileName !== "n00dles.script") {
        dialogBoxCreate("Leave the script name as 'n00dles.script'!");
        return;
      }
      if (currentScript.code.replace(/\s/g, "").indexOf("while(true){hack('n00dles');}") == -1) {
        dialogBoxCreate("Please copy and paste the code from the tutorial!");
        return;
      }

      //Save the script
      saveScript(currentScript);

      iTutorialNextStep();

      return;
    }

    if (currentScript.fileName == "") {
      dialogBoxCreate("You must specify a filename!");
      return;
    }

    if (!isValidFilePath(currentScript.fileName)) {
      dialogBoxCreate(
        "Script filename can contain only alphanumerics, hyphens, and underscores, and must end with an extension.",
      );
      return;
    }

    const server = GetServer(currentScript.hostname);
    if (server === null) throw new Error("Server should not be null but it is.");
    if (isScriptFilename(currentScript.fileName)) {
      //If the current script already exists on the server, overwrite it
      for (let i = 0; i < server.scripts.length; i++) {
        if (currentScript.fileName == server.scripts[i].filename) {
          server.scripts[i].saveScript(
            props.player,
            currentScript.fileName,
            currentScript.code,
            props.player.currentServer,
            server.scripts,
          );
          if (Settings.SaveGameOnFileSave) saveObject.saveGame();
          return;
        }
      }

      //If the current script does NOT exist, create a new one
      const script = new Script();
      script.saveScript(
        props.player,
        currentScript.fileName,
        currentScript.code,
        props.player.currentServer,
        server.scripts,
      );
      server.scripts.push(script);
    } else if (currentScript.fileName.endsWith(".txt")) {
      for (let i = 0; i < server.textFiles.length; ++i) {
        if (server.textFiles[i].fn === currentScript.fileName) {
          server.textFiles[i].write(currentScript.code);
          if (Settings.SaveGameOnFileSave) saveObject.saveGame();
          return;
        }
      }
      const textFile = new TextFile(currentScript.fileName, currentScript.code);
      server.textFiles.push(textFile);
    } else {
      dialogBoxCreate("Invalid filename. Must be either a script (.script, .js, or .ns) or a text file (.txt)");
      return;
    }

    if (Settings.SaveGameOnFileSave) saveObject.saveGame();
  }

  function reorder(list: Array<OpenScript>, startIndex: number, endIndex: number): OpenScript[] {
    const result = Array.from(list);
    const [removed] = result.splice(startIndex, 1);
    result.splice(endIndex, 0, removed);

    return result;
  }

  function onDragEnd(result: any): void {
    // Dropped outside of the list
    if (!result.destination) {
      result;
      return;
    }

    const items = reorder(openScripts, result.source.index, result.destination.index);

    openScripts = items;
  }

  function currentTabIndex(): number | undefined {
    if (currentScript !== null) {
      return openScripts.findIndex(
        (script) =>
          currentScript !== null &&
          script.fileName === currentScript.fileName &&
          script.hostname === currentScript.hostname,
      );
    }

    return undefined;
  }

  function onTabClick(index: number): void {
    if (currentScript !== null) {
      // Save currentScript to openScripts
      const curIndex = currentTabIndex();
      if (curIndex !== undefined) {
        openScripts[curIndex] = currentScript;
      }
    }

    currentScript = { ...openScripts[index] };

    if (editorRef.current !== null && openScripts[index] !== null) {
      if (openScripts[index].model === undefined || openScripts[index].model.isDisposed()) {
        regenerateModel(openScripts[index]);
      }
      editorRef.current.setModel(openScripts[index].model);

      editorRef.current.setPosition(openScripts[index].lastPosition);
      editorRef.current.revealLineInCenter(openScripts[index].lastPosition.lineNumber);
      updateRAM(openScripts[index].code);
      editorRef.current.focus();
    }
  }

  function onTabClose(index: number): void {
    // See if the script on the server is up to date
    const closingScript = openScripts[index];
    const savedScriptIndex = openScripts.findIndex(
      (script) => script.fileName === closingScript.fileName && script.hostname === closingScript.hostname,
    );
    let savedScriptCode = "";
    if (savedScriptIndex !== -1) {
      savedScriptCode = openScripts[savedScriptIndex].code;
    }
    const server = GetServer(closingScript.hostname);
    if (server === null) throw new Error(`Server '${closingScript.hostname}' should not be null, but it is.`);

    const serverScriptIndex = server.scripts.findIndex((script) => script.filename === closingScript.fileName);
    if (serverScriptIndex === -1 || savedScriptCode !== server.scripts[serverScriptIndex as number].code) {
      PromptEvent.emit({
        txt: "Do you want to save changes to " + closingScript.fileName + "?",
        resolve: (result: boolean | string) => {
          if (result) {
            // Save changes
            closingScript.code = savedScriptCode;
            saveScript(closingScript);
          }
        },
      });
    }

    if (openScripts.length > 1) {
      openScripts = openScripts.filter((value, i) => i !== index);

      let indexOffset = -1;
      if (openScripts[index + indexOffset] === undefined) {
        indexOffset = 1;
        if (openScripts[index + indexOffset] === undefined) {
          indexOffset = 0;
        }
      }

      // Change current script if we closed it
      currentScript = openScripts[index + indexOffset];
      if (editorRef.current !== null) {
        if (
          openScripts[index + indexOffset].model === undefined ||
          openScripts[index + indexOffset].model === null ||
          openScripts[index + indexOffset].model.isDisposed()
        ) {
          regenerateModel(openScripts[index + indexOffset]);
        }

        editorRef.current.setModel(openScripts[index + indexOffset].model);
        editorRef.current.setPosition(openScripts[index + indexOffset].lastPosition);
        editorRef.current.revealLineInCenter(openScripts[index + indexOffset].lastPosition.lineNumber);
        editorRef.current.focus();
      }
      rerender();
    } else {
      // No more scripts are open
      openScripts = [];
      currentScript = null;
      props.router.toTerminal();
    }
  }

  function onTabUpdate(index: number): void {
    const openScript = openScripts[index];
    const serverScriptCode = getServerCode(index);
    if (serverScriptCode === null) return;

    if (openScript.code !== serverScriptCode) {
      PromptEvent.emit({
<<<<<<< HEAD
        txt: "Do you want to overwrite the current editor content with the contents of " +
          openScript.fileName + " on the server? This cannot be undone.",
        resolve: (result: boolean | string) => {
=======
        txt:
          "Do you want to overwrite the current editor content with the contents of " +
          openScript.fileName +
          " on the server? This cannot be undone.",
        resolve: (result: boolean) => {
>>>>>>> 726e9f38
          if (result) {
            // Save changes
            openScript.code = serverScriptCode;

            // Switch to target tab
            onTabClick(index);

            if (editorRef.current !== null && openScript !== null) {
              if (openScript.model === undefined || openScript.model.isDisposed()) {
                regenerateModel(openScript);
              }
              editorRef.current.setModel(openScript.model);

              editorRef.current.setValue(openScript.code);
              updateRAM(openScript.code);
              editorRef.current.focus();
            }
          }
        },
      });
    }
  }

  function dirty(index: number): string {
    const openScript = openScripts[index];
    const serverScriptCode = getServerCode(index);
    if (serverScriptCode === null) return " *";

    // The server code is stored with its starting & trailing whitespace removed
    const openScriptFormatted = Script.formatCode(openScript.code);
    return serverScriptCode !== openScriptFormatted ? " *" : "";
  }

  function getServerCode(index: number): string | null {
    const openScript = openScripts[index];
    const server = GetServer(openScript.hostname);
    if (server === null) throw new Error(`Server '${openScript.hostname}' should not be null, but it is.`);

    const serverScript = server.scripts.find((s) => s.filename === openScript.fileName);
    return serverScript?.code ?? null;
  }
  function handleFilterChange(event: React.ChangeEvent<HTMLInputElement>): void {
    setFilter(event.target.value);
  }
  function handleExpandSearch(): void {
    setFilter("")
    setSearchExpanded(!searchExpanded)
  }
  const filteredOpenScripts = Object.values(openScripts).filter(
    (script) => (script.hostname.includes(filter) || script.fileName.includes(filter))
  );

  // Toolbars are roughly 112px:
  //  8px body margin top
  //  38.5px filename tabs
  //  5px padding for top of editor
  //  44px bottom tool bar + 16px margin
  //  + vim bar 34px
  const editorHeight = dimensions.height - (130 + (options.vim ? 34 : 0));
  const tabsMaxWidth = 1640;
  const tabMargin = 5;
  const tabMaxWidth = filteredOpenScripts.length ? tabsMaxWidth / filteredOpenScripts.length - tabMargin : 0;
  const tabIconWidth = 25;
  const tabTextWidth = tabMaxWidth - tabIconWidth * 2;
  return (
    <>
      <div style={{ display: currentScript !== null ? "block" : "none", height: "100%", width: "100%" }}>
        <DragDropContext onDragEnd={onDragEnd}>
          <Droppable droppableId="tabs" direction="horizontal">
            {(provided, snapshot) => (
              <Box
                maxWidth={`${tabsMaxWidth}px`}
                display="flex"
                flexDirection="row"
                alignItems="center"
                whiteSpace="nowrap"
                ref={provided.innerRef}
                {...provided.droppableProps}
                style={{
                  backgroundColor: snapshot.isDraggingOver
                    ? Settings.theme.backgroundsecondary
                    : Settings.theme.backgroundprimary,
                  overflowX: "scroll",
                }}
              >
                <Tooltip title={"Search Open Scripts"}>
                  {searchExpanded ?
                    <TextField
                      value={filter}
                      onChange={handleFilterChange}
                      autoFocus
                      InputProps={{
                        startAdornment: <SearchIcon />,
                        spellCheck: false,
                        endAdornment: <CloseIcon onClick={handleExpandSearch} />
                      }}
                    /> : <Button onClick={handleExpandSearch} ><SearchIcon /></Button>}
                </Tooltip>
                {filteredOpenScripts.map(({ fileName, hostname }, index) => {
                  const iconButtonStyle = {
                    maxWidth: `${tabIconWidth}px`,
                    minWidth: `${tabIconWidth}px`,
                    minHeight: "38.5px",
                    maxHeight: "38.5px",
                    ...(currentScript?.fileName === filteredOpenScripts[index].fileName
                      ? {
                        background: Settings.theme.button,
                        borderColor: Settings.theme.button,
                        color: Settings.theme.primary,
                      }
                      : {
                        background: Settings.theme.backgroundsecondary,
                        borderColor: Settings.theme.backgroundsecondary,
                        color: Settings.theme.secondary,
                      }),
                  };

                  const scriptTabText = `${hostname}:~/${fileName} ${dirty(index)}`;
                  return (
                    <Draggable
                      key={fileName + hostname}
                      draggableId={fileName + hostname}
                      index={index}
                      disableInteractiveElementBlocking={true}
                    >
                      {(provided) => (
                        <div
                          ref={provided.innerRef}
                          {...provided.draggableProps}
                          {...provided.dragHandleProps}
                          style={{
                            ...provided.draggableProps.style,
                            maxWidth: `${tabMaxWidth}px`,
                            marginRight: `${tabMargin}px`,
                            flexShrink: 0,
                            border: "1px solid " + Settings.theme.well,
                          }}
                        >
                          <Tooltip title={scriptTabText}>
                            <Button
                              onClick={() => onTabClick(index)}
                              onMouseDown={(e) => {
                                e.preventDefault();
                                if (e.button === 1) onTabClose(index);
                              }}
                              style={{
                                maxWidth: `${tabTextWidth}px`,
                                minHeight: '38.5px',
                                overflow: "hidden",
                                ...(currentScript?.fileName === filteredOpenScripts[index].fileName
                                  ? {
                                    background: Settings.theme.button,
                                    borderColor: Settings.theme.button,
                                    color: Settings.theme.primary,
                                  }
                                  : {
                                    background: Settings.theme.backgroundsecondary,
                                    borderColor: Settings.theme.backgroundsecondary,
                                    color: Settings.theme.secondary,
                                  }),
                              }}
                            >
                              <span style={{ overflow: "hidden", direction: "rtl", textOverflow: "ellipsis" }}>
                                {scriptTabText}
                              </span>
                            </Button>
                          </Tooltip>
                          <Tooltip title="Overwrite editor content with saved file content">
                            <Button onClick={() => onTabUpdate(index)} style={iconButtonStyle}>
                              <SyncIcon fontSize="small" />
                            </Button>
                          </Tooltip>
                          <Button onClick={() => onTabClose(index)} style={iconButtonStyle}>
                            <CloseIcon fontSize="small" />
                          </Button>
                        </div>
                      )}
                    </Draggable>
                  );
                })}
                {provided.placeholder}
              </Box>
            )}
          </Droppable>
        </DragDropContext>
        <div style={{ paddingBottom: "5px" }} />
        <Editor
          beforeMount={beforeMount}
          onMount={onMount}
          loading={<Typography>Loading script editor!</Typography>}
          height={`${editorHeight}px`}
          defaultLanguage="javascript"
          defaultValue={""}
          onChange={updateCode}
          theme={options.theme}
          options={{ ...options, glyphMargin: true }}
        />

        <Box
          ref={vimStatusRef}
          className="monaco-editor"
          display="flex"
          flexDirection="row"
          sx={{ p: 1 }}
          alignItems="center"
        ></Box>

        <Box display="flex" flexDirection="row" sx={{ m: 1 }} alignItems="center">
          <Button startIcon={<SettingsIcon />} onClick={() => setOptionsOpen(true)} sx={{ mr: 1 }}>
            Options
          </Button>
          <Button onClick={beautify}>Beautify</Button>
          <Button
            color={updatingRam ? "secondary" : "primary"}
            sx={{ mx: 1 }}
            onClick={() => {
              setRamInfoOpen(true);
            }}
          >
            {ram}
          </Button>
          <Button onClick={save}>Save (Ctrl/Cmd + s)</Button>
          <Button sx={{ mx: 1 }} onClick={props.router.toTerminal}>
            Terminal (Ctrl/Cmd + b)
          </Button>
          <Typography>
            {" "}
            Documentation:{" "}
            <Link target="_blank" href="https://bitburner.readthedocs.io/en/latest/index.html">
              Basic
            </Link>{" "}
            |
            <Link target="_blank" href="https://github.com/danielyxie/bitburner/blob/dev/markdown/bitburner.ns.md">
              Full
            </Link>
          </Typography>
        </Box>
        <OptionsModal
          open={optionsOpen}
          onClose={() => setOptionsOpen(false)}
          options={{
            theme: Settings.MonacoTheme,
            insertSpaces: Settings.MonacoInsertSpaces,
            fontSize: Settings.MonacoFontSize,
            wordWrap: Settings.MonacoWordWrap,
            vim: Settings.MonacoVim,
          }}
          save={(options: Options) => {
            setOptions(options);
            Settings.MonacoTheme = options.theme;
            Settings.MonacoInsertSpaces = options.insertSpaces;
            Settings.MonacoFontSize = options.fontSize;
            Settings.MonacoWordWrap = options.wordWrap;
            Settings.MonacoVim = options.vim;
          }}
        />
        <Modal open={ramInfoOpen} onClose={() => setRamInfoOpen(false)}>
          <Table>
            <TableBody>
              {ramEntries.map(([n, r]) => (
                <React.Fragment key={n + r}>
                  <TableRow>
                    <TableCell sx={{ color: Settings.theme.primary }}>{n}</TableCell>
                    <TableCell align="right" sx={{ color: Settings.theme.primary }}>
                      {r}
                    </TableCell>
                  </TableRow>
                </React.Fragment>
              ))}
            </TableBody>
          </Table>
        </Modal>
      </div>
      <div
        style={{
          display: currentScript !== null ? "none" : "flex",
          height: "100%",
          width: "100%",
          justifyContent: "center",
          alignItems: "center",
        }}
      >
        <span style={{ color: Settings.theme.primary, fontSize: "20px", textAlign: "center" }}>
          <Typography variant="h4">No open files</Typography>
          <Typography variant="h5">
            Use <code>nano FILENAME</code> in
            <br />
            the terminal to open files
          </Typography>
        </span>
      </div>
    </>
  );
}<|MERGE_RESOLUTION|>--- conflicted
+++ resolved
@@ -744,17 +744,11 @@
 
     if (openScript.code !== serverScriptCode) {
       PromptEvent.emit({
-<<<<<<< HEAD
-        txt: "Do you want to overwrite the current editor content with the contents of " +
-          openScript.fileName + " on the server? This cannot be undone.",
-        resolve: (result: boolean | string) => {
-=======
         txt:
           "Do you want to overwrite the current editor content with the contents of " +
           openScript.fileName +
           " on the server? This cannot be undone.",
-        resolve: (result: boolean) => {
->>>>>>> 726e9f38
+        resolve: (result: boolean | string) => {
           if (result) {
             // Save changes
             openScript.code = serverScriptCode;
