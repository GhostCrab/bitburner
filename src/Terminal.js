--- conflicted
+++ resolved
@@ -113,25 +113,14 @@
 		if (event.keyCode === KEY.ENTER) {
             event.preventDefault(); //Prevent newline from being entered in Script Editor
 			var command = $('input[class=terminal-input]').val();
-<<<<<<< HEAD
-			post(
+			      post(
                 "[" +
-                (FconfSettings.ENABLE_TIMESTAMPS ? Terminal.getTimestamp() + " " : "") +
+                (FconfSettings.ENABLE_TIMESTAMPS ? getTimestamp() + " " : "") +
                 Player.getCurrentServer().hostname +
                 " ~]> " + command
             );
 
             if (command.length > 0) {
-=======
-			if (command.length > 0) {
-                post(
-                    "[" +
-                    (FconfSettings.ENABLE_TIMESTAMPS ? getTimestamp() + " " : "") +
-                    Player.getCurrentServer().hostname +
-                    " ~]> " + command
-                );
->>>>>>> b5e8d61a
-
                 Terminal.resetTerminalInput();      //Clear input first
                 const commands = command.split(";");
                 for(let i = 0; i < commands.length; i++) {
