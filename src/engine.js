--- conflicted
+++ resolved
@@ -259,38 +259,6 @@
         characterInfo:                  null,
     },
 
-<<<<<<< HEAD
-=======
-    //Current page status
-    Page: {
-        Terminal:           "Terminal",
-        CharacterInfo:      "CharacterInfo",
-        ScriptEditor:       "ScriptEditor",
-        ActiveScripts:      "ActiveScripts",
-        HacknetNodes:       "HacknetNodes",
-        World:              "World",
-        CreateProgram:      "CreateProgram",
-        Factions:           "Factions",
-        Faction:            "Faction",
-        Augmentations:      "Augmentations",
-        Tutorial:           "Tutorial",
-        DevMenu:            "Dev Menu",
-        Location:           "Location",
-        workInProgress:     "WorkInProgress",
-        RedPill:            "RedPill",
-        CinematicText:      "CinematicText",
-        Infiltration:       "Infiltration",
-        StockMarket:        "StockMarket",
-        Gang:               "Gang",
-        Mission:            "Mission",
-        Corporation:        "Corporation",
-        Bladeburner:        "Bladeburner",
-    },
-    currentPage:    null,
-    overview: new CharacterOverview(),
-
-
->>>>>>> a1a69b80
     //Time variables (milliseconds unix epoch time)
     _lastUpdate: new Date().getTime(),
     _idleSpeed: 200,    //Speed (in ms) at which the main loop is updated
