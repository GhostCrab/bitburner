--- conflicted
+++ resolved
@@ -15,32 +15,11 @@
 import { Money } from "./React/Money";
 import { StatsRow } from "./React/StatsRow";
 import { StatsTable } from "./React/StatsTable";
-
-<<<<<<< HEAD
-import TableBody from "@mui/material/TableBody";
-import { Table, TableCell } from "./React/Table";
-import TableRow from "@mui/material/TableRow";
 import { FactionNames } from "../Faction/data/FactionNames";
 
-function LastEmployer(): React.ReactElement {
-  const player = use.Player();
-  if (player.companyName) {
-    return <Typography>Employer at which you last worked: {player.companyName}</Typography>;
-  }
-  return <></>;
-}
-
-function LastJob(): React.ReactElement {
-  const player = use.Player();
-  if (player.companyName !== "") {
-    return <Typography>Job you last worked: {player.jobs[player.companyName]}</Typography>;
-  }
-  return <></>;
-=======
 interface EmployersModalProps {
   open: boolean;
   onClose: () => void;
->>>>>>> e1a56f92
 }
 
 const EmployersModal = ({ open, onClose }: EmployersModalProps): React.ReactElement => {
@@ -97,25 +76,6 @@
         })}
       </TableBody>
     </Table>
-  );
-}
-
-function InfiltrationMults(): React.ReactElement {
-  const player = use.Player();
-  if (!player.factions.includes(FactionNames.Infiltrators)) return <></>;
-  return (
-    <>
-      <MultiplierTable
-        rows={[
-          ["Infiltrator Rep reward", player.infiltration_rep_mult],
-          ["Infiltration sell", player.infiltration_sell_mult],
-          ["Infiltration trade", player.infiltration_trade_mult],
-          ["Infiltration minigame timer", player.infiltration_timer_mult],
-          ["Infiltration minigame health reduction", -1 * (1 - player.infiltration_health_reduction_mult)],
-        ]}
-      />
-      <br />
-    </>
   );
 }
 
@@ -372,117 +332,6 @@
           </Table>
         </Paper>
       </Box>
-<<<<<<< HEAD
-      <br />
-      <Typography variant="h4">Multipliers</Typography>
-      <Box sx={{ mx: 2 }}>
-        <MultiplierTable
-          rows={[
-            ["Hacking Chance", player.hacking_chance_mult],
-            ["Hacking Speed", player.hacking_speed_mult],
-            [
-              "Hacking Money",
-              player.hacking_money_mult,
-              player.hacking_money_mult * BitNodeMultipliers.ScriptHackMoney,
-            ],
-            [
-              "Hacking Growth",
-              player.hacking_grow_mult,
-              player.hacking_grow_mult * BitNodeMultipliers.ServerGrowthRate,
-            ],
-          ]}
-        />
-        <br />
-        <MultiplierTable
-          rows={[
-            ["Hacking Level", player.hacking_mult, player.hacking_mult * BitNodeMultipliers.HackingLevelMultiplier],
-            ["Hacking Experience", player.hacking_exp_mult, player.hacking_exp_mult * BitNodeMultipliers.HackExpGain],
-          ]}
-        />
-        <br />
-
-        <MultiplierTable
-          rows={[
-            ["Strength Level", player.strength_mult, player.strength_mult * BitNodeMultipliers.StrengthLevelMultiplier],
-            ["Strength Experience", player.strength_exp_mult],
-          ]}
-        />
-        <br />
-
-        <MultiplierTable
-          rows={[
-            ["Defense Level", player.defense_mult, player.defense_mult * BitNodeMultipliers.DefenseLevelMultiplier],
-            ["Defense Experience", player.defense_exp_mult],
-          ]}
-        />
-        <br />
-
-        <MultiplierTable
-          rows={[
-            [
-              "Dexterity Level",
-              player.dexterity_mult,
-              player.dexterity_mult * BitNodeMultipliers.DexterityLevelMultiplier,
-            ],
-            ["Dexterity Experience", player.dexterity_exp_mult],
-          ]}
-        />
-        <br />
-
-        <MultiplierTable
-          rows={[
-            ["Agility Level", player.agility_mult, player.agility_mult * BitNodeMultipliers.AgilityLevelMultiplier],
-            ["Agility Experience", player.agility_exp_mult],
-          ]}
-        />
-        <br />
-
-        <MultiplierTable
-          rows={[
-            ["Charisma Level", player.charisma_mult, player.charisma_mult * BitNodeMultipliers.CharismaLevelMultiplier],
-            ["Charisma Experience", player.charisma_exp_mult],
-          ]}
-        />
-        <br />
-
-        <MultiplierTable
-          rows={[
-            [
-              "Hacknet Node production",
-              player.hacknet_node_money_mult,
-              player.hacknet_node_money_mult * BitNodeMultipliers.HacknetNodeMoney,
-            ],
-            ["Hacknet Node purchase cost", player.hacknet_node_purchase_cost_mult],
-            ["Hacknet Node RAM upgrade cost", player.hacknet_node_ram_cost_mult],
-            ["Hacknet Node Core purchase cost", player.hacknet_node_core_cost_mult],
-            ["Hacknet Node level upgrade cost", player.hacknet_node_level_cost_mult],
-          ]}
-        />
-        <br />
-
-        <MultiplierTable
-          rows={[
-            ["Company reputation gain", player.company_rep_mult],
-            [
-              "Faction reputation gain",
-              player.faction_rep_mult,
-              player.faction_rep_mult * BitNodeMultipliers.FactionWorkRepGain,
-            ],
-            ["Salary", player.work_money_mult, player.work_money_mult * BitNodeMultipliers.CompanyWorkMoney],
-          ]}
-        />
-        <br />
-
-        <MultiplierTable
-          rows={[
-            ["Crime success", player.crime_success_mult],
-            ["Crime money", player.crime_money_mult, player.crime_money_mult * BitNodeMultipliers.CrimeMoney],
-          ]}
-        />
-        <br />
-        <BladeburnerMults />
-        <InfiltrationMults />
-=======
       <Box sx={{ mb: 1 }}>
         <Paper sx={{ p: 1 }}>
           <Typography variant="h5" color="primary" sx={{ display: "flex", alignItems: "center", flexWrap: "wrap" }}>
@@ -645,10 +494,21 @@
                   noMargin
                 />
               )}
+              {player.factions.includes(FactionNames.Infiltrators) && (
+                <MultiplierTable
+                  color={Settings.theme.primary}
+                  rows={[
+                    ["Infiltrator Rep reward", player.infiltration_rep_mult],
+                    ["Infiltration sell", player.infiltration_sell_mult],
+                    ["Infiltration trade", player.infiltration_trade_mult],
+                    ["Infiltration minigame timer", player.infiltration_timer_mult],
+                    ["Infiltration minigame health reduction", -1 * (1 - player.infiltration_health_reduction_mult)],
+                  ]}
+                />
+              )}
             </Box>
           </Box>
         </Paper>
->>>>>>> e1a56f92
       </Box>
 
       <Box sx={{ mb: 1 }}>
