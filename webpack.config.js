--- conflicted
+++ resolved
@@ -21,14 +21,8 @@
     },
     devtool: "source-map",
     output: {
-<<<<<<< HEAD
         path: path.resolve(__dirname, "./"),
-        filename: "[name].bundle.js",
-        devtoolModuleFilenameTemplate: "[id]"
-=======
-        path: path.resolve(__dirname, "dist"),
         filename: "[name].bundle.js"
->>>>>>> 9aa1985d
     },
     module: {
         rules: [
